--- conflicted
+++ resolved
@@ -9,11 +9,7 @@
 
 ## Datasets
 
-<<<<<<< HEAD
 * [GDELT public dataset](http://data.gdeltproject.org/documentation/GDELT-Data_Format_Codebook.pdf) - A geo-spatial-political event dataset.  Ingest the first 4 million lines (1979-1984), which comes out to about 1.1GB CSV file.  Entire dataset is more than 250 million rows / 250GB.  See the discussion on README about different modelling options.
-=======
-* [GDELT public dataset](http://data.gdeltproject.org/documentation/GDELT-Data_Format_Codebook.pdf) - geo-spatial-political event dataset - used frequently for bulk ingestion testing.  Ingest the first 4 million lines (1979-1984), which comes out to about 1.1GB CSV file.  Entire dataset is more than 250 million rows / 250GB.  See the discussion on README about different modelling options.
->>>>>>> d533b254
     - To ingest:
 
 ```scala
