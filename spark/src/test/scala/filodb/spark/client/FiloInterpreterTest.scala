--- conflicted
+++ resolved
@@ -29,39 +29,21 @@
 
   implicit val ec = Filo.executionContext
 
-<<<<<<< HEAD
-  val createTable = "CREATE TABLE jsonds (id LongColumn,sqlDate StringColumn," +
-    "monthYear LongColumn,year LongColumn) PRIMARY KEY (id) " +
-    "PARTITION BY (year) SEGMENT BY (monthYear)"
-
-  val createTableWithoutParition = "CREATE TABLE jsonds (id LongColumn,sqlDate StringColumn," +
-    "monthYear LongColumn,year LongColumn) PRIMARY KEY (id) " +
-    "SEGMENT BY (monthYear)"
-
-  val createTableWithoutPrimary = "CREATE TABLE jsonds (id LongColumn,sqlDate StringColumn," +
-    "monthYear LongColumn,year LongColumn) " +
-    "PARTITION BY (year) SEGMENT BY (monthYear)"
-
-  val createTableWithoutSegment = "CREATE TABLE jsonds (id LongColumn,sqlDate StringColumn," +
-    "monthYear LongColumn,year LongColumn) PRIMARY KEY (id) " +
-    "PARTITION BY (year)"
-=======
   val createTable = "CREATE TABLE jsonds (id long,sqlDate string," +
     "monthYear long,year long) PRIMARY KEY (id) " +
-    "PARTITION BY (year) SEGMENT BY (monthYear) SORT BY (sqlDate)"
+    "PARTITION BY (year) SEGMENT BY (monthYear)"
 
   val createTableWithoutParition = "CREATE TABLE jsonds (id long,sqlDate string," +
     "monthYear long,year long) PRIMARY KEY (id) " +
-    "SEGMENT BY (monthYear) SORT BY (sqlDate)"
+    "SEGMENT BY (monthYear)"
 
   val createTableWithoutPrimary = "CREATE TABLE jsonds (id long,sqlDate string," +
     "monthYear long,year long) " +
-    "PARTITION BY (year) SEGMENT BY (monthYear) SORT BY (sqlDate)"
+    "PARTITION BY (year) SEGMENT BY (monthYear)"
 
   val createTableWithoutSegment = "CREATE TABLE jsonds (id long,sqlDate string," +
     "monthYear long,year long) PRIMARY KEY (id) " +
-    "PARTITION BY (year) SORT BY (sqlDate)"
->>>>>>> c75f8036
+    "PARTITION BY (year)"
 
   val loadTableWithoutFormat = "LOAD './src/test/resources/filoData.json' INTO jsonds"
 
