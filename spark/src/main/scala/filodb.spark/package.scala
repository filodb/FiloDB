package filodb

import akka.actor.ActorRef
import com.typesafe.config.Config
import com.typesafe.scalalogging.slf4j.StrictLogging
import org.apache.spark.sql.{SQLContext, SaveMode, DataFrame, Row}
import org.apache.spark.sql.types.StructType
import scala.concurrent.{Await, Future}
import scala.concurrent.duration._
import scala.language.implicitConversions
import scala.language.postfixOps

import filodb.core._
import filodb.core.metadata.{Column, DataColumn, Dataset, RichProjection}
import filodb.coordinator.{NodeCoordinatorActor, RowSource, DatasetCoordinatorActor}

package spark {
  case class DatasetNotFound(dataset: String) extends Exception(s"Dataset $dataset not found")
  // For each mismatch: the column name, DataFrame type, and existing column type
  case class ColumnTypeMismatch(mismatches: Set[(String, Column.ColumnType, Column.ColumnType)]) extends
    Exception(s"Mismatches:\n${mismatches.toList.mkString("\n")}")
  case class BadSchemaError(reason: String) extends Exception(reason)

  /**
   * Options for calling saveAsFilo
   * @param version the version number to write to
   * @param chunkSize an optionally different chunkSize to set new dataset to use
   * @param writeTimeout Maximum time to wait for write of each partition to complete
   * @param flushAfterInsert if true, ensure all data is flushed in memtables at end of ingestion
   * @param resetSchema if true, allows dataset schema (eg partition keys) to be reset when overwriting
   *          an existing dataset
   */
  case class IngestionOptions(version: Int = 0,
                              chunkSize: Option[Int] = None,
                              writeTimeout: FiniteDuration = DefaultWriteTimeout,
                              flushAfterInsert: Boolean = true,
                              resetSchema: Boolean = false)

}

/**
 * Provides base methods for reading from and writing to FiloDB tables/datasets.
 * Note that this is not the recommended DataFrame load/save API, please see DefaultSource.scala.
 * Configuration is done through setting SparkConf variables, like filodb.cassandra.keyspace
 * Here is how you could use these APIs
 *
 * {{{
 *   > import filodb.spark._
 *   > sqlContext.saveAsFiloDataset(myDF, "table1", rowKeys, partitionKeys, segmentKey, createDataset=true)
 *
 *   > sqlContext.filoDataset("table1")
 * }}}
 */
package object spark extends StrictLogging {
  val DefaultWriteTimeout = 999 minutes

  import NodeCoordinatorActor._
  import filodb.spark.FiloRelation._
  import FiloSetup.metaStore
  import RowSource._

  val sparkLogger = logger

  private[spark] def ingestRddRows(coordinatorActor: ActorRef,
                                   dataset: DatasetRef,
                                   columns: Seq[String],
                                   version: Int,
                                   rows: Iterator[Row],
                                   writeTimeout: FiniteDuration,
                                   partitionIndex: Int): Unit = {
    val props = RddRowSourceActor.props(rows, columns, dataset, version, coordinatorActor)
    val rddRowActor = FiloSetup.system.actorOf(props, s"${dataset}_${version}_$partitionIndex")
    actorAsk(rddRowActor, Start, writeTimeout) {
      case AllDone =>
      case SetupError(UnknownDataset) => throw DatasetNotFound(dataset.dataset)
      case SetupError(BadSchema(reason)) => throw BadSchemaError(reason)
      case SetupError(other)          => throw new RuntimeException(other.toString)
    }
  }

<<<<<<< HEAD
  implicit class FiloContext(sqlContext: SQLContext) {

    /**
     * Creates a DataFrame from a FiloDB table.  Does no reading until a query is run, but it does
     * read the schema for the table.
     * @param dataset the name of the FiloDB table/dataset to read from
     * @param version the version number to read from
     * @param splitsPerNode the parallelism or number of splits per node
     */
    def filoDataset(dataset: String,
                    version: Int = 0,
                    splitsPerNode: Int = 4): DataFrame =
      sqlContext.baseRelationToDataFrame(FiloRelation(dataset, version, splitsPerNode)
                                                     (sqlContext))

    private def runCommands[B](cmds: Set[Future[Response]]): Unit = {
      val responseSet = Await.result(Future.sequence(cmds), 5 seconds)
      if (!responseSet.forall(_ == Success)) throw new RuntimeException(s"Some commands failed: $responseSet")
    }
=======
  /**
   * Syncs FiloDB datasets into Hive Metastore.
   * Usually does not need to be called manually, unless you did not use the right HiveContext/Spark
   * to create FiloDB tables.
   */
  def syncToHive(sqlContext: SQLContext): Unit = {
    val config = Option(FiloSetup.config).getOrElse {
      FiloSetup.init(sqlContext.sparkContext)
      FiloSetup.config
    }
    if (config.hasPath("hive.database-name")) {
      MetaStoreSync.getHiveContext(sqlContext).foreach { hiveContext =>
        MetaStoreSync.syncFiloTables(config.getString("hive.database-name"),
                                     FiloSetup.metaStore,
                                     hiveContext)
      }
    }
  }

  private[spark] def runCommands[B](cmds: Set[Future[Response]]): Unit = {
    val responseSet = Await.result(Future.sequence(cmds), 5 seconds)
    if (!responseSet.forall(_ == Success)) throw new RuntimeException(s"Some commands failed: $responseSet")
  }
>>>>>>> e52842c4

  import filodb.spark.TypeConverters._

  private[spark] def dfToFiloColumns(df: DataFrame): Seq[DataColumn] = dfToFiloColumns(df.schema)

  private[spark] def dfToFiloColumns(schema: StructType): Seq[DataColumn] = {
    schema.map { f =>
      DataColumn(0, f.name, "", -1, sqlTypeToColType(f.dataType))
    }
  }

  private[spark] def checkAndAddColumns(dfColumns: Seq[DataColumn],
                                        dataset: DatasetRef,
                                        version: Int): Unit = {
    // Pull out existing dataset schema
    val schema = parse(metaStore.getSchema(dataset, version)) { schema =>
      logger.info(s"Read schema for dataset $dataset = $schema")
      schema
    }

    // Translate DF schema to columns, create new ones if needed
    val dfSchema = dfColumns.map { col => col.name -> col }.toMap
    val matchingCols = dfSchema.keySet.intersect(schema.keySet)
    val missingCols = dfSchema.keySet -- schema.keySet
    logger.info(s"Matching columns - $matchingCols\nMissing columns - $missingCols")

    // Type-check matching columns
    val matchingTypeErrs = matchingCols.collect {
      case colName: String if dfSchema(colName).columnType != schema(colName).columnType =>
        (colName, dfSchema(colName).columnType, schema(colName).columnType)
    }
    if (matchingTypeErrs.nonEmpty) throw ColumnTypeMismatch(matchingTypeErrs)

    if (missingCols.nonEmpty) {
      val addMissingCols = missingCols.map { colName =>
        val newCol = dfSchema(colName).copy(dataset = dataset.dataset, version = version)
        metaStore.newColumn(newCol, dataset)
      }
      runCommands(addMissingCols)
    }
  }

  // Checks for schema errors via RichProjection.make, and returns created Dataset object
  private[spark] def makeAndVerifyDataset(datasetRef: DatasetRef,
                                          rowKeys: Seq[String],
                                          segmentKey: String,
                                          partitionKeys: Seq[String],
                                          chunkSize: Option[Int],
                                          dfColumns: Seq[Column]): Dataset = {
    val options = Dataset.DefaultOptions
    val options2 = chunkSize.map { newSize => options.copy(chunkSize = newSize) }.getOrElse(options)
    val dataset = Dataset(datasetRef, rowKeys, segmentKey, partitionKeys).copy(options = options2)

    // validate against schema.  Checks key names, computed columns, etc.
    RichProjection.make(dataset, dfColumns).recover {
      case err: RichProjection.BadSchema => throw BadSchemaError(err.toString)
    }

    dataset
  }

  // This doesn't create columns, because that's in checkAndAddColumns.
  private[spark] def createNewDataset(dataset: Dataset): Unit = {
    logger.info(s"Creating dataset ${dataset.name}...")
    actorAsk(FiloSetup.coordinatorActor, CreateDataset(dataset, Nil)) {
      case DatasetCreated =>
        logger.info(s"Dataset ${dataset.name} created successfully...")
      case DatasetError(errMsg) =>
        throw new RuntimeException(s"Error creating dataset: $errMsg")
    }
  }

  private[spark] def truncateDataset(dataset: Dataset, version: Int): Unit = {
    logger.info(s"Truncating dataset ${dataset.name}")
    actorAsk(FiloSetup.coordinatorActor,
             TruncateProjection(dataset.projections.head, version), 1.minute) {
      case ProjectionTruncated => logger.info(s"Truncation of ${dataset.name} finished")
      case DatasetError(msg) => throw NotFoundError(s"$msg - (${dataset.name}, ${version})")
    }
  }

<<<<<<< HEAD
    /**
     * Implements INSERT INTO into a Filo Dataset.  The dataset must already have been created.
     * Will check and add any extra columns from the DataFrame into the dataset, but column type
     * mismatches will result in an error.
     * @param overwrite if true, first truncate the dataset before writing
     */
    def insertIntoFilo(df: DataFrame,
                       dataset: String,
                       version: Int = 0,
                       overwrite: Boolean = false,
                       writeTimeout: FiniteDuration = DefaultWriteTimeout,
                       flushAfterInsert: Boolean = true): Unit = {
      val filoConfig = FiloSetup.initAndGetConfig(sqlContext.sparkContext)
      val dfColumns = dfToFiloColumns(df)
      val columnNames = dfColumns.map(_.name)
      checkAndAddColumns(dfColumns, dataset, version)

      if (overwrite) {
        val datasetObj = getDatasetObj(dataset)
        truncateDataset(datasetObj, version)
      }

      val numPartitions = df.rdd.partitions.size
      logger.info(s"Inserting into ($dataset/$version) with $numPartitions partitions")

      // For each partition, start the ingestion
      df.rdd.mapPartitionsWithIndex { case (index, rowIter) =>
        // Everything within this function runs on each partition/executor, so need a local datastore & system
        FiloSetup.init(filoConfig)
        logger.info(s"Starting ingestion of DataFrame for dataset $dataset, partition $index...")
        ingestRddRows(FiloSetup.coordinatorActor, dataset, columnNames, version, rowIter,
                      writeTimeout, index)
        Iterator.empty
      }.count()

      // Ensure a flush of memtable after a potentially large ingestion?  But for streaming we might not want
      // a flush every single time. TODO(velvia): make this configurable
      if (flushAfterInsert) {
        actorAsk(FiloSetup.coordinatorActor, Flush(dataset, version)) {
          case Flushed =>
          case other: Any => logger.warn(s"Could not finish flushing data!  $other")
        }
      }
    }
=======
  private[spark] def deleteDataset(dataset: DatasetRef): Unit = {
    logger.info(s"Deleting dataset $dataset")
    parse(FiloSetup.metaStore.deleteDataset(dataset)) { resp => resp }
>>>>>>> e52842c4
  }

  implicit def sqlToFiloContext(sql: SQLContext): FiloContext = new FiloContext(sql)
}<|MERGE_RESOLUTION|>--- conflicted
+++ resolved
@@ -78,51 +78,10 @@
     }
   }
 
-<<<<<<< HEAD
-  implicit class FiloContext(sqlContext: SQLContext) {
-
-    /**
-     * Creates a DataFrame from a FiloDB table.  Does no reading until a query is run, but it does
-     * read the schema for the table.
-     * @param dataset the name of the FiloDB table/dataset to read from
-     * @param version the version number to read from
-     * @param splitsPerNode the parallelism or number of splits per node
-     */
-    def filoDataset(dataset: String,
-                    version: Int = 0,
-                    splitsPerNode: Int = 4): DataFrame =
-      sqlContext.baseRelationToDataFrame(FiloRelation(dataset, version, splitsPerNode)
-                                                     (sqlContext))
-
-    private def runCommands[B](cmds: Set[Future[Response]]): Unit = {
-      val responseSet = Await.result(Future.sequence(cmds), 5 seconds)
-      if (!responseSet.forall(_ == Success)) throw new RuntimeException(s"Some commands failed: $responseSet")
-    }
-=======
-  /**
-   * Syncs FiloDB datasets into Hive Metastore.
-   * Usually does not need to be called manually, unless you did not use the right HiveContext/Spark
-   * to create FiloDB tables.
-   */
-  def syncToHive(sqlContext: SQLContext): Unit = {
-    val config = Option(FiloSetup.config).getOrElse {
-      FiloSetup.init(sqlContext.sparkContext)
-      FiloSetup.config
-    }
-    if (config.hasPath("hive.database-name")) {
-      MetaStoreSync.getHiveContext(sqlContext).foreach { hiveContext =>
-        MetaStoreSync.syncFiloTables(config.getString("hive.database-name"),
-                                     FiloSetup.metaStore,
-                                     hiveContext)
-      }
-    }
-  }
-
   private[spark] def runCommands[B](cmds: Set[Future[Response]]): Unit = {
     val responseSet = Await.result(Future.sequence(cmds), 5 seconds)
     if (!responseSet.forall(_ == Success)) throw new RuntimeException(s"Some commands failed: $responseSet")
   }
->>>>>>> e52842c4
 
   import filodb.spark.TypeConverters._
 
@@ -204,56 +163,9 @@
     }
   }
 
-<<<<<<< HEAD
-    /**
-     * Implements INSERT INTO into a Filo Dataset.  The dataset must already have been created.
-     * Will check and add any extra columns from the DataFrame into the dataset, but column type
-     * mismatches will result in an error.
-     * @param overwrite if true, first truncate the dataset before writing
-     */
-    def insertIntoFilo(df: DataFrame,
-                       dataset: String,
-                       version: Int = 0,
-                       overwrite: Boolean = false,
-                       writeTimeout: FiniteDuration = DefaultWriteTimeout,
-                       flushAfterInsert: Boolean = true): Unit = {
-      val filoConfig = FiloSetup.initAndGetConfig(sqlContext.sparkContext)
-      val dfColumns = dfToFiloColumns(df)
-      val columnNames = dfColumns.map(_.name)
-      checkAndAddColumns(dfColumns, dataset, version)
-
-      if (overwrite) {
-        val datasetObj = getDatasetObj(dataset)
-        truncateDataset(datasetObj, version)
-      }
-
-      val numPartitions = df.rdd.partitions.size
-      logger.info(s"Inserting into ($dataset/$version) with $numPartitions partitions")
-
-      // For each partition, start the ingestion
-      df.rdd.mapPartitionsWithIndex { case (index, rowIter) =>
-        // Everything within this function runs on each partition/executor, so need a local datastore & system
-        FiloSetup.init(filoConfig)
-        logger.info(s"Starting ingestion of DataFrame for dataset $dataset, partition $index...")
-        ingestRddRows(FiloSetup.coordinatorActor, dataset, columnNames, version, rowIter,
-                      writeTimeout, index)
-        Iterator.empty
-      }.count()
-
-      // Ensure a flush of memtable after a potentially large ingestion?  But for streaming we might not want
-      // a flush every single time. TODO(velvia): make this configurable
-      if (flushAfterInsert) {
-        actorAsk(FiloSetup.coordinatorActor, Flush(dataset, version)) {
-          case Flushed =>
-          case other: Any => logger.warn(s"Could not finish flushing data!  $other")
-        }
-      }
-    }
-=======
   private[spark] def deleteDataset(dataset: DatasetRef): Unit = {
     logger.info(s"Deleting dataset $dataset")
     parse(FiloSetup.metaStore.deleteDataset(dataset)) { resp => resp }
->>>>>>> e52842c4
   }
 
   implicit def sqlToFiloContext(sql: SQLContext): FiloContext = new FiloContext(sql)
