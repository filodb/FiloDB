package filodb.core.store

import java.nio.ByteBuffer

import com.googlecode.javaewah.EWAHCompressedBitmap
import com.typesafe.scalalogging.StrictLogging
import debox.Buffer

import filodb.core.Types._
import filodb.core.metadata.{Column, Dataset}
import filodb.core.query.RawDataRangeVector
import filodb.memory.BinaryRegion.NativePointer
import filodb.memory.MemFactory
import filodb.memory.data.ElementIterator
import filodb.memory.format._

/**
  * A ChunkSet is the set of chunks for all columns, one per column, serialized from a set of rows.
  * Chunk is the unit of encoded data that is stored in memory or in a column store.
  *
  * @param info      records common metadata about a ChunkSet
  * @param partition 64-bit native address of the BinaryRecord partition key
  * @param skips
  * @param chunks    each item in the Seq is a ByteBuffer for the encoded chunks.  First item = data column 0,
  *                  second item = data column 1, and so forth
  * @param listener a callback for when that chunkset is successfully flushed
  */
case class ChunkSet(info: ChunkSetInfo,
                    partition: PartitionKey,
                    skips: Seq[ChunkRowSkipIndex],
                    chunks: Seq[ByteBuffer],
                    listener: ChunkSetInfo => Unit = info => {}) {
  def invokeFlushListener(): Unit = listener(info)
}

object ChunkSet {
  /**
   * Create a ChunkSet out of a set of rows easily.  Mostly for testing.
   * @param rows a RowReader for the data columns only - partition columns at end might be OK
   */
  def apply(dataset: Dataset, part: PartitionKey, rows: Seq[RowReader], factory: MemFactory): ChunkSet = {
    require(rows.nonEmpty)
    val startTime = dataset.timestamp(rows.head)
    val info = ChunkSetInfo(factory, dataset, newChunkID(startTime), rows.length,
                            startTime,
                            dataset.timestamp(rows.last))
    val filoSchema = Column.toFiloSchema(dataset.dataColumns)
    val chunkMap = RowToVectorBuilder.buildFromRows(rows.toIterator, filoSchema, factory)
    val chunks = dataset.dataColumns.map(c => chunkMap(c.name))
    ChunkSet(info, part, Nil, chunks)
  }
}

/**
  * Records metadata about a chunk set, including its time range.  Is always offheap.
  */
final case class ChunkSetInfo(infoAddr: NativePointer) extends AnyVal {
  // chunk id (usually a timeuuid)
  def id: ChunkID = ChunkSetInfo.getChunkID(infoAddr)
  // number of rows encoded by this chunkset
  def numRows: Int = ChunkSetInfo.getNumRows(infoAddr)
  // the starting timestamp of this chunkset
  def startTime: Long = ChunkSetInfo.getStartTime(infoAddr)
  // The ending timestamp of this chunkset
  def endTime: Long = ChunkSetInfo.getEndTime(infoAddr)

  /**
   * Returns the vector pointer for a particular column
   */
  def vectorPtr(colNo: Int): BinaryVector.BinaryVectorPtr = ChunkSetInfo.getVectorPtr(infoAddr, colNo)

  /**
   * Finds intersection key ranges between two ChunkSetInfos.
   * Scenario A:    [       ]
   *                    [ other  ]
   * Scenario B:    [              ]
   *                    [ other ]
   * Scenario C:        [        ]
   *                 [  other ]
   * Scenario D:        [        ]
   *                 [  other      ]
   */
  def intersection(other: ChunkSetInfo): Option[(Long, Long)] =
    try {
      intersection(other.startTime, other.endTime)
    } catch {
      case e: Exception =>
        ChunkSetInfo.log.warn(s"Got error comparing $this and $other...", e)
        None
    }

  /**
   * Finds the intersection between this ChunkSetInfo and a time range (startTime, endTime).
   */
  def intersection(time1: Long, time2: Long): Option[(Long, Long)] = {
    if (time1 > time2) {
      None
    } else if (time1 <= endTime && time2 >= startTime) {
      Some((if (startTime < time1) time1 else startTime,
            if (time2 > endTime) endTime else time2))
    } else {
      None
    }
  }
}

case class ChunkRowSkipIndex(id: ChunkID, overrides: EWAHCompressedBitmap)

object ChunkRowSkipIndex {
  def apply(id: ChunkID, overrides: Array[Int]): ChunkRowSkipIndex =
    ChunkRowSkipIndex(id, EWAHCompressedBitmap.bitmapOf(overrides.sorted: _*))
}

object ChunkSetInfo extends StrictLogging {
  type ChunkSkips = Seq[ChunkRowSkipIndex]
  type SkipMap    = EWAHCompressedBitmap
  type ChunkInfosAndSkips = Seq[(ChunkSetInfo, SkipMap)]
  type InfosSkipsIt = Iterator[(ChunkSetInfo, SkipMap)]

  val emptySkips = new SkipMap()
  val log = logger
  val nullInfo = ChunkSetInfo(UnsafeUtils.ZeroPointer.asInstanceOf[NativePointer])

  /**
   * ChunkSetInfo metadata schema:
   * +0  long   chunkID
   * +8  int    # rows in chunkset
   * +12 long   start timestamp
   * +20 long   end timestamp
   * +28 long[] pointers to each vector
   *
   * Note that block metadata has a 4-byte partition ID appended to the front also.
   */
  val OffsetChunkID = 0
  val OffsetNumRows = 8
  val OffsetStartTime = 12
  val OffsetEndTime = 20
  val OffsetVectors = 28

  def chunkSetInfoSize(numDataColumns: Int): Int = OffsetVectors + 8 * numDataColumns
  def blockMetaInfoSize(numDataColumns: Int): Int = chunkSetInfoSize(numDataColumns) + 4

  def getChunkID(infoPointer: NativePointer): ChunkID = UnsafeUtils.getLong(infoPointer + OffsetChunkID)
  def getChunkID(infoBytes: Array[Byte]): ChunkID =
    UnsafeUtils.getLong(infoBytes, UnsafeUtils.arayOffset + OffsetChunkID)
  def setChunkID(infoPointer: NativePointer, newId: ChunkID): Unit =
    UnsafeUtils.setLong(infoPointer + OffsetChunkID, newId)

  def getNumRows(infoPointer: NativePointer): Int = UnsafeUtils.getInt(infoPointer + OffsetNumRows)
  def resetNumRows(infoPointer: NativePointer): Unit = UnsafeUtils.setInt(infoPointer + OffsetNumRows, 0)
  def incrNumRows(infoPointer: NativePointer): Unit =
    UnsafeUtils.unsafe.getAndAddInt(UnsafeUtils.ZeroPointer, infoPointer + OffsetNumRows, 1)

  def getStartTime(infoPointer: NativePointer): Long = UnsafeUtils.getLong(infoPointer + OffsetStartTime)
  def getEndTime(infoPointer: NativePointer): Long = UnsafeUtils.getLong(infoPointer + OffsetEndTime)
  def setStartTime(infoPointer: NativePointer, time: Long): Unit =
    UnsafeUtils.setLong(infoPointer + OffsetStartTime, time)
  def setEndTime(infoPointer: NativePointer, time: Long): Unit =
    UnsafeUtils.setLong(infoPointer + OffsetEndTime, time)

  def getStartTime(infoBytes: Array[Byte]): Long =
    UnsafeUtils.getLong(infoBytes, UnsafeUtils.arayOffset + OffsetStartTime)
  def getEndTime(infoBytes: Array[Byte]): Long =
    UnsafeUtils.getLong(infoBytes, UnsafeUtils.arayOffset + OffsetEndTime)

  def getVectorPtr(infoPointer: NativePointer, colNo: Int): BinaryVector.BinaryVectorPtr = {
    require(infoPointer != 0, s"ERROR: getVectorPtr on infoPointer==0")
    UnsafeUtils.getLong(infoPointer + OffsetVectors + 8 * colNo)
  }
  def setVectorPtr(infoPointer: NativePointer, colNo: Int, vector: BinaryVector.BinaryVectorPtr): Unit =
    UnsafeUtils.setLong(infoPointer + OffsetVectors + 8 * colNo, vector)

  /**
   * Copies the non-vector-pointer portion of ChunkSetInfo
   */
  def copy(orig: ChunkSetInfo, newAddr: NativePointer): Unit =
    UnsafeUtils.copy(orig.infoAddr, newAddr, OffsetVectors)

  def copy(bytes: Array[Byte], newAddr: NativePointer): Unit =
    UnsafeUtils.unsafe.copyMemory(bytes, UnsafeUtils.arayOffset, UnsafeUtils.ZeroPointer, newAddr, bytes.size)

  /**
   * Actually compares the contents of the ChunkSetInfo non-vector metadata to see if they are equal
   */
  def equals(info1: ChunkSetInfo, info2: ChunkSetInfo): Boolean =
    UnsafeUtils.equate(UnsafeUtils.ZeroPointer, info1.infoAddr, UnsafeUtils.ZeroPointer, info2.infoAddr, OffsetVectors)

  /**
   * Initializes a new ChunkSetInfo with some initial fields
   */
  def initialize(factory: MemFactory, dataset: Dataset, id: ChunkID, startTime: Long): ChunkSetInfo = {
    val infoAddr = factory.allocateOffheap(dataset.chunkSetInfoSize)
    setChunkID(infoAddr, id)
    resetNumRows(infoAddr)
    setStartTime(infoAddr, startTime)
    setEndTime(infoAddr, Long.MaxValue)
    ChunkSetInfo(infoAddr)
  }

  def apply(factory: MemFactory, dataset: Dataset,
            id: ChunkID, numRows: Int, startTime: Long, endTime: Long): ChunkSetInfo = {
    val newInfo = initialize(factory, dataset, id, startTime)
    UnsafeUtils.setInt(newInfo.infoAddr + OffsetNumRows, numRows)
    setEndTime(newInfo.infoAddr, endTime)
    newInfo
  }

  /**
   * Copies the offheap info to a byte array for serialization to a persistent store as a byte array
   */
  def toBytes(info: ChunkSetInfo): Array[Byte] = {
    val bytes = new Array[Byte](OffsetVectors)
    UnsafeUtils.unsafe.copyMemory(UnsafeUtils.ZeroPointer, info.infoAddr, bytes, UnsafeUtils.arayOffset, bytes.size)
    bytes
  }
}

/**
 * When constructed, the iterator holds a shared lock over the backing collection, to protect
 * the contents of the native pointers. The close method must be called when the native pointers
 * don't need to be accessed anymore, and then the lock is released.
 */
// Why can't Scala have unboxed iterators??
trait ChunkInfoIterator { base: ChunkInfoIterator =>
  def close(): Unit
  def hasNext: Boolean
  def nextInfo: ChunkSetInfo

  /**
   * Returns a new ChunkInfoIterator which filters items from this iterator
   */
  def filter(func: ChunkSetInfo => Boolean): ChunkInfoIterator =
    new FilteredChunkInfoIterator(this, func)

  /**
   * Returns a regular Scala Iterator, transforming each ChunkSetInfo into an item of type B
   * Note that regular Iterators are boxed, so this works best if B is an object.
   */
  def map[B](func: ChunkSetInfo => B): Iterator[B] = new Iterator[B] {
    def hasNext: Boolean = base.hasNext
    def next: B = {
      try {
        func(base.nextInfo)
      } catch {
        case e: Throwable => close(); throw e;
      }
    }
  }

  /**
   * Creates a standard Scala Buffer, materializing all infos.
   * Note that this will box and create objects around ChunkSetInfo, so
   * please only use this for testing or convenience.  VERY MEMORY EXPENSIVE.
   */
  def toBuffer: Seq[ChunkSetInfo] = {
    try {
      val buf = new collection.mutable.ArrayBuffer[ChunkSetInfo]
      while (hasNext) { buf += nextInfo }
      buf
    } catch {
      case e: Throwable => close(); throw e;
    }
  }
}

object ChunkInfoIterator {
  val empty = new ChunkInfoIterator {
    def close(): Unit = {}
    def hasNext: Boolean = false
    def nextInfo: ChunkSetInfo = ChunkSetInfo(0)
  }
}

class ElementChunkInfoIterator(elIt: ElementIterator) extends ChunkInfoIterator {
  def close(): Unit = elIt.close()
  final def hasNext: Boolean = elIt.hasNext
  final def nextInfo: ChunkSetInfo = ChunkSetInfo(elIt.next)
}

class FilteredChunkInfoIterator(base: ChunkInfoIterator,
                                filter: ChunkSetInfo => Boolean,
                                // Move vars here for better performance -- no init field
                                var nextnext: ChunkSetInfo = ChunkSetInfo(0),
                                var gotNext: Boolean = false) extends ChunkInfoIterator {
  def close(): Unit = {
    base.close()
  }

  final def hasNext: Boolean = {
    try {
      while (base.hasNext && !gotNext) {
        nextnext = base.nextInfo
        if (filter(nextnext)) gotNext = true
      }
      gotNext
    } catch {
      case e: Throwable => close(); throw e;
    }
  }

  final def nextInfo: ChunkSetInfo = {
    gotNext = false   // reset so we can look for the next item where filter == true
    require(nextnext.infoAddr != 0, s"nextInfo called before hasNext!!")
    nextnext
  }
}

/**
 * Stores, for each chunk in the WindowedChunkIterator, the reader and vector pointer for both
 * the timestamp and value columns.
 * NOTE: to prevent object bloat for value classes, the pointer to the info is stored.  Use info member
 * for easy access.
 */
final case class ChunkQueryInfo(infoPtr: NativePointer,
                                tsVector: BinaryVector.BinaryVectorPtr,
                                tsReader: vectors.LongVectorDataReader,
                                valueVector: BinaryVector.BinaryVectorPtr,
                                valueReader: VectorDataReader) {
  // ChunkSetInfo is a value class, use this for typed and efficient access without allocations
  def info: ChunkSetInfo = ChunkSetInfo(infoPtr)
}

/**
 * A sliding window based iterator over the chunks needed to be read from for each window.
 * Assumes the ChunkInfos are in increasing time order.
 * The sliding window goes from (start-window, start] -> (end-window, end] in step increments.
 * Excludes start, includes end.
 * Also parses the readers for each new info for query efficiency.

 * @param rv a RawDataRangeVector to iterate over
 * @param start the starting window end timestamp, must have same units as the ChunkSetInfo start/end times
 * @param step the increment the window goes forward by
 * @param end the ending window end timestamp.  If it does not line up on multiple of start + n * step, then
 *            the windows will slide until the window end is beyond end.
 * @param window the # of millis/time units that define the length of each window
 */
class WindowedChunkIterator(rv: RawDataRangeVector, start: Long, step: Long, end: Long, window: Long,
                            // internal vars, put it here for better performance
                            var curWindowEnd: Long = -1L,
                            var curWindowStart: Long = -1L,
                            private var readIndex: Int = 0,
                            windowInfos: Buffer[ChunkQueryInfo] = Buffer.empty[ChunkQueryInfo])
extends Iterator[ChunkQueryInfo] {
  private val infos = rv.chunkInfos(start - window, end)
  private val tsColID = rv.timestampColID

  final def close(): Unit = infos.close()

  /**
   * Returns true if there are more windows to process
   */
  final def hasMoreWindows: Boolean = (curWindowEnd < 0) || (curWindowEnd + step <= end)

  /**
   * Advances to the next window.
   */
  final def nextWindow(): Unit = {
    // advance window pointers and reset read index
    if (curWindowEnd == -1L) {
      curWindowEnd = start
      curWindowStart = start - Math.max(window - 1, 0)  // window cannot be below 0, ie start should never be > end
    } else {
      curWindowEnd += step
      curWindowStart += step
    }
    readIndex = 0

    // drop initial chunksets of window that are no longer part of the window
    while (windowInfos.nonEmpty && windowInfos(0).info.endTime < curWindowStart) {
      windowInfos.remove(0)
    }

    var lastEndTime = if (windowInfos.isEmpty) -1L else windowInfos(windowInfos.length - 1).info.endTime

    // if new window end is beyond end of most recent chunkset, add more chunksets (if there are more)
    while (curWindowEnd > lastEndTime && infos.hasNext) {
      val next = infos.nextInfo
<<<<<<< HEAD
      // Add if next chunkset is within window.  Otherwise keep going
      if (curWindowStart <= next.endTime) {
        val tsVector = next.vectorPtr(tsColID)
        val tsReader = vectors.LongBinaryVector(tsVector)
        val valueVector = next.vectorPtr(rv.valueColID)
        val valueReader = rv.partition.chunkReader(rv.valueColID, valueVector)
        windowInfos += ChunkQueryInfo(next.infoAddr, tsVector, tsReader, valueVector, valueReader)
=======
      require(next.infoAddr != 0, s"NULL nextInfo; curWindowEnd=$curWindowEnd, windowInfos=$windowInfos")
      // Add if next chunkset is within window and not empty.  Otherwise keep going
      if (curWindowStart <= next.endTime && next.numRows > 0) {
        windowInfos += next.infoAddr
>>>>>>> dfb6599a
        lastEndTime = Math.max(next.endTime, lastEndTime)
      }
    }
  }

  /**
   * hasNext of ChunkInfoIterator.  Returns true if for current window there is another relevant chunk.
   */
  final def hasNext: Boolean = readIndex < windowInfos.length

  /**
   * Returns the next ChunkSetInfo for the current window
   */
  final def next: ChunkQueryInfo = {
    val next = windowInfos(readIndex)
    require(next != 0, s"ERROR: info==null, windowInfos=$windowInfos readIndex=$readIndex")
    readIndex += 1
    next
  }
}

/**
 * A RowReader that returns info about each ChunkSetInfo set via setInfo with a schema like this:
 * 0:  ID (Long)
 * 1:  NumRows (Int)
 * 2:  startTime (Long)
 * 3:  endTime (Long)
 * 4:  numBytes(Int) of chunk
 * 5:  readerclass of chunk
 */
class ChunkInfoRowReader(column: Column) extends RowReader {
  import Column.ColumnType._
  var info: ChunkSetInfo = _

  def setInfo(newInfo: ChunkSetInfo): Unit = { info = newInfo }

  def notNull(columnNo: Int): Boolean = columnNo < 6
  def getBoolean(columnNo: Int): Boolean = ???
  def getInt(columnNo: Int): Int = columnNo match {
    case 1 => info.numRows
    case 4 => BinaryVector.totalBytes(info.vectorPtr(column.id))
  }
  def getLong(columnNo: Int): Long = columnNo match {
    case 0 => info.id
    case 2 => info.startTime
    case 3 => info.endTime
  }

  def getDouble(columnNo: Int): Double = ???
  def getFloat(columnNo: Int): Float = ???
  def getString(columnNo: Int): String = column.columnType match {
    case IntColumn    => vectors.IntBinaryVector(info.vectorPtr(column.id)).getClass.getName
    case LongColumn   => vectors.LongBinaryVector(info.vectorPtr(column.id)).getClass.getName
    case TimestampColumn => vectors.LongBinaryVector(info.vectorPtr(column.id)).getClass.getName
    case DoubleColumn => vectors.DoubleVector(info.vectorPtr(column.id)).getClass.getName
    case StringColumn => vectors.UTF8Vector(info.vectorPtr(column.id)).getClass.getName
    case o: Any       => "nananana, heyheyhey, goodbye"
  }

  override def filoUTF8String(columnNo: Int): ZeroCopyUTF8String = ZeroCopyUTF8String(getString(columnNo))

  def getAny(columnNo: Int): Any = ???

  def getBlobBase(columnNo: Int): Any = ???
  def getBlobOffset(columnNo: Int): Long = ???
  def getBlobNumBytes(columnNo: Int): Int = ???
}<|MERGE_RESOLUTION|>--- conflicted
+++ resolved
@@ -375,20 +375,14 @@
     // if new window end is beyond end of most recent chunkset, add more chunksets (if there are more)
     while (curWindowEnd > lastEndTime && infos.hasNext) {
       val next = infos.nextInfo
-<<<<<<< HEAD
-      // Add if next chunkset is within window.  Otherwise keep going
-      if (curWindowStart <= next.endTime) {
+      require(next.infoAddr != 0, s"NULL nextInfo; curWindowEnd=$curWindowEnd, windowInfos=$windowInfos")
+      // Add if next chunkset is within window and not empty.  Otherwise keep going
+      if (curWindowStart <= next.endTime && next.numRows > 0) {
         val tsVector = next.vectorPtr(tsColID)
         val tsReader = vectors.LongBinaryVector(tsVector)
         val valueVector = next.vectorPtr(rv.valueColID)
         val valueReader = rv.partition.chunkReader(rv.valueColID, valueVector)
         windowInfos += ChunkQueryInfo(next.infoAddr, tsVector, tsReader, valueVector, valueReader)
-=======
-      require(next.infoAddr != 0, s"NULL nextInfo; curWindowEnd=$curWindowEnd, windowInfos=$windowInfos")
-      // Add if next chunkset is within window and not empty.  Otherwise keep going
-      if (curWindowStart <= next.endTime && next.numRows > 0) {
-        windowInfos += next.infoAddr
->>>>>>> dfb6599a
         lastEndTime = Math.max(next.endTime, lastEndTime)
       }
     }
@@ -404,7 +398,7 @@
    */
   final def next: ChunkQueryInfo = {
     val next = windowInfos(readIndex)
-    require(next != 0, s"ERROR: info==null, windowInfos=$windowInfos readIndex=$readIndex")
+    require(next.infoPtr != 0, s"ERROR: info==null, windowInfos=$windowInfos readIndex=$readIndex")
     readIndex += 1
     next
   }
