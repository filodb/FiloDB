package filodb.core.metrics

import java.nio.file.{Files, Paths}
import java.time.Duration
import java.util.concurrent.{ConcurrentHashMap, ExecutorService, TimeUnit}

import scala.collection.mutable
import scala.collection.mutable.ListBuffer
import scala.concurrent.duration.DurationInt

import com.typesafe.config.Config
import com.typesafe.scalalogging.StrictLogging
import io.opentelemetry.api.OpenTelemetry
import io.opentelemetry.api.common.{AttributeKey, Attributes, AttributesBuilder}
import io.opentelemetry.api.metrics._
import io.opentelemetry.exporter.logging.otlp.OtlpJsonLoggingMetricExporter
import io.opentelemetry.exporter.otlp.metrics.OtlpGrpcMetricExporter
import io.opentelemetry.sdk.OpenTelemetrySdk
import io.opentelemetry.sdk.metrics.{Aggregation, InstrumentSelector, InstrumentType, SdkMeterProvider, View}
import io.opentelemetry.sdk.metrics.data.AggregationTemporality
import io.opentelemetry.sdk.metrics.export.{AggregationTemporalitySelector, MetricExporter, PeriodicMetricReader}
import io.opentelemetry.sdk.resources.Resource
import kamon.Kamon
import kamon.instrumentation.executor.ExecutorInstrumentation
import kamon.metric.MeasurementUnit
import kamon.tag.TagSet
import monix.execution.Scheduler
import monix.reactive.Observable
import net.ceedubs.ficus.Ficus._
import oshi.SystemInfo

import filodb.core.GlobalConfig


/**
 * Configuration for OpenTelemetry metrics
 */
case class OTelMetricsConfig(exportIntervalSeconds: Int = 60,
                             resourceAttributes: Map[String, String],
                             otlpHeaders: Map[String, String],
                             exporterFactoryClassName: String, // Fully qualified class name of MetricExporterFactory
                             exponentialHistogram: Boolean,
                             customHistogramBucketsTime: List[Double], // used only if exponentialHistogram=false
                             customHistogramBuckets: List[Double], // used only if exponentialHistogram=false
                             otlpEndpoint: Option[String],
                             otlpTrustedCertsPath: Option[String],
                             // one of client cert/key or p12 keystore must be provided for mTLS
                             otlpClientCertPath: Option[String],
                             otlpClientKeyPath: Option[String],
                             otlpClientP12KeystorePath: Option[String])

/**
 * Factory interface for creating MetricExporter instances
 */
trait MetricExporterFactory {
  /**
   * Creates a MetricExporter instance
   * @param config The OTelMetricsConfig to use for configuration
   * @return A configured MetricExporter
   */
  def create(config: OTelMetricsConfig): MetricExporter
}

/**
 * Factory for creating OtlpGrpcMetricExporter instances
 */
class OtlpGrpcMetricExporterFactory extends MetricExporterFactory {
  override def create(config: OTelMetricsConfig): MetricExporter = {
    val b = OtlpGrpcMetricExporter.builder()
      .setAggregationTemporalitySelector(AggregationTemporalitySelector.deltaPreferred())
      .setEndpoint(config.otlpEndpoint.getOrElse(
        throw new IllegalArgumentException("otlp-endpoint must be configured when using OTLP exporter")))

    if (config.otlpTrustedCertsPath.isDefined &&
        config.otlpClientKeyPath.isDefined &&
        config.otlpClientCertPath.isDefined) {
      b.setTrustedCertificates(Files.readAllBytes(Paths.get(config.otlpTrustedCertsPath.get)))
      b.setClientTls(Files.readAllBytes(Paths.get(config.otlpClientKeyPath.get)),
        Files.readAllBytes(Paths.get(config.otlpClientCertPath.get)))
    } else if (config.otlpTrustedCertsPath.isDefined && config.otlpClientP12KeystorePath.isDefined) {
      // TODO support later
    }
    config.otlpHeaders.foreach { case (key, value) =>
      b.addHeader(key, value)
    }
    b.build()
  }
}

/**
 * Factory for creating OtlpJsonLoggingMetricExporter instances
 */
class LogMetricExporterFactory extends MetricExporterFactory {
  override def create(config: OTelMetricsConfig): MetricExporter = {
    OtlpJsonLoggingMetricExporter.create(AggregationTemporality.DELTA)
  }
}

object OTelMetricsConfig {

  /**
   * Creates a MetricExporterFactory instance using reflection
   * @param className Fully qualified class name of the factory
   * @return Instance of MetricExporterFactory
   */
  def instantiateExporterFactory(className: String): MetricExporterFactory = {
    try {
      val clazz = Class.forName(className)
      clazz.getDeclaredConstructor().newInstance().asInstanceOf[MetricExporterFactory]
    } catch {
      case e: ClassNotFoundException =>
        throw new IllegalArgumentException(s"Factory class not found: $className", e)
      case e: ClassCastException =>
        throw new IllegalArgumentException(
          s"Class $className does not implement MetricExporterFactory trait", e)
      case e: Exception =>
        throw new IllegalArgumentException(s"Failed to instantiate factory: $className", e)
    }
  }

  def fromConfig(metricsConfig: Config): OTelMetricsConfig = {
    OTelMetricsConfig(
      otlpEndpoint = metricsConfig.as[Option[String]]("otlp-endpoint"),
      exportIntervalSeconds = metricsConfig.as[Int]("export-interval-seconds"),
      resourceAttributes = metricsConfig.as[Map[String, String]]("resource-attributes"),
      exporterFactoryClassName = metricsConfig.as[String]("exporter-factory-class-name"),
      exponentialHistogram = metricsConfig.as[Boolean]("exponential-histogram"),
      customHistogramBucketsTime = metricsConfig.as[List[Double]]("custom-histogram-buckets-time").sorted,
      customHistogramBuckets = metricsConfig.as[List[Double]]("custom-histogram-buckets").sorted,
      // otlp specific settings
      otlpHeaders = metricsConfig.as[Map[String, String]]("otlp-headers"),
      otlpTrustedCertsPath = metricsConfig.as[Option[String]]("otlp-trusted-certs-path"),
      otlpClientCertPath = metricsConfig.as[Option[String]]("otlp-client-cert-path"),
      otlpClientKeyPath = metricsConfig.as[Option[String]]("otlp-client-key-path"),
      otlpClientP12KeystorePath = metricsConfig.as[Option[String]]("otlp-client-p12-keystore-path")
      // TODO add support for passwords if needed later
    )
  }
}

/**
 * Wrapper for OpenTelemetry instruments with additional key-value pairs
 */
sealed trait MetricsInstrument {
  def baseAttributesBuilder: AttributesBuilder
  def withAttributes(additionalAttributes: Map[String, String]): Attributes = {
    additionalAttributes.foreach { case (key, value) =>
      baseAttributesBuilder.put(AttributeKey.stringKey(key), value)
    }
    baseAttributesBuilder.build()
  }
}

case class MetricsCounter(otelCounter: Option[DoubleCounter],
                          kamonCounter: Option[kamon.metric.Counter],
                          timeUnit: Option[TimeUnit],
                          baseAttributesBuilder: AttributesBuilder) extends MetricsInstrument {
  def increment(value: Long = 1, additionalAttributes: Map[String, String] = Map.empty): Unit = {
    val value2 = timeUnit match {
      case Some(unit) => unit.toNanos(value).toDouble / 1e9 // convert to seconds as double
      case None => value
    }
    otelCounter.foreach(_.add(value2, withAttributes(additionalAttributes)))
    if (additionalAttributes.nonEmpty) {
      // Kamon withTags creates a new instrument each time, so only do this if there are additional attributes
      kamonCounter.foreach(_.withTags(TagSet.from(additionalAttributes)).increment(value))
    } else {
      kamonCounter.foreach(_.increment(value))
    }
  }
}

case class MetricsUpDownCounter(otelCounter: Option[LongUpDownCounter],
                                kamonCounter: Option[kamon.metric.Gauge],
                                baseAttributesBuilder: AttributesBuilder) extends MetricsInstrument {
  def increment(value: Long = 1, additionalAttributes: Map[String, String] = Map.empty): Unit = {
    otelCounter.foreach(_.add(value, withAttributes(additionalAttributes)))
    if (additionalAttributes.nonEmpty) {
      // Kamon withTags creates a new instrument each time, so only do this if there are additional attributes
      kamonCounter.foreach(_.withTags(TagSet.from(additionalAttributes)).increment(value.toDouble))
    } else {
      kamonCounter.foreach(_.increment(value.toDouble))
    }
  }
}

case class MetricsGauge(otelGauge: Option[mutable.HashMap[Map[String, String], Double]],
                        kamonGauge: Option[kamon.metric.Gauge],
                        timeUnit: Option[TimeUnit],
                        baseAttributes: Map[String, String]
                        ) extends MetricsInstrument {
  val baseAttributesBuilder: AttributesBuilder = Attributes.builder() // not used
  def update(value: Double, additionalAttributes: Map[String, String] = Map.empty): Unit = {
    val value2 = timeUnit match {
      case Some(unit) => unit.toNanos(value.toLong).toDouble / 1e9 // convert to seconds as double
      case None => value
    }
    otelGauge.foreach( m => m.put(additionalAttributes ++ baseAttributes, value2))
    if (additionalAttributes.nonEmpty) {
      // Kamon withTags creates a new instrument each time, so only do this if there are additional attributes
      kamonGauge.foreach(_.withTags(TagSet.from(additionalAttributes)).update(value))
    } else {
      kamonGauge.foreach(_.update(value))
    }
  }
}

case class MetricsHistogram(otelHistogram: Option[DoubleHistogram],
                            kamonHistogram: Option[kamon.metric.Histogram],
                            timeUnit: Option[TimeUnit],
                            baseAttributesBuilder: AttributesBuilder) extends MetricsInstrument {
  def record(value: Long, additionalAttributes: Map[String, String] = Map.empty): Unit = {
    val valueInSeconds = timeUnit match {
      case Some(unit) => unit.toNanos(value).toDouble / 1e9 // convert to seconds as double
      case None => value.toDouble
    }
    otelHistogram.foreach(_.record(valueInSeconds, withAttributes(additionalAttributes)))

    // report original value because instrument is already configured with time unit
    if (additionalAttributes.nonEmpty) {
      // Kamon withTags creates a new instrument each time, so only do this if there are additional attributes
      kamonHistogram.foreach(_.withTags(TagSet.from(additionalAttributes)).record(value))
    } else {
      kamonHistogram.foreach(_.record(value))
    }
  }
}

private class FilodbMetrics(filodbMetricsConfig: Config) extends StrictLogging {

  private val otelEnabled = filodbMetricsConfig.as[Boolean]("otel-enabled")
  private val kamonEnabled = filodbMetricsConfig.as[Boolean]("kamon-enabled")
  private val closeables = scala.collection.mutable.ListBuffer.empty[AutoCloseable]

  val otelConfig: OTelMetricsConfig = OTelMetricsConfig.fromConfig(filodbMetricsConfig.getConfig("otel"))

  // TODO for some reason, enabling this line fails DownsamplerMainSpec
  // Kamon.init() // intialize anyway until tracing is migrated to otel as well
  private val openTelemetry: OpenTelemetry = if (otelEnabled) {
    initializeOpenTelemetry()
  } else {
    OpenTelemetry.noop()
  }

  private val instrumentCache = new ConcurrentHashMap[(String, Map[String, String]), MetricsInstrument]()

  lazy private val meter: Meter = openTelemetry.getMeter("filodb")

  // scalastyle:off method.length
  private def initializeOpenTelemetry(): OpenTelemetry = {

    // Create resource with configured attributes
    val resourceBuilder = Resource.getDefault().toBuilder
    // TODO use standard resource attribute detectors so semconv is automatically followed
    otelConfig.resourceAttributes.foreach { case (key, value) =>
      resourceBuilder.put(AttributeKey.stringKey(key), value)
    }
    val resource = resourceBuilder.build()

    // Create exporter using the configured factory
    logger.info(s"Using ${otelConfig.exporterFactoryClassName} metrics exporter")
    val metricExporter: MetricExporter =
        OTelMetricsConfig.instantiateExporterFactory(otelConfig.exporterFactoryClassName).create(otelConfig)

    // Create periodic metric reader with delta aggregation
    val metricReader = PeriodicMetricReader.builder(metricExporter)
      .setInterval(Duration.ofSeconds(otelConfig.exportIntervalSeconds))
      .build()

    // Build SDK
    val sdkMeterProviderBuilder = SdkMeterProvider.builder()
      .setResource(resource)
      .registerMetricReader(metricReader)
    if (otelConfig.exponentialHistogram) {
      sdkMeterProviderBuilder.registerView(InstrumentSelector.builder().setType(InstrumentType.HISTOGRAM).build(),
        View.builder().setAggregation(Aggregation.base2ExponentialBucketHistogram(64, 20)).build())
    } else {
      import scala.jdk.CollectionConverters._
      val timeBuckets = otelConfig.customHistogramBucketsTime.map(Double.box).asJava
      sdkMeterProviderBuilder.registerView(InstrumentSelector.builder()
        .setType(InstrumentType.HISTOGRAM).setUnit("seconds")
        .build(),
        View.builder().setAggregation(Aggregation.explicitBucketHistogram(timeBuckets)).build())
      val buckets = otelConfig.customHistogramBuckets.map(Double.box).asJava
      sdkMeterProviderBuilder.registerView(InstrumentSelector.builder()
        .setType(InstrumentType.HISTOGRAM).setUnit("counts")
        .build(),
        View.builder().setAggregation(Aggregation.explicitBucketHistogram(buckets)).build())
    }

    val sdk = OpenTelemetrySdk.builder()
      .setMeterProvider(sdkMeterProviderBuilder.build())
      .build()
<<<<<<< HEAD
    // Commented out due to unused imports - these can be re-enabled if needed
    // import scala.jdk.CollectionConverters._
    // closeables ++= Classes.registerObservers(sdk).asScala
    // closeables ++= Cpu.registerObservers(sdk).asScala
    // closeables ++= MemoryPools.registerObservers(sdk).asScala
    // closeables ++= Threads.registerObservers(sdk).asScala
    // closeables ++= GarbageCollector.registerObservers(sdk, true).asScala
    // closeables ++= SystemMetrics.registerObservers(sdk).asScala
=======
    import scala.collection.JavaConverters._
    closeables ++= Classes.registerObservers(sdk).asScala
    closeables ++= Cpu.registerObservers(sdk).asScala
    closeables ++= MemoryPools.registerObservers(sdk).asScala
    closeables ++= Threads.registerObservers(sdk).asScala
    closeables ++= GarbageCollector.registerObservers(sdk, true).asScala
    closeables ++= SystemMetrics.registerObservers(sdk).asScala
    closeables ++= registerProcessMetrics(sdk)
>>>>>>> e75c3933
    sdk
  }

  private def registerProcessMetrics(sdk: OpenTelemetrySdk) = {
    val systemInfo = new SystemInfo
    val osInfo = systemInfo.getOperatingSystem
    val processInfo = osInfo.getProcess(osInfo.getProcessId)

    implicit val sch: Scheduler = monix.execution.Scheduler.global
    val observables = new ListBuffer[AutoCloseable]()
    val strMem = "process_memory_bytes"
    val strCpu = "process_cpu_time_total_seconds"
    val strMajorFaults = "process_major_page_faults_total"
    val strMinorFaults = "process_minor_page_faults_total"
    val strContextSwitches = "process_context_switches_total"

    if (kamonEnabled) {
      val memRss = Kamon.gauge(strMem).withTag("type", "rss")
      val memVms = Kamon.gauge(strMem).withTag("type", "vms")
      val cpuUserTime = Kamon.gauge(strMem, MeasurementUnit.time.milliseconds).withTag("type", "user")
      val cpuSystemTime = Kamon.gauge(strMem, MeasurementUnit.time.milliseconds).withTag("type", "system")
      val majorPageFaults = Kamon.gauge(strMajorFaults).withoutTags()
      val minorPageFaults = Kamon.gauge(strMinorFaults).withoutTags()
      val contextSwitches = Kamon.gauge(strContextSwitches).withoutTags()

      val future = Observable.intervalWithFixedDelay(0.seconds, otelConfig.exportIntervalSeconds.seconds).foreach { _ =>
        processInfo.updateAttributes()
        memRss.update(processInfo.getResidentSetSize)
        memVms.update(processInfo.getVirtualSize)
        cpuSystemTime.update(processInfo.getKernelTime.toDouble)
        cpuUserTime.update(processInfo.getUserTime.toDouble)
        majorPageFaults.update(processInfo.getMajorFaults.toDouble)
        minorPageFaults.update(processInfo.getMinorFaults.toDouble)
        contextSwitches.update(processInfo.getContextSwitches.toDouble)
      }
      observables.append(() => future.cancel())
    }

    if (otelEnabled) {
      val meter = sdk.getMeter("filodb-process-metrics")
      observables.append(meter.gaugeBuilder(strMem).ofLongs().buildWithCallback((r: ObservableLongMeasurement) => {
          processInfo.updateAttributes()
          r.record(processInfo.getResidentSetSize, Attributes.builder().put("type", "rss").build())
          r.record(processInfo.getVirtualSize, Attributes.builder().put("type", "vms").build())
        }))
      observables.append(meter.counterBuilder(strCpu).ofDoubles()
        .buildWithCallback((r: ObservableDoubleMeasurement) => {
          processInfo.updateAttributes()
          // convert ms to seconds
          r.record(processInfo.getUserTime.toDouble / 1000, Attributes.builder().put("type", "user").build())
          r.record(processInfo.getKernelTime.toDouble / 1000, Attributes.builder().put("type", "system").build())
        }))
      observables.append(meter.counterBuilder(strMajorFaults).buildWithCallback((r: ObservableLongMeasurement) => {
          processInfo.updateAttributes()
          r.record(processInfo.getMajorFaults)
        }))
      observables.append(meter.counterBuilder(strMinorFaults).buildWithCallback((r: ObservableLongMeasurement) => {
          processInfo.updateAttributes()
          r.record(processInfo.getMinorFaults)
        }))
      observables.append(meter.counterBuilder(strContextSwitches).buildWithCallback((r: ObservableLongMeasurement) => {
          processInfo.updateAttributes()
          r.record(processInfo.getContextSwitches)
        }))
    }
    observables
  }

  /**
   * Creates or retrieves a counter instrument with the given base attributes
   *
   * @param name instrument name
   * @param isBytes if true, appends "_bytes" to the name if not already present
   * @param baseAttributes base key-value pairs that will be included in all measurements
   * @return OTelCounter wrapper
   */
  def counter(name: String,
              isBytes: Boolean,
              timeUnit: Option[TimeUnit],
              baseAttributes: Map[String, String]): MetricsCounter = {
    require(!isBytes || timeUnit.isEmpty, "isBytes and timeUnit cannot both be set")
    val cacheKey = (s"counter:$name", baseAttributes)
    instrumentCache.getOrElseUpdate(cacheKey, { _ =>

      val otelCounter = if (!otelEnabled) None else {
        val n = normalizeMetricName(name, isBytes, isCounter = true, timeUnit)
        Some(meter.counterBuilder(n).ofDoubles().build())
      }

      val kamonCounter = if (!kamonEnabled) None else {
        // dont normalize name for kamon since it happens at publish time today
        if (isBytes)
          Some(Kamon.counter(name, MeasurementUnit.information.bytes).withTags(TagSet.from(baseAttributes)))
        else {
          val mu = timeUnit.map(toKamonTimeUnit)
          val k = mu match {
            case Some(unit) => Kamon.counter(name, unit).withTags(TagSet.from(baseAttributes))
            case None => Kamon.counter(name).withTags(TagSet.from(baseAttributes))
          }
          Some(k)
        }
      }

      val attributes = createAttributesBuilder(baseAttributes)
      MetricsCounter(otelCounter, kamonCounter, timeUnit, attributes)
    }).asInstanceOf[MetricsCounter]
  }

  /**
   * Creates or retrieves an up down counter instrument with the given base attributes
   *
   * @param name instrument name
   * @param isBytes if true, appends "_bytes" to the name if not already present
   * @param baseAttributes base key-value pairs that will be included in all measurements
   * @return OTelCounter wrapper
   */
  def upDownCounter(name: String,
                    isBytes: Boolean,
                    baseAttributes: Map[String, String]): MetricsUpDownCounter = {
    val cacheKey = (s"upDownCounter:$name", baseAttributes)
    instrumentCache.getOrElseUpdate(cacheKey, { _ =>

      val otelCounter = if (!otelEnabled) None else {
        val n = normalizeMetricName(name, isBytes, isCounter = false, None) // upDownCounter is gauge behind the scenes
        Some(meter.upDownCounterBuilder(n).build())
      }

      val kamonCounter = if (!kamonEnabled) None else {
        // dont normalize name for kamon since it happens at publish time today
        if (isBytes)
          Some(Kamon.gauge(name, MeasurementUnit.information.bytes).withTags(TagSet.from(baseAttributes)))
        else
          Some(Kamon.gauge(name).withTags(TagSet.from(baseAttributes)))
      }

      val attributes = createAttributesBuilder(baseAttributes)
      MetricsUpDownCounter(otelCounter, kamonCounter, attributes)
    }).asInstanceOf[MetricsUpDownCounter]
  }

  /**
   * Creates or retrieves a gauge instrument with the given base attributes
   *
   * @param name instrument name
   * @param isBytes if true, appends "_bytes" to the name if not already present
   * @param baseAttributes base key-value pairs that will be included in all measurements
   * @return OTelGauge wrapper
   */
  def gauge(name: String,
            isBytes: Boolean,
            timeUnit: Option[TimeUnit],
            baseAttributes: Map[String, String]): MetricsGauge = {
    require(!isBytes || timeUnit.isEmpty, "isBytes and timeUnit cannot both be set")
    val cacheKey = (s"gauge:$name", baseAttributes)
    instrumentCache.getOrElseUpdate(cacheKey, { _ =>

      val otelGauge = if (!otelEnabled) None else {
        val n = normalizeMetricName(name, isBytes, isCounter = false, timeUnit)
        // There is no synchronous gauge in OTel that hold set values like the one in Kamon,
        // so we need to use a callback to report values. We use a mutable map to hold the recorded values
        // for different attribute combinations and report all the values to the instrument in the callback.
        val valueHolder = mutable.HashMap.empty[Map[String, String], Double]
        closeables += meter.gaugeBuilder(n).buildWithCallback { r: ObservableDoubleMeasurement =>
          valueHolder.foreach { case (attrMap, value) =>
            val attributes = createAttributesBuilder(attrMap).build()
            r.record(value, attributes)
          }
        }
        Some(valueHolder)
      }

      val kamonGauge = if (!kamonEnabled) None else {
        // dont normalize name for kamon since it happens at publish time today
        if (isBytes)
          Some(Kamon.gauge(name, MeasurementUnit.information.bytes).withTags(TagSet.from(baseAttributes)))
        else {
          val mu = timeUnit.map(toKamonTimeUnit)
          val k = mu match {
            case Some(unit) => Kamon.gauge(name, unit).withTags(TagSet.from(baseAttributes))
            case None => Kamon.gauge(name).withTags(TagSet.from(baseAttributes))
          }
          Some(k)
        }
      }

      MetricsGauge(otelGauge, kamonGauge, timeUnit, baseAttributes)
    }).asInstanceOf[MetricsGauge]
  }

  /**
   * Creates or retrieves a histogram instrument with the given base attributes
   *
   * @param name instrument name
   * @param timeUnit if defined, appends "_seconds" to the name if not already present and
   *                 converts recorded values to seconds
   * @param baseAttributes base key-value pairs that will be included in all measurements
   * @return OTelHistogram wrapper
   */
  def histogram(name: String,
                timeUnit: Option[TimeUnit],
                baseAttributes: Map[String, String]): MetricsHistogram = {
    val cacheKey = (s"histogram:$name", baseAttributes)
    instrumentCache.getOrElseUpdate(cacheKey, { _ =>

      val otelHistogram = if (!otelEnabled) None else {
        val n = normalizeMetricName(name, isBytes = false, isCounter = false, timeUnit)
        val hb = meter.histogramBuilder(n)
        // we set unit as "counts" so that we can set the custom bucketing for the histogram correctly
        if (timeUnit.isDefined) hb.setUnit("seconds") else hb.setUnit("counts")
        Some(hb.build())
      }

      val kamonHistogram = if (!kamonEnabled) None else {
        val mu = timeUnit.map(toKamonTimeUnit)
        // dont normalize name for kamon since it happens at publish time today
        val k = mu match {
          case Some(unit) => Kamon.histogram(name, unit).withTags(TagSet.from(baseAttributes))
          case None => Kamon.histogram(name).withTags(TagSet.from(baseAttributes))
        }
        Some(k)
      }

      val attributes = createAttributesBuilder(baseAttributes)
      MetricsHistogram(otelHistogram, kamonHistogram, timeUnit, attributes)
    }).asInstanceOf[MetricsHistogram]
  }

  private def toKamonTimeUnit(timeUnit: TimeUnit): MeasurementUnit = timeUnit match {
    case TimeUnit.NANOSECONDS => MeasurementUnit.time.nanoseconds
    case TimeUnit.MICROSECONDS => MeasurementUnit.time.microseconds
    case TimeUnit.MILLISECONDS => MeasurementUnit.time.milliseconds
    case TimeUnit.SECONDS => MeasurementUnit.time.seconds
    case _ => throw new IllegalArgumentException(s"Unsupported time unit: $timeUnit")
  }

  private def normalizeMetricName(name: String,
                                  isBytes: Boolean,
                                  isCounter: Boolean,
                                  timeUnit: Option[TimeUnit]): String = {
    def validNameChar(char: Char): Char = if (char.isLetterOrDigit || char == '_' || char == ':') char else '_'
    val nameWithValidChars = name.map(validNameChar)
    val nameWithUnit = if (timeUnit.isDefined && !nameWithValidChars.endsWith("_seconds")) {
      nameWithValidChars + "_seconds"
    } else if (isBytes && !nameWithValidChars.endsWith("_bytes")) {
      nameWithValidChars + "_bytes"
    } else nameWithValidChars
    if (isCounter && !nameWithUnit.endsWith("_total") && !nameWithValidChars.endsWith("_total")) {
      nameWithUnit + "_total"
    } else nameWithUnit
  }

  private def createAttributesBuilder(attributeMap: Map[String, String]): AttributesBuilder = {
    val builder = Attributes.builder()
    attributeMap.foreach { case (key, value) =>
      builder.put(AttributeKey.stringKey(key), value)
    }
    builder
  }

  /**
   * Shutdown the metrics system gracefully
   */
  def shutdown(): Unit = {
    logger.info("Metrics shutdown completed")
    openTelemetry match {
      case sdk: OpenTelemetrySdk =>
        sdk.shutdown()
      case _ =>
    }
    closeables.foreach(_.close())
    if (kamonEnabled) {
      Kamon.stop()
    }
  }

  def instrumentExecutor(ex: ExecutorService, name: String): ExecutorService = {
    var newEx = ex
    if (otelEnabled) {
      newEx = new InstrumentedExecutorService(newEx, name, this)
    }
    if (kamonEnabled) {
      newEx = ExecutorInstrumentation.instrument(newEx, name)
    }
    newEx
  }
}

/**
 * Companion object providing singleton access. Example usage:
 * {{{
 *   FilodbMetrics.counter("http_requests_total", Map("dataset" -> "raw"))
 * }}}
 */
object FilodbMetrics {
  private lazy val instance: FilodbMetrics = {
    val config = GlobalConfig.systemConfig.getConfig("filodb.metrics")
    new FilodbMetrics(config)
  }

  def bytesGauge(name: String,
                 baseAttributes: Map[String, String] = Map.empty): MetricsGauge = {
    instance.gauge(name, isBytes = true, None, baseAttributes)
  }

  def gauge(name: String,
            baseAttributes: Map[String, String] = Map.empty): MetricsGauge = {
    instance.gauge(name, isBytes = false, None, baseAttributes)
  }

  def timeGauge(name: String,
                timeUnit: TimeUnit,
                baseAttributes: Map[String, String] = Map.empty): MetricsGauge = {
    instance.gauge(name, isBytes = false, Some(timeUnit), baseAttributes)
  }

  def bytesCounter(name: String,
                   baseAttributes: Map[String, String] = Map.empty): MetricsCounter = {
    instance.counter(name, isBytes = true, None, baseAttributes)
  }

  def counter(name: String,
              baseAttributes: Map[String, String] = Map.empty): MetricsCounter = {
    instance.counter(name, isBytes = false, None, baseAttributes)
  }

  def timeCounter(name: String,
                  timeUnit: TimeUnit,
                  baseAttributes: Map[String, String] = Map.empty): MetricsCounter = {
    instance.counter(name, isBytes = false, Some(timeUnit), baseAttributes)
  }

  def bytesUpDownCounter(name: String,
                         baseAttributes: Map[String, String] = Map.empty): MetricsUpDownCounter = {
    instance.upDownCounter(name, isBytes = true, baseAttributes)
  }

  def upDownCounter(name: String,
                    baseAttributes: Map[String, String]): MetricsUpDownCounter = {
    instance.upDownCounter(name, isBytes = false, baseAttributes)
  }

  def histogram(name: String,
                baseAttributes: Map[String, String] = Map.empty): MetricsHistogram = {
    instance.histogram(name, None, baseAttributes)
  }

  def timeHistogram(name: String,
                    timeUnit: TimeUnit,
                    baseAttributes: Map[String, String] = Map.empty): MetricsHistogram = {
    instance.histogram(name, Some(timeUnit), baseAttributes)
  }

  def shutdown(): Unit = {
    instance.shutdown()
  }

  def instrumentExecutor(ex: ExecutorService, name: String): ExecutorService = {
    instance.instrumentExecutor(ex, name)
  }
}<|MERGE_RESOLUTION|>--- conflicted
+++ resolved
@@ -291,17 +291,7 @@
     val sdk = OpenTelemetrySdk.builder()
       .setMeterProvider(sdkMeterProviderBuilder.build())
       .build()
-<<<<<<< HEAD
-    // Commented out due to unused imports - these can be re-enabled if needed
-    // import scala.jdk.CollectionConverters._
-    // closeables ++= Classes.registerObservers(sdk).asScala
-    // closeables ++= Cpu.registerObservers(sdk).asScala
-    // closeables ++= MemoryPools.registerObservers(sdk).asScala
-    // closeables ++= Threads.registerObservers(sdk).asScala
-    // closeables ++= GarbageCollector.registerObservers(sdk, true).asScala
-    // closeables ++= SystemMetrics.registerObservers(sdk).asScala
-=======
-    import scala.collection.JavaConverters._
+    import scala.jdk.CollectionConverters._
     closeables ++= Classes.registerObservers(sdk).asScala
     closeables ++= Cpu.registerObservers(sdk).asScala
     closeables ++= MemoryPools.registerObservers(sdk).asScala
@@ -309,7 +299,6 @@
     closeables ++= GarbageCollector.registerObservers(sdk, true).asScala
     closeables ++= SystemMetrics.registerObservers(sdk).asScala
     closeables ++= registerProcessMetrics(sdk)
->>>>>>> e75c3933
     sdk
   }
 
