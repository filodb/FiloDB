package filodb.core

import scala.concurrent.{ExecutionContext, Future}

import kamon.Kamon
import monix.eval.Task

/**
 * Helpers for performance measurement and tracing.
 */
object Perftools {
  def timeMillis(f: => Unit): Long = {
    val start = System.currentTimeMillis
    f
    System.currentTimeMillis - start
  }

  def withTrace[A](source: Task[A], traceName: String): Task[A] =
    Task.defer {
      val span = Kamon.spanBuilder(traceName).asChildOf(Kamon.currentSpan()).start()
      source.doOnFinish(_ => Task.eval(span.finish()))
    }

  /**
   * Starts a new Kamon tracer segment for sync code.  Note that if you use this within futures
   * or for-comprehensions that run in different threads, you need the kamon-scala module so that the proper
   * traceContext is passed amongst threads.
   */
  def subtrace[T](name: String,
                  category: String,
                  library: String = "filodb_core")
                 (code: => T): T = {
      val span = Kamon.spanBuilder(s"$library.$category.$name").asChildOf(Kamon.currentSpan()).start()
      try { code } finally { span.finish() }
    }

  /**
   * Starts a new Kamon tracer segment for async code.  Note that if you use this within futures
   * or for-comprehensions that run in different threads, you need the kamon-scala module so that the proper
   * traceContext is passed amongst threads.
   */
  def asyncSubtrace[T](name: String,
                       category: String,
                       library: String = "filodb_core")
                      (code: => Future[T])
                      (implicit ec: ExecutionContext): Future[T] = {
<<<<<<< HEAD
    val span = Kamon.buildSpan(s"$library.$category.$name").start()
=======
    val span = Kamon.spanBuilder(s"$library.$category.$name").asChildOf(Kamon.currentSpan()).start()
>>>>>>> 1ef97fc5
    // This assignment actually resolves the lazy parameter!!! Make sure it's only done once.
    val result: Future[T] = code
    result.onComplete { case _ => span.finish() }
    result
  }
}<|MERGE_RESOLUTION|>--- conflicted
+++ resolved
@@ -44,11 +44,7 @@
                        library: String = "filodb_core")
                       (code: => Future[T])
                       (implicit ec: ExecutionContext): Future[T] = {
-<<<<<<< HEAD
     val span = Kamon.buildSpan(s"$library.$category.$name").start()
-=======
-    val span = Kamon.spanBuilder(s"$library.$category.$name").asChildOf(Kamon.currentSpan()).start()
->>>>>>> 1ef97fc5
     // This assignment actually resolves the lazy parameter!!! Make sure it's only done once.
     val result: Future[T] = code
     result.onComplete { case _ => span.finish() }
