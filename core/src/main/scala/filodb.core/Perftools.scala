--- conflicted
+++ resolved
@@ -44,16 +44,10 @@
                        library: String = "filodb_core")
                       (code: => Future[T])
                       (implicit ec: ExecutionContext): Future[T] = {
-<<<<<<< HEAD
-    val span = Kamon.buildSpan(s"$library.$category.$name").start()
+    val span = Kamon.spanBuilder(s"$library.$category.$name").asChildOf(Kamon.currentSpan()).start()
     // This assignment actually resolves the lazy parameter!!! Make sure it's only done once.
     val result: Future[T] = code
     result.onComplete { case _ => span.finish() }
     result
-=======
-    val span = Kamon.spanBuilder(s"$library.$category.$name").asChildOf(Kamon.currentSpan()).start()
-    code.onComplete { case _ => span.finish() }
-    code
->>>>>>> 9fcd6e9d
   }
 }