package filodb.core.memstore

import java.util.concurrent.TimeUnit
import java.util.concurrent.atomic.AtomicLong
import java.util.concurrent.locks.StampedLock

import scala.collection.mutable
import scala.collection.mutable.ArrayBuffer
import scala.concurrent.{ExecutionContext, Future}
import scala.concurrent.duration._
import scala.util.{Random, Try}

import bloomfilter.CanGenerateHashFrom
import bloomfilter.mutable.BloomFilter
import com.googlecode.javaewah.{EWAHCompressedBitmap, IntIterator}
import com.typesafe.config.Config
import com.typesafe.scalalogging.StrictLogging
import debox.{Buffer, Map => DMap}
import kamon.Kamon
import kamon.metric.MeasurementUnit
import kamon.tag.TagSet
import monix.eval.Task
import monix.execution.{CancelableFuture, Scheduler, UncaughtExceptionReporter}
import monix.execution.atomic.AtomicBoolean
import monix.reactive.Observable
import org.jctools.maps.NonBlockingHashMapLong
import spire.syntax.cfor._

import filodb.core.{ErrorResponse, Success, _}
import filodb.core.binaryrecord2._
import filodb.core.memstore.ratelimit.{CardinalityRecord, CardinalityTracker, QuotaSource, RocksDbCardinalityStore}
import filodb.core.memstore.synchronization.{CassandraPartKeyUpdatesPublisher, PartKeyUpdatesPublisher}
import filodb.core.metadata.{Schema, Schemas}
import filodb.core.query.{ColumnFilter, Filter, QuerySession}
import filodb.core.store._
import filodb.memory._
import filodb.memory.data.Shutdown
import filodb.memory.format.{UnsafeUtils, ZeroCopyUTF8String}
import filodb.memory.format.BinaryVector.BinaryVectorPtr
import filodb.memory.format.ZeroCopyUTF8String._

class TimeSeriesShardStats(dataset: DatasetRef, shardNum: Int) {
  val tags = Map("shard" -> shardNum.toString, "dataset" -> dataset.toString)

  val shardTotalRecoveryTime = Kamon.gauge("memstore-total-shard-recovery-time",
    MeasurementUnit.time.milliseconds).withTags(TagSet.from(tags))
  val rowsIngested = Kamon.counter("memstore-rows-ingested").withTags(TagSet.from(tags))
  val partitionsCreated = Kamon.counter("memstore-partitions-created").withTags(TagSet.from(tags))
  val dataDropped = Kamon.counter("memstore-data-dropped").withTags(TagSet.from(tags))
  val unknownSchemaDropped = Kamon.counter("memstore-unknown-schema-dropped").withTags(TagSet.from(tags))
  val oldContainers = Kamon.counter("memstore-incompatible-containers").withTags(TagSet.from(tags))
  val offsetsNotRecovered = Kamon.counter("memstore-offsets-not-recovered").withTags(TagSet.from(tags))
  val outOfOrderDropped = Kamon.counter("memstore-out-of-order-samples").withTags(TagSet.from(tags))
  val outOfOrderDroppedTenant = Kamon.counter("tenant-out-of-order-samples") //per tenant need not include shard/dataset
  val rowsSkipped  = Kamon.counter("recovery-row-skipped").withTags(TagSet.from(tags))
  val rowsPerContainer = Kamon.histogram("num-samples-per-container").withoutTags()
  val numSamplesEncoded = Kamon.counter("memstore-samples-encoded").withTags(TagSet.from(tags))
  val encodedBytes  = Kamon.counter("memstore-encoded-bytes-allocated", MeasurementUnit.information.bytes)
    .withTags(TagSet.from(tags))
  val encodedHistBytes = Kamon.counter("memstore-hist-encoded-bytes", MeasurementUnit.information.bytes)
    .withTags(TagSet.from(tags))
  val flushesSuccessful = Kamon.counter("memstore-flushes-success").withTags(TagSet.from(tags))
  val flushesFailedChunkWrite = Kamon.counter("memstore-flushes-failed-chunk").withTags(TagSet.from(tags))
  val flushesFailedOther = Kamon.counter("memstore-flushes-failed-other").withTags(TagSet.from(tags))

  val numDirtyPartKeysFlushed = Kamon.counter("memstore-index-num-dirty-keys-flushed").withTags(TagSet.from(tags))
  val indexRecoveryNumRecordsProcessed = Kamon.counter("memstore-index-recovery-partkeys-processed").
    withTags(TagSet.from(tags))
  val indexPartkeyLookups = Kamon.counter("memstore-index-partkey-lookups").withTags(TagSet.from(tags))
  val partkeyLabelScans = Kamon.counter("memstore-labels-partkeys-scanned").withTags(TagSet.from(tags))
  val downsampleRecordsCreated = Kamon.counter("memstore-downsample-records-created").withTags(TagSet.from(tags))

  // Tracking the index adds and updates during active kafka ingestion.
  val partKeyIndexAdded = Kamon.counter("partkey-index-added").withTags(TagSet.from(tags))
  val partKeyIndexUpdated = Kamon.counter("partkey-index-updated").withTags(TagSet.from(tags))

  /**
    * These gauges are intended to be combined with one of the latest offset of Kafka partitions so we can produce
    * stats on message lag:
    *   kafka_ingestion_lag = kafka_latest_offset - offsetLatestInMem
    *   memstore_ingested_to_persisted_lag = offsetLatestInMem - offsetLatestFlushed
    *   etc.
    *
    * NOTE: only positive offsets will be recorded.  Kafka does not give negative offsets, but Kamon cannot record
    * negative numbers either.
    * The "latest" vs "earliest" flushed reflects that there are really n offsets, one per flush group.
    */
  val offsetLatestInMem = Kamon.gauge("shard-offset-latest-inmemory").withTags(TagSet.from(tags))
  val offsetLatestFlushed = Kamon.gauge("shard-offset-flushed-latest").withTags(TagSet.from(tags))
  val offsetEarliestFlushed = Kamon.gauge("shard-offset-flushed-earliest").withTags(TagSet.from(tags))
  val numPartitions = Kamon.gauge("num-partitions").withTags(TagSet.from(tags))
  val numActivelyIngestingParts = Kamon.gauge("num-ingesting-partitions").withTags(TagSet.from(tags))

  val numChunksPagedIn = Kamon.counter("chunks-paged-in").withTags(TagSet.from(tags))
  val partitionsPagedFromColStore = Kamon.counter("memstore-partitions-paged-in").withTags(TagSet.from(tags))
  val partitionsQueried = Kamon.counter("memstore-partitions-queried").withTags(TagSet.from(tags))
  val purgedPartitions = Kamon.counter("memstore-partitions-purged").withTags(TagSet.from(tags))
  val purgedPartitionsFromIndex = Kamon.counter("memstore-partitions-purged-index").withTags(TagSet.from(tags))
  val purgePartitionTimeMs = Kamon.counter("memstore-partitions-purge-time-ms", MeasurementUnit.time.milliseconds)
                                              .withTags(TagSet.from(tags))
  val partitionsRestored = Kamon.counter("memstore-partitions-paged-restored").withTags(TagSet.from(tags))
  val chunkIdsEvicted = Kamon.counter("memstore-chunkids-evicted").withTags(TagSet.from(tags))
  val partitionsEvicted = Kamon.counter("memstore-partitions-evicted").withTags(TagSet.from(tags))
  val queryTimeRangeMins = Kamon.histogram("query-time-range-minutes").withTags(TagSet.from(tags))
  val queriesBySchema = Kamon.counter("leaf-queries-by-schema").withTags(TagSet.from(tags))
  val memoryStats = new MemoryStats(tags)

  val bufferPoolSize = Kamon.gauge("memstore-writebuffer-pool-size").withTags(TagSet.from(tags))
  val indexEntries = Kamon.gauge("memstore-index-entries").withTags(TagSet.from(tags))
  val indexBytes   = Kamon.gauge("memstore-index-ram-bytes").withTags(TagSet.from(tags))

  val evictedPartKeyBloomFilterQueries = Kamon.counter("evicted-pk-bloom-filter-queries").withTags(TagSet.from(tags))
  val evictedPartKeyBloomFilterFalsePositives = Kamon.counter("evicted-pk-bloom-filter-fp").withTags(TagSet.from(tags))
  val evictedPkBloomFilterSize = Kamon.gauge("evicted-pk-bloom-filter-approx-size").withTags(TagSet.from(tags))
  val evictedPartIdLookupMultiMatch = Kamon.counter("evicted-partId-lookup-multi-match").withTags(TagSet.from(tags))

  /**
    * Difference between the local clock and the received ingestion timestamps, in milliseconds.
    * If this gauge is negative, then the received timestamps are ahead, and it will stay this
    * way for a bit, due to the monotonic adjustment. When the gauge value is positive (which is
    * expected), then the delay reflects the delay between the generation of the samples and
    * receiving them, assuming that the clocks are in sync.
    */
  val ingestionClockDelay = Kamon.gauge("ingestion-clock-delay",
    MeasurementUnit.time.milliseconds).withTags(TagSet.from(tags))

  /**
   *  This measures the time from Message Queue to when the data is stored.
   */
  val ingestionPipelineLatency = Kamon.histogram("ingestion-pipeline-latency",
    MeasurementUnit.time.milliseconds).withTags(TagSet.from(tags))

  /**
   * Records the absolute value of otherwise-negative ingestion pipeline latencies.
   */
  val negativeIngestionPipelineLatency = Kamon.histogram("negative-ingestion-pipeline-latency",
    MeasurementUnit.time.milliseconds).withTags(TagSet.from(tags))

  val chunkFlushTaskLatency = Kamon.histogram("chunk-flush-task-latency-after-retries",
    MeasurementUnit.time.milliseconds).withTags(TagSet.from(tags))

  /**
   * How much time a thread was potentially stalled while attempting to ensure
   * free space. Unit is nanoseconds.
   */
  val memstoreEvictionStall = Kamon.counter("memstore-eviction-stall",
                           MeasurementUnit.time.nanoseconds).withTags(TagSet.from(tags))
  val evictablePartKeysSize = Kamon.gauge("memstore-num-evictable-partkeys").withTags(TagSet.from(tags))
  val missedEviction = Kamon.counter("memstore-missed-eviction").withTags(TagSet.from(tags))

}

object TimeSeriesShard {
  /**
    * Writes metadata for TSPartition where every vector is written
    */
  def writeMeta(addr: Long, partitionID: Int, info: ChunkSetInfo, vectors: Array[BinaryVectorPtr]): Unit = {
    UnsafeUtils.setInt(UnsafeUtils.ZeroPointer, addr, partitionID)
    ChunkSetInfo.copy(info, addr + 4)
    cforRange { 0 until vectors.size } { i =>
      ChunkSetInfo.setVectorPtr(addr + 4, i, vectors(i))
    }
  }

  /**
    * Copies serialized ChunkSetInfo bytes from persistent storage / on-demand paging.
    */
  def writeMeta(addr: Long, partitionID: Int, bytes: Array[Byte], vectors: ArrayBuffer[BinaryVectorPtr]): Unit = {
    UnsafeUtils.setInt(UnsafeUtils.ZeroPointer, addr, partitionID)
    ChunkSetInfo.copy(bytes, addr + 4)
    cforRange { 0 until vectors.size } { i =>
      ChunkSetInfo.setVectorPtr(addr + 4, i, vectors(i))
    }
  }

  /**
    * Copies serialized ChunkSetInfo bytes from persistent storage / on-demand paging.
    */
  def writeMetaWithoutPartId(addr: Long, bytes: Array[Byte], vectors: Array[BinaryVectorPtr]): Unit = {
    ChunkSetInfo.copy(bytes, addr)
    cforRange { 0 until vectors.size } { i =>
      ChunkSetInfo.setVectorPtr(addr, i, vectors(i))
    }
  }

  // Initial size of partitionSet and partition map structures.  Make large enough to avoid too many resizes.
  val InitialNumPartitions = 128 * 1024

  // Not a real partition, just a special marker for "out of memory"
  val OutOfMemPartition = UnsafeUtils.ZeroPointer.asInstanceOf[TimeSeriesPartition]

  val EmptyBitmap = new EWAHCompressedBitmap()

  /**
    * Calculates the flush group of an ingest record or partition key.  Be sure to use the right RecordSchema -
    * dataset.ingestionSchema or dataset.partKeySchema.l
    */
  def partKeyGroup(schema: RecordSchema, partKeyBase: Any, partKeyOffset: Long, numGroups: Int): Int = {
    Math.abs(schema.partitionHash(partKeyBase, partKeyOffset) % numGroups)
  }

  private[memstore] final val CREATE_NEW_PARTID = -1
}

private[core] final case class PartKey(base: Any, offset: Long)
private[core] final case class PartKeyWithTimes(base: Any, offset: Long, startTime: Long, endTime: Long)

trait PartitionIterator extends Iterator[TimeSeriesPartition] {
  def skippedPartIDs: Buffer[Int]
}

object PartitionIterator {
  def fromPartIt(baseIt: Iterator[TimeSeriesPartition]): PartitionIterator = new PartitionIterator {
    val skippedPartIDs = Buffer.empty[Int]
    final def hasNext: Boolean = baseIt.hasNext
    final def next: TimeSeriesPartition = baseIt.next
  }
}

/**
  * TSPartition lookup from filters result, usually step 1 of querying.
  *
  * @param partsInMemory iterates through the in-Memory partitions, some of which may not need ODP.
  *                          Caller needs to filter further
  * @param firstSchemaId if defined, the first Schema ID found. If not defined, probably there's no data.
  * @param partIdsMemTimeGap contains partIDs in memory but with potential time gaps in data. Their
  *                          startTimes from Lucene are mapped from the ID.
  * @param partIdsNotInMemory is a collection of partIds fully not in memory
  */
case class PartLookupResult(shard: Int,
                            chunkMethod: ChunkScanMethod,
                            partsInMemory: debox.Buffer[Int],
                            firstSchemaId: Option[Int] = None,
                            partIdsMemTimeGap: debox.Map[Int, Long] = debox.Map.empty,
                            partIdsNotInMemory: debox.Buffer[Int] = debox.Buffer.empty,
                            pkRecords: Seq[PartKeyLuceneIndexRecord] = Seq.empty,
                            dataBytesScannedCtr: AtomicLong,
                            samplesScannedCtr: AtomicLong)

final case class SchemaMismatch(expected: String, found: String, clazz: String) extends
  Exception(s"Multiple schemas found, please filter. Expected schema $expected, found schema $found in $clazz")

object SchemaMismatch {
  def apply(expected: Schema, found: Schema, clazz: String): SchemaMismatch =
    SchemaMismatch(expected.name, found.name, clazz)
}

case class TimeSeriesShardInfo(shardNum: Int,
                               stats: TimeSeriesShardStats,
                               bufferPools: debox.Map[Int, WriteBufferPool],
                               nativeMemoryManager: NativeMemoryManager)

// scalastyle:off number.of.methods
// scalastyle:off file.size.limit
/**
  * Contains all of the data for a SINGLE shard of a time series oriented dataset.
  *
  * Each partition has an integer ID which is used for bitmap indexing using PartitionKeyIndex.
  * Within a shard, the partitions are grouped into a fixed number of groups to facilitate persistence and recovery:
  * - groups spread out the persistence/flushing load across time
  * - having smaller batches of flushes shortens the window of recovery and enables skipping of records/less CPU
  *
  * Each incoming time series is hashed into a group.  Each group has its own watermark.  The watermark indicates,
  * for that group, up to what offset incoming records for that group has been persisted.  At recovery time, records
  * that fall below the watermark for that group will be skipped (since they can be recovered from disk).
  *
  * @param bufferMemoryManager Unencoded/unoptimized ingested data is stored in buffers that are allocated from this
  *                            memory pool. This pool is also used to store partition keys.
  * @param storeConfig the store portion of the sourceconfig, not the global FiloDB application config
  */
class TimeSeriesShard(val ref: DatasetRef,
                      val schemas: Schemas,
                      val storeConfig: StoreConfig,
                      numShards: Int,
                      quotaSource: QuotaSource,
                      val shardNum: Int,
                      val bufferMemoryManager: NativeMemoryManager,
                      colStore: ColumnStore,
                      metastore: MetaStore,
                      evictionPolicy: PartitionEvictionPolicy,
                      filodbConfig: Config)
                     (implicit val ioPool: ExecutionContext) extends StrictLogging {
  import collection.JavaConverters._

  import FiloSchedulers._
  import TimeSeriesShard._

  /////// START CONFIGURATION FIELDS ///////////////////

  private val clusterType = filodbConfig.getString("cluster-type")
  private val deploymentPartitionName = filodbConfig.getString("deployment-partition-name")
  private val targetMaxPartitions = filodbConfig.getInt("memstore.max-partitions-on-heap-per-shard")
  private val ensureTspHeadroomPercent = filodbConfig.getDouble("memstore.ensure-tsp-count-headroom-percent")
  private val ensureBlockHeadroomPercent = filodbConfig.getDouble("memstore.ensure-block-memory-headroom-percent")
  private val ensureNativeMemHeadroomPercent = filodbConfig.getDouble("memstore.ensure-native-memory-headroom-percent")
  private val indexFacetingEnabledShardKeyLabels =
                           filodbConfig.getBoolean("memstore.index-faceting-enabled-shard-key-labels")
  private val indexFacetingEnabledAllLabels = filodbConfig.getBoolean("memstore.index-faceting-enabled-for-all-labels")
  private val numParallelFlushes = filodbConfig.getInt("memstore.flush-task-parallelism")
  private val disableIndexCaching = filodbConfig.getBoolean("memstore.disable-index-caching")
  private val partKeyIndexType = filodbConfig.getString("memstore.part-key-index-type")
  private val typeFieldIndexingEnabled = filodbConfig.getBoolean("memstore.type-field-indexing-enabled")
  private val tantivyColumnCacheCount = filodbConfig.getLong("memstore.tantivy.column-cache-count")
  private val tantivyQueryCacheSize = filodbConfig.getMemorySize("memstore.tantivy.query-cache-max-bytes")
  private val tantivyQueryCacheEstimatedItemSize =
    filodbConfig.getMemorySize("memstore.tantivy.query-cache-estimated-item-size")
  private val tantivyDeletedDocMergeThreshold = filodbConfig.getDouble("memstore.tantivy.deleted-doc-merge-threshold")
  // Configuration to enable/disable real-time publishing of index updates for downstream consumers.
  private val partKeyUpdatesPublishingEnabled = filodbConfig.getBoolean("memstore.index-updates-publishing-enabled")

  /////// END CONFIGURATION FIELDS ///////////////////

  /////// START MEMBER STATE FIELDS ///////////////////

  val shardStats = new TimeSeriesShardStats(ref, shardNum)
  @volatile var isReadyForQuery = false

  private[memstore] val creationTime = System.currentTimeMillis()

  /**
    * Map of all partitions in the shard stored in memory, indexed by partition ID
    */
  private[memstore] val partitions = new NonBlockingHashMapLong[TimeSeriesPartition](InitialNumPartitions, false)

  /**
    * next partition ID number
    */
  private var nextPartitionID = 0

  // This should be handled by a logging-specific class if rate-limited logs become a common use-case.
  // NOTE: This is not thread-safe, but it's good enough for this application--
  //   see RateLimiter's javadoc for details.
  private val negativeIngestionTimeLogRateLimiter = new RateLimiter(Duration(30, TimeUnit.SECONDS))

  /**
    * This index helps identify which partitions have any given column-value.
    * Used to answer queries not involving the full partition key.
    * Maintained using a high-performance bitmap index.
    */
  private[memstore] final val partKeyIndex: PartKeyIndexRaw = partKeyIndexType match {
    case "lucene" => new PartKeyLuceneIndex(ref, schemas.part,
      indexFacetingEnabledAllLabels, indexFacetingEnabledShardKeyLabels, shardNum,
      storeConfig.diskTTLSeconds * 1000, disableIndexCaching = disableIndexCaching,
      addMetricTypeField = typeFieldIndexingEnabled)
    case "tantivy" => new PartKeyTantivyIndex(ref, schemas.part,
      shardNum, storeConfig.diskTTLSeconds * 1000, columnCacheCount = tantivyColumnCacheCount,
      queryCacheMaxSize = tantivyQueryCacheSize.toBytes,
      queryCacheEstimatedItemSize = tantivyQueryCacheEstimatedItemSize.toBytes,
      deletedDocMergeThreshold = tantivyDeletedDocMergeThreshold.toFloat,
      addMetricTypeField = typeFieldIndexingEnabled)
    case x => sys.error(s"Unsupported part key index type: '$x'")
  }

  private val cardTracker: CardinalityTracker = initCardTracker()

  /**
    * Keeps track of count of rows ingested into memstore, not necessarily flushed.
    * This is generally used to report status and metrics.
    */
  private final var ingested = 0L

  private val trackQueriesHoldingEvictionLock = filodbConfig.getBoolean("memstore.track-queries-holding-eviction-lock")
  /**
   * Lock that protects chunks and TSPs from being reclaimed from Memstore.
   * This is needed to prevent races between ODP queries and reclaims and ensure that
   * TSPs and chunks dont get evicted when queries are being served.
   */
  private[memstore] final val evictionLock = new EvictionLock(trackQueriesHoldingEvictionLock,
    s"shard=$shardNum dataset=$ref")

  /**
   * Queue of partIds that are eligible for eviction since they have stopped ingesting.
   * Caller needs to double check ingesting status since they may have started to re-ingest
   * since partId was added to this queue.
   *
   * It is a set since intermittent time series can cause duplicates in evictablePartIds.
   * Max size multiplied by 1.04 to minimize array resizes.
   */
  protected[memstore] final val evictablePartIds =
      new EvictablePartIdQueueSet(math.ceil(targetMaxPartitions * 1.04).toInt)
  protected[memstore] final val evictableOdpPartIds = new EvictablePartIdQueueSet(8192)

  /**
    * Keeps track of last offset ingested into memory (not necessarily flushed).
    * This value is used to keep track of the checkpoint to be written for next flush for any group.
    */
  private final var _offset = Long.MinValue

  /**
   * The maximum blockMetaSize amongst all the schemas this Dataset could ingest
   */
  private[memstore] val maxMetaSize = schemas.schemas.values.map(_.data.blockMetaSize).max

  require (storeConfig.maxChunkTime > storeConfig.flushInterval, "MaxChunkTime should be greater than FlushInterval")
  private[memstore] val maxChunkTime = storeConfig.maxChunkTime.toMillis

  private val acceptDuplicateSamples = storeConfig.acceptDuplicateSamples

  // Called to remove chunks from ChunkMap of a given partition, when an offheap block is reclaimed
  private val reclaimListener = initReclaimListener()

  // Create a single-threaded scheduler just for ingestion.  Name the thread for ease of debugging
  // NOTE: to control intermixing of different Observables/Tasks in this thread, customize ExecutionModel param
  val ingestSched = Scheduler.singleThread(s"$IngestSchedName-$ref-$shardNum",
    reporter = UncaughtExceptionReporter(logger.error("Uncaught Exception in TimeSeriesShard.ingestSched", _)))

  private[memstore] val blockMemorySize = {
    val size = if (filodbConfig.getBoolean("memstore.memory-alloc.automatic-alloc-enabled")) {
      val numNodes = filodbConfig.getInt("min-num-nodes-in-cluster")
      val availableMemoryBytes: Long = Utils.calculateAvailableOffHeapMemory(filodbConfig)
      val blockMemoryManagerPercent = filodbConfig.getDouble("memstore.memory-alloc.block-memory-manager-percent")
      val blockMemForDatasetPercent = storeConfig.shardMemPercent // fraction of block memory for this dataset
      val numShardsPerNode = Math.ceil(numShards / numNodes.toDouble)
      logger.info(s"Calculating Block memory size with automatic allocation strategy. " +
        s"Dataset dataset=$ref has blockMemForDatasetPercent=$blockMemForDatasetPercent " +
        s"numShardsPerNode=$numShardsPerNode")
      (availableMemoryBytes * blockMemoryManagerPercent *
        blockMemForDatasetPercent / 100 / 100 / numShardsPerNode).toLong
    } else {
      storeConfig.shardMemSize
    }
    logger.info(s"Block Memory for dataset=$ref shard=$shardNum bytesAllocated=$size")
    size
  }

  protected val numGroups = storeConfig.groupsPerShard
  private val chunkRetentionHours = (storeConfig.diskTTLSeconds / 3600).toInt
  private[memstore] val pagingEnabled = storeConfig.demandPagingEnabled

  /**
    * PartitionSet - access TSPartition using ingest record partition key in O(1) time.
    */
  private[memstore] final val partSet = PartitionSet.ofSize(InitialNumPartitions)
  // Use a StampedLock because it supports optimistic read locking. This means that no blocking
  // occurs in the common case, when there isn't any contention reading from partSet.
  private[memstore] final val partSetLock = new StampedLock

  // The off-heap block store used for encoded chunks
  private val shardTags = Map("dataset" -> ref.dataset, "shard" -> shardNum.toString)
  private val blockStore = new PageAlignedBlockManager(blockMemorySize, shardStats.memoryStats, reclaimListener,
    storeConfig.numPagesPerBlock, evictionLock)
  private[core] val blockFactoryPool = new BlockMemFactoryPool(blockStore, maxMetaSize, shardTags)

  // Requires blockStore.
  private val headroomTask = startHeadroomTask(ingestSched)

  val partitionMaker = new DemandPagedChunkStore(this, blockStore)

  private val partKeyBuilder = new RecordBuilder(MemFactory.onHeapFactory, reuseOneContainer = true)
  private val partKeyArray = partKeyBuilder.allContainers.head.base.asInstanceOf[Array[Byte]]
  private[memstore] val bufferPools = {
    val pools = schemas.schemas.values.map { sch =>
      sch.schemaHash -> new WriteBufferPool(bufferMemoryManager, sch.data, storeConfig)
    }
    DMap(pools.toSeq: _*)
  }

  private val shardInfo = TimeSeriesShardInfo(shardNum, shardStats, bufferPools, bufferMemoryManager)

  private final val partitionGroups = Array.fill(numGroups)(new EWAHCompressedBitmap)

  /**
    * Bitmap to track actively ingesting partitions.
    * This bitmap is maintained in addition to the ingesting flag per partition.
    * TSP.ingesting is MUCH faster than bit.get(i) but we need the bitmap for faster operations
    * for all partitions of shard (like ingesting cardinality counting, rollover of time buckets etc).
    */
  private[memstore] final val activelyIngesting = debox.Set.empty[Int]

  private val numFlushIntervalsDuringRetention = Math.ceil(chunkRetentionHours.hours / storeConfig.flushInterval).toInt

  // Use 1/4 of flush intervals within retention period for initial ChunkMap size
  private val initInfoMapSize = Math.max((numFlushIntervalsDuringRetention / 4) + 4, 20)

  /**
    * Dirty partitions whose start/end times have not been updated to cassandra.
    *
    * IMPORTANT. Only modify this var in IngestScheduler
    */
  private[memstore] final var dirtyPartitionsForIndexFlush = debox.Buffer.empty[Int]

  /**
   * This data structure is used for real time tracking and publishing updated partIds within a shard. This is published
   * at every flush interval irrespective of the num-group.
   *
   * IMPORTANT. Only operate on this object in the IngestScheduler ( which gurantees ordering of reads, writes
   * and publishing since the ingestion scheduler is single-threaded )
   * */
  private[memstore] final val updatedPartIdsForPublishing: Option[PartKeyUpdatesPublisher] =
    if (partKeyUpdatesPublishingEnabled) {
      logger.info(s"[PKUpdatePublisher] Initializing partKey updates publisher for shard=${shardNum}")
      Some(new CassandraPartKeyUpdatesPublisher(shardNum, ref, colStore, TagSet.from(shardStats.tags)))
    }
    else None

  /**
    * This is the group during which this shard will flush dirty part keys. Randomized to
    * ensure we don't flush time buckets across shards at same time
    */
  private final val dirtyPartKeysFlushGroup = Random.nextInt(numGroups)
  logger.info(s"Dirty Part Keys for shard=$shardNum will flush in group $dirtyPartKeysFlushGroup")

  /**
    * The offset up to and including the last record in this group to be successfully persisted.
    * Also used during recovery to figure out what incoming records to skip (since it's persisted)
    */
  private final val groupWatermark = Array.fill(numGroups)(Long.MinValue)

  /**
    * Highest ingestion timestamp observed.
    */
  private[memstore] var lastIngestionTime = Long.MinValue

  // Flush groups when ingestion time is observed to cross a time boundary (typically an hour),
  // plus a group-specific offset. This simplifies disaster recovery -- chunks can be copied
  // without concern that they may overlap in time.
  private val flushBoundaryMillis = Option(storeConfig.flushInterval.toMillis)

  // Defines the group-specific flush offset, to distribute the flushes around such they don't
  // all flush at the same time. With an hourly boundary and 60 flush groups, flushes are
  // scheduled once a minute.
  private val flushOffsetMillis = flushBoundaryMillis.get / numGroups

  private[memstore] val evictedPartKeys =
    BloomFilter[PartKey](storeConfig.evictedPkBfCapacity, falsePositiveRate = 0.01)(new CanGenerateHashFrom[PartKey] {
      override def generateHash(from: PartKey): Long = {
        schemas.part.binSchema.partitionHash(from.base, from.offset)
      }
    })
  private var evictedPartKeysDisposed = false

  private val brRowReader = new MultiSchemaBRRowReader()

  /**
    * Detailed filtered ingestion record logging.  See "trace-filters" StoreConfig setting.  Warning: may blow up
    * logs, use at your own risk.
    */
  private val tracedPartFilters = storeConfig.traceFilters

  private[memstore] val ingestConsumer = new IngestConsumer()

  private[memstore] val addPartitionsDisabled = AtomicBoolean(false)

  /////// END MEMBER STATE FIELDS ///////////////////

  /////// START INNER CLASS DEFINITIONS ///////////////////

  /**
    * Iterate TimeSeriesPartition objects relevant to given partIds.
    */
  case class InMemPartitionIterator(intIt: IntIterator) extends PartitionIterator {
    var nextPart = UnsafeUtils.ZeroPointer.asInstanceOf[TimeSeriesPartition]
    val skippedPartIDs = debox.Buffer.empty[Int]
    private def findNext(): Unit = {
      while (intIt.hasNext && nextPart == UnsafeUtils.ZeroPointer) {
        val nextPartID = intIt.next
        nextPart = partitions.get(nextPartID)
        if (nextPart == UnsafeUtils.ZeroPointer) skippedPartIDs += nextPartID
      }
    }

    findNext()

    final def hasNext: Boolean = nextPart != UnsafeUtils.ZeroPointer
    final def next: TimeSeriesPartition = {
      val toReturn = nextPart
      nextPart = UnsafeUtils.ZeroPointer.asInstanceOf[TimeSeriesPartition] // reset so that we can keep going
      findNext()
      toReturn
    }
  }

  /**
    * Iterate TimeSeriesPartition objects relevant to given partIds.
    */
  case class InMemPartitionIterator2(partIds: debox.Buffer[Int]) extends PartitionIterator {
    var nextPart = UnsafeUtils.ZeroPointer.asInstanceOf[TimeSeriesPartition]
    val skippedPartIDs = debox.Buffer.empty[Int]
    var nextPartId = -1
    findNext()

    private def findNext(): Unit = {
      while (nextPartId + 1 < partIds.length && nextPart == UnsafeUtils.ZeroPointer) {
        nextPartId += 1
        nextPart = partitions.get(partIds(nextPartId))
        if (nextPart == UnsafeUtils.ZeroPointer) skippedPartIDs += partIds(nextPartId)
      }
    }

    final def hasNext: Boolean = nextPart != UnsafeUtils.ZeroPointer

    final def next: TimeSeriesPartition = {
      val toReturn = nextPart
      nextPart = UnsafeUtils.ZeroPointer.asInstanceOf[TimeSeriesPartition] // reset so that we can keep going
      findNext()
      toReturn
    }
  }

  // RECOVERY: Check the watermark for the group that this record is part of.  If the ingestOffset is < watermark,
  // then do not bother with the expensive partition key comparison and ingestion.  Just skip it
  class IngestConsumer(var ingestionTime: Long = 0,
                       var numActuallyIngested: Int = 0,
                       var ingestOffset: Long = -1L) extends BinaryRegionConsumer {
    // Receives a new ingestion BinaryRecord
    final def onNext(recBase: Any, recOffset: Long): Unit = {
      val schemaId = RecordSchema.schemaID(recBase, recOffset)
      val schema = schemas(schemaId)
      if (schema != Schemas.UnknownSchema) {
        val group = partKeyGroup(schema.ingestionSchema, recBase, recOffset, numGroups)
        if (ingestOffset < groupWatermark(group)) {
          shardStats.rowsSkipped.increment()
          try {
            // Need to add partition to update index with new partitions added during recovery with correct startTime.
            // This is important to do since the group designated for dirty part key persistence can
            // lag behind group the partition belongs to. Hence during recovery, we skip
            // ingesting the sample, but create the partition and mark it as dirty.
            // TODO:
            // explore aligning index time buckets with chunks, and we can then
            // remove this partition existence check per sample.
            val part: FiloPartition = getOrAddPartitionForIngestion(recBase, recOffset, group, schema)
            if (part == OutOfMemPartition) { disableAddPartitions() }
          } catch {
            case e: OutOfOffheapMemoryException => disableAddPartitions()
            case e: Exception                   => logger.error(s"Unexpected ingestion err", e); disableAddPartitions()
          }
        } else {
          getOrAddPartitionAndIngest(ingestionTime, recBase, recOffset, group, schema)
          numActuallyIngested += 1
        }
      } else {
        logger.debug(s"Unknown schema ID $schemaId will be ignored during ingestion")
        shardStats.unknownSchemaDropped.increment()
      }
    }
  }

  /**
   * Iterator for traversal of partIds, value for the given label will be extracted from the PartitionKey.
   * This is specifically implemented to avoid building a Map for single label.
   * this implementation maps partIds to label/values eagerly, this is done inorder to dedup the results.
   */
  case class SingleLabelValuesResultIterator(partIds: debox.Buffer[Int], label: String,
                                             querySession: QuerySession, statsGroup: Seq[String], limit: Int)
    extends Iterator[ZeroCopyUTF8String] {
    private val rows = labels
    override def size: Int = labels.size

    def labels: Iterator[ZeroCopyUTF8String] = {
      var partLoopIndx = 0
      val rows = new mutable.HashSet[ZeroCopyUTF8String]()
      val colIndex = schemas.part.binSchema.colNames.indexOf(label)
      while(partLoopIndx < partIds.length && rows.size < limit) {
        val partId = partIds(partLoopIndx)
        //retrieve PartKey either from In-memory map or from PartKeyIndex
        val nextPart = partKeyFromPartId(partId)
        if (colIndex > -1) //column value lookup (e.g metric), no need for map-consumer
          rows.add(schemas.part.binSchema.asZCUTF8Str(nextPart.base, nextPart.offset, colIndex))
        else
          schemas.part.binSchema.singleColValues(nextPart.base, nextPart.offset, label, rows)
        partLoopIndx += 1
      }
      shardStats.partkeyLabelScans.increment(partLoopIndx)
      querySession.queryStats.getTimeSeriesScannedCounter(statsGroup).addAndGet(partLoopIndx)
      rows.toIterator
    }

    def hasNext: Boolean = rows.hasNext

    def next(): ZeroCopyUTF8String = rows.next
  }

  /**
   * Iterator for traversal of partIds, value for the given labels will be extracted from the PartitionKey.
   * this implementation maps partIds to label/values eagerly, this is done inorder to dedup the results.
   */
  case class LabelValueResultIterator(partIds: debox.Buffer[Int], labelNames: Seq[String],
                                      querySession: QuerySession, statsGroup: Seq[String], limit: Int)
    extends Iterator[Map[ZeroCopyUTF8String, ZeroCopyUTF8String]] {
    private lazy val rows = labelValues
    override def size: Int = rows.size

    def labelValues: Iterator[Map[ZeroCopyUTF8String, ZeroCopyUTF8String]] = {
      var partLoopIndx = 0
      val rows = new mutable.HashSet[Map[ZeroCopyUTF8String, ZeroCopyUTF8String]]()
      while(partLoopIndx < partIds.length && rows.size < limit) {
        val partId = partIds(partLoopIndx)

        //retrieve PartKey either from In-memory map or from PartKeyIndex
        val nextPart = partKeyFromPartId(partId)

        // FIXME This is non-performant and temporary fix for fetching label values based on filter criteria.
        // Other strategies needs to be evaluated for making this performant - create facets for predefined fields or
        // have a centralized service/store for serving metadata

        val currVal = schemas.part.binSchema.colValues(nextPart.base, nextPart.offset, labelNames).
          zipWithIndex.filter(_._1 != null).map{case(value, ind) => labelNames(ind).utf8 -> value.utf8}.toMap

        if (currVal.nonEmpty) rows.add(currVal)
        partLoopIndx += 1
      }
      querySession.queryStats.getTimeSeriesScannedCounter(statsGroup).addAndGet(partLoopIndx)
      rows.toIterator
    }

    override def hasNext: Boolean = rows.hasNext

    override def next(): Map[ZeroCopyUTF8String, ZeroCopyUTF8String] = rows.next
  }

  /////// END INNER CLASS DEFINITIONS ///////////////////

  /////// START INIT METHODS ///////////////////

  private def initCardTracker() = {
    if (storeConfig.meteringEnabled) {
      // FIXME switch this to some local-disk based store when we graduate out of POC mode
      val cardStore = new RocksDbCardinalityStore(ref, shardNum)

      val defaultQuota = quotaSource.getDefaults(ref)
      val tracker = new CardinalityTracker(ref, shardNum, schemas.part.options.shardKeyColumns.length,
        defaultQuota, cardStore)
      quotaSource.getQuotas(ref).foreach { q =>
        tracker.setQuota(q.shardKeyPrefix, q.quota)
      }
      tracker
    } else UnsafeUtils.ZeroPointer.asInstanceOf[CardinalityTracker]
  }

  private def initReclaimListener() = {
    new ReclaimListener {
      def onReclaim(metaAddr: BinaryVectorPtr, numBytes: Int): Unit = {
        val partID = UnsafeUtils.getInt(metaAddr)
        val partition = partitions.get(partID)
        if (partition != UnsafeUtils.ZeroPointer) {
          // The number of bytes passed in is the metadata size which depends on schema.  It should match the
          // TSPartition's blockMetaSize; if it doesn't that is a flag for possible corruption, and we should halt
          // the process to be safe and log details for further debugging.
          val chunkID = UnsafeUtils.getLong(metaAddr + 4)
          if (numBytes != partition.schema.data.blockMetaSize) {
            Shutdown.haltAndCatchFire(new RuntimeException(f"POSSIBLE CORRUPTION DURING onReclaim(" +
              f"metaAddr=0x$metaAddr%08x, numBytes=$numBytes)" +
              s"Expected meta size: ${partition.schema.data.blockMetaSize} for schema=${partition.schema}" +
              s"  Reclaiming chunk chunkID=$chunkID from shard=$shardNum " +
              s"partID=$partID ${partition.stringPartition}"))
          }
          partition.removeChunksAt(chunkID)
          logger.debug(s"Reclaiming chunk chunkID=$chunkID from shard=$shardNum " +
            s"partID=$partID ${partition.stringPartition}")
        }
      }
    }
  }
  /////// END INIT METHODS ///////////////////

  /////// START SHARD RECOVERY METHODS ///////////////////

  def recoverIndex(): Future[Long] = {
    val indexBootstrapper = new RawIndexBootstrapper(colStore)
    indexBootstrapper.bootstrapIndexRaw(partKeyIndex, shardNum, ref)(bootstrapPartKey)
      .executeOn(ingestSched) // to make sure bootstrapIndex task is run on ingestion thread
      .map { count =>
        startFlushingIndex()
        logger.info(s"Bootstrapped index for dataset=$ref shard=$shardNum with $count records")
        count
      }.runToFuture(ingestSched)
  }

  def startFlushingIndex(): Unit =
    partKeyIndex.startFlushThread(storeConfig.partIndexFlushMinDelaySeconds, storeConfig.partIndexFlushMaxDelaySeconds)

  /**
   * Handles actions to be performed for the shard upon bootstrapping
   * a partition key from index store
   * @param pk partKey
   * @return partId assigned to key
   */
  // scalastyle:off method.length
  private[memstore] def bootstrapPartKey(pk: PartKeyRecord): Int = {
    assertThreadName(IngestSchedName)
    val schemaId = RecordSchema.schemaID(pk.partKey, UnsafeUtils.arayOffset)
    val schema = schemas(schemaId)
    val partId = if (pk.endTime == Long.MaxValue) {
      // this is an actively ingesting partition
      val group = partKeyGroup(schemas.part.binSchema, pk.partKey, UnsafeUtils.arayOffset, numGroups)
      if (schema != Schemas.UnknownSchema) {
        val part = createNewPartition(pk.partKey, UnsafeUtils.arayOffset, group, CREATE_NEW_PARTID, schema, false, 4)
        // In theory, we should not get an OutOfMemPartition here since
        // it should have occurred before node failed too, and with data stopped,
        // index would not be updated. But if for some reason we see it, drop data
        if (part == OutOfMemPartition) {
          logger.error("Could not accommodate partKey while recovering index. " +
            "WriteBuffer size may not be configured correctly")
          -1
        } else {
          val stamp = partSetLock.writeLock()
          try {
            partSet.add(part) // createNewPartition doesn't add part to partSet
            part.ingesting = true
            part.partID
          } finally {
            partSetLock.unlockWrite(stamp)
          }
        }
      } else {
        logger.info(s"Ignoring part key with unknown schema ID $schemaId")
        shardStats.unknownSchemaDropped.increment()
        -1
      }
    } else {
      // partition assign a new partId to non-ingesting partition,
      // but no need to create a new TSPartition heap object
      // instead add the partition to evictedPArtKeys bloom filter so that it can be found if necessary
      evictedPartKeys.synchronized {
        require(!evictedPartKeysDisposed)
        evictedPartKeys.add(PartKey(pk.partKey, UnsafeUtils.arayOffset))
      }
      createPartitionID()
    }

    activelyIngesting.synchronized {
      if (pk.endTime == Long.MaxValue) activelyIngesting += partId
      else activelyIngesting -= partId
    }
    shardStats.indexRecoveryNumRecordsProcessed.increment()
    if (schema != Schemas.UnknownSchema) {
      if (storeConfig.meteringEnabled) {
        val shardKey = schema.partKeySchema.colValues(pk.partKey, UnsafeUtils.arayOffset,
          schema.options.shardKeyColumns)
        modifyCardinalityCountNoThrow(shardKey, 1, if (pk.endTime == Long.MaxValue) 1 else 0)
      }
    }
    partId
  }

  /**
   * WARNING: Not performant. Use only in tests, or during initial bootstrap.
   */
  def refreshPartKeyIndexBlocking(): Unit = partKeyIndex.refreshReadersBlocking()

  /**
   * Sets the watermark for each subgroup.  If an ingested record offset is below this watermark then it will be
   * assumed to already have been persisted, and the record will be discarded.  Use only for recovery.
   * @param watermarks a Map from group number to watermark
   */
  def setGroupWatermarks(watermarks: Map[Int, Long]): Unit =
    watermarks.foreach { case (group, mark) => groupWatermark(group) = mark }

  def createDataRecoveryObservable(dataset: DatasetRef, shardNum: Int,
                                   dataStream: Observable[SomeData],
                                   startOffset: Long,
                                   endOffset: Long,
                                   checkpoints: Map[Int, Long],
                                   reportingInterval: Long,
                                   timeout: FiniteDuration): Observable[Long] = {
    setGroupWatermarks(checkpoints)
    if (endOffset < startOffset) Observable.empty
    else {
      var targetOffset = startOffset + reportingInterval
      var startOffsetValidated = false
      dataStream.map { r =>
        if (!startOffsetValidated) {
          if (r.offset > startOffset) {
            val offsetsNotRecovered = r.offset - startOffset
            logger.error(s"Could not recover dataset=$dataset shard=$shardNum from check pointed offset possibly " +
              s"because of retention issues. recoveryStartOffset=$startOffset " +
              s"firstRecordOffset=${r.offset} offsetsNotRecovered=$offsetsNotRecovered")
            shardStats.offsetsNotRecovered.increment(offsetsNotRecovered)
          }
          startOffsetValidated = true
        }
        ingest(r)
      }
        // Nothing to read from source, blocking indefinitely. In such cases, 60sec timeout causes it
        // to return endOffset, making recovery complete and to start normal ingestion.
        .timeoutOnSlowUpstreamTo(timeout, Observable.now(endOffset))
        .collect {
          case offset: Long if offset >= endOffset => // last offset reached
            offset
          case offset: Long if offset > targetOffset => // reporting interval reached
            targetOffset += reportingInterval
            offset
        }
    }
  }

  /////// END SHARD RECOVERY METHODS ///////////////////

  /////// START SHARD INGESTION METHODS ///////////////////

  /**
   * Returns a new non-negative partition ID which isn't used by any existing parition. A negative
   * partition ID wouldn't work with bitmaps.
   */
  private def createPartitionID(): Int = {
    assertThreadName(IngestSchedName)
    val id = nextPartitionID

    // It's unlikely that partition IDs will wrap around, and it's unlikely that collisions
    // will be encountered. In case either of these conditions occur, keep incrementing the id
    // until no collision is detected. A given shard is expected to support up to 1M actively
    // ingesting partitions, and so in the worst case, the loop might run for up to ~100ms.
    // Afterwards, a complete wraparound is required for collisions to be detected again.

    do {
      nextPartitionID += 1
      if (nextPartitionID < 0) {
        nextPartitionID = 0
        logger.info(s"dataset=$ref shard=$shardNum nextPartitionID has wrapped around to 0 again")
      }
    } while (partitions.containsKey(nextPartitionID))

    id
  }

  /**
   * Ingest new BinaryRecords in a RecordContainer to this shard.
   * Skips rows if the offset is below the group watermark for that record's group.
   * Adds new partitions if needed.
   */
  def ingest(container: RecordContainer, offset: Long): Long = {
    assertThreadName(IngestSchedName)
    if (container.isCurrentVersion) {
      if (!container.isEmpty) {
        ingestConsumer.ingestionTime = container.timestamp
        ingestConsumer.numActuallyIngested = 0
        ingestConsumer.ingestOffset = offset
        brRowReader.recordBase = container.base
        container.consumeRecords(ingestConsumer)
        shardStats.rowsIngested.increment(ingestConsumer.numActuallyIngested)
        shardStats.rowsPerContainer.record(ingestConsumer.numActuallyIngested)
        ingested += ingestConsumer.numActuallyIngested
        _offset = offset
      }
      else {
        // Adding this log line to debug the shard stuck in recovery scenario(s)
        logger.error(s"[Container Empty] record-offset: ${offset} last-ingested-offset: ${_offset}")
      }
    } else {
      shardStats.oldContainers.increment()
    }
    _offset
  }

  def ingest(data: SomeData): Long = ingest(data.records, data.offset)

  def startIngestion(dataStream: Observable[SomeData],
                     cancelTask: Task[Unit],
                     flushSched: Scheduler): CancelableFuture[Unit] = {
    dataStream.flatMap {
      case d: SomeData =>
        // The write buffers for all partitions in a group are switched here, in line with ingestion
        // stream.  This avoids concurrency issues and ensures that buffers for a group are switched
        // at the same offset/watermark
        val tasks = createFlushTasks(d.records)
        ingest(d)
        Observable.fromIterable(tasks)
    }
      .mapParallelUnordered(numParallelFlushes) {
        // asyncBoundary so subsequent computations in pipeline happen in default threadpool
        task => task.executeOn(flushSched).asyncBoundary
      }
      .completedL
      .doOnCancel(cancelTask)
      .runToFuture(ingestSched)
  }

  private[memstore] def updatePartEndTimeInIndex(p: TimeSeriesPartition, endTime: Long): Unit = {
    partKeyIndex.updatePartKeyWithEndTime(p.partKeyBytes, p.partID, endTime)()
<<<<<<< HEAD
=======
    // Tracking updated partIds for real time publishing
    updatedPartIdsForPublishing.foreach( publisher => publisher.store(p.partID))
>>>>>>> 387bae02
    shardStats.partKeyIndexUpdated.increment()
  }

  private def updateIndexWithEndTime(p: TimeSeriesPartition,
                                     partFlushChunks: Iterator[ChunkSet],
                                     dirtyParts: debox.Buffer[Int]): Unit = {
    // TODO re-enable following assertion. Am noticing that monix uses TrampolineExecutionContext
    // causing the iterator to be consumed synchronously in some cases. It doesnt
    // seem to be consistent environment to environment.
    //assertThreadName(IOSchedName)

    // Below is coded to work concurrently with logic in getOrAddPartitionAndIngest
    // where we try to activate an inactive time series
    activelyIngesting.synchronized {
      if (partFlushChunks.isEmpty && p.ingesting) {
        var endTime = p.timestampOfLatestSample
        if (endTime == -1) endTime = System.currentTimeMillis() // this can happen if no sample after reboot
        updatePartEndTimeInIndex(p, endTime)
        dirtyParts += p.partID
        val oldActivelyIngestingSize = activelyIngesting.size
        activelyIngesting -= p.partID

        markPartAsNotIngesting(p, odp = false)
        if (storeConfig.meteringEnabled) {
          val shardKey = p.schema.partKeySchema.colValues(p.partKeyBase, p.partKeyOffset,
                                                          p.schema.options.shardKeyColumns)
          cardTracker.modifyCount(shardKey, 0, -1)
        }
      }
    }
  }

  protected[memstore] def markPartAsNotIngesting(p: TimeSeriesPartition, odp: Boolean): Unit = {
    p.ingesting = false
    if (odp) {
      evictableOdpPartIds.put(p.partID)
    } else {
      evictablePartIds.put(p.partID)
    }
    shardStats.evictablePartKeysSize.increment()
  }

  private def getOrAddPartitionForIngestion(recordBase: Any, recordOff: Long,
                                            group: Int, schema: Schema) = {
    var part = partSet.getWithIngestBR(recordBase, recordOff, schema)
    if (part == null) {
      part = addPartitionForIngestion(recordBase, recordOff, schema, group)
    }
    part
  }

  /**
   * Looks up the previously assigned partId of a possibly evicted partition.
   * @return partId >=0 if one is found, CREATE_NEW_PARTID (-1) if not found.
   */
  private def lookupPreviouslyAssignedPartId(partKeyBase: Array[Byte], partKeyOffset: Long): Int = {
    assertThreadName(IngestSchedName)
    shardStats.evictedPartKeyBloomFilterQueries.increment()

    val mightContain = evictedPartKeys.synchronized {
      if (!evictedPartKeysDisposed) {
        evictedPartKeys.mightContain(PartKey(partKeyBase, partKeyOffset))
      } else {
        false
      }
    }

    if (mightContain) {
      partKeyIndex.partIdFromPartKeySlow(partKeyBase, partKeyOffset)
        .getOrElse {
          shardStats.evictedPartKeyBloomFilterFalsePositives.increment()
          CREATE_NEW_PARTID
        }
    } else CREATE_NEW_PARTID
  }

  /**
   * Adds new partition with appropriate partId. If it is a newly seen partKey, then new partId is assigned.
   * If it is a previously seen partKey that is already in index, it reassigns same partId so that indexes
   * are still valid.
   *
   * This method also updates lucene index and dirty part keys properly.
   */
  private def addPartitionForIngestion(recordBase: Any, recordOff: Long, schema: Schema, group: Int) = {
    assertThreadName(IngestSchedName)
    // TODO: remove when no longer needed - or figure out how to log only for tracing partitions
    logger.trace(s"Adding ingestion record details: ${schema.ingestionSchema.debugString(recordBase, recordOff)}")
    val partKeyOffset = schema.comparator.buildPartKeyFromIngest(recordBase, recordOff, partKeyBuilder)
    val previousPartId = lookupPreviouslyAssignedPartId(partKeyArray, partKeyOffset)
    // TODO: remove when no longer needed
    logger.trace(s"Adding part key details: ${schema.partKeySchema.debugString(partKeyArray, partKeyOffset)}")
    val newPart = createNewPartition(partKeyArray, partKeyOffset, group, previousPartId, schema, false)
    if (newPart != OutOfMemPartition) {
      val partId = newPart.partID
      val startTime = schema.ingestionSchema.getLong(recordBase, recordOff, 0)
      val shardKey = schema.partKeySchema.colValues(newPart.partKeyBase, newPart.partKeyOffset,
        schema.options.shardKeyColumns)
      if (previousPartId == CREATE_NEW_PARTID) {
        // add new lucene entry if this partKey was never seen before
        // causes endTime to be set to Long.MaxValue
        partKeyIndex.addPartKey(newPart.partKeyBytes, partId, startTime)()
        // Track new partkeys which are added to index.
<<<<<<< HEAD
=======
        // Tracking updated partIds for real time publishing
        updatedPartIdsForPublishing.foreach(publisher => publisher.store(partId))
>>>>>>> 387bae02
        shardStats.partKeyIndexAdded.increment()
        if (storeConfig.meteringEnabled) {
          modifyCardinalityCountNoThrow(shardKey, 1, 1)
        }
      } else {
        // newly created partition is re-ingesting now, so update endTime
        updatePartEndTimeInIndex(newPart, Long.MaxValue)
        if (storeConfig.meteringEnabled) {
          modifyCardinalityCountNoThrow(shardKey, 0, 1)
          // TODO remove temporary debugging since we were seeing some negative counts when this increment was absent
          if (partId % 100 < 5) { // log for 5% of the cases
            logger.info(s"Increment activeDelta for ${newPart.stringPartition}")
          }
        }
      }
      dirtyPartitionsForIndexFlush += partId // marks this part as dirty so startTime is flushed
      activelyIngesting.synchronized {
        activelyIngesting += partId
        newPart.ingesting = true
      }
      val stamp = partSetLock.writeLock()
      try {
        partSet.add(newPart)
      } finally {
        partSetLock.unlockWrite(stamp)
      }
    }
    newPart
  }

  /**
   * Retrieves or creates a new TimeSeriesPartition, updating indices, then ingests the sample from record.
   * partition portion of ingest BinaryRecord is used to look up existing TSPartition.
   * Copies the partition portion of the ingest BinaryRecord to offheap write buffer memory.
   * NOTE: ingestion is skipped if there is an error allocating WriteBuffer space.
   * @param recordBase the base of the ingestion BinaryRecord
   * @param recordOff the offset of the ingestion BinaryRecord
   * @param group the group number, from abs(record.partitionHash % numGroups)
   */
  def getOrAddPartitionAndIngest(ingestionTime: Long,
                                 recordBase: Any, recordOff: Long,
                                 group: Int, schema: Schema): Unit = {
    assertThreadName(IngestSchedName)
    try {
      val part: FiloPartition = getOrAddPartitionForIngestion(recordBase, recordOff, group, schema)
      if (part == OutOfMemPartition) {
        disableAddPartitions()
      }
      else {
        val tsp = part.asInstanceOf[TimeSeriesPartition]
        brRowReader.schema = schema.ingestionSchema
        brRowReader.recordOffset = recordOff
        tsp.ingest(ingestionTime, brRowReader, blockFactoryPool.checkoutForOverflow(group),
          storeConfig.timeAlignedChunksEnabled, flushBoundaryMillis, acceptDuplicateSamples, maxChunkTime)
        // time series was inactive and has just started re-ingesting
        if (!tsp.ingesting) {
          // DO NOT use activelyIngesting to check above condition since it is slow and is called for every sample
          activelyIngesting.synchronized {
            if (!tsp.ingesting) {
              // This is coded to work concurrently with logic in updateIndexWithEndTime
              // where we try to de-activate an active time series.
              // Checking ts.ingesting second time needed since the time series may have ended
              // ingestion in updateIndexWithEndTime during the wait time of lock acquisition.
              // DO NOT remove the second tsp.ingesting check without understanding this fully.
              updatePartEndTimeInIndex(part.asInstanceOf[TimeSeriesPartition], Long.MaxValue)
              dirtyPartitionsForIndexFlush += part.partID
              activelyIngesting += part.partID
              tsp.ingesting = true
              val shardKey = tsp.schema.partKeySchema.colValues(tsp.partKeyBase, tsp.partKeyOffset,
                tsp.schema.options.shardKeyColumns)
              if (storeConfig.meteringEnabled) {
                modifyCardinalityCountNoThrow(shardKey, 0, 1)
              }
            }
          }
        }
      }
    } catch {
      case e: OutOfOffheapMemoryException => disableAddPartitions()
      case e: Exception =>
        shardStats.dataDropped.increment()
        logger.error(s"Unexpected ingestion err in dataset=$ref " +
          s"shard=$shardNum partition=${schema.ingestionSchema.debugString(recordBase, recordOff)}", e)
    }
  }

  private def shouldTrace(partKeyAddr: Long): Boolean = {
    tracedPartFilters.nonEmpty && {
      val partKeyPairs = schemas.part.binSchema.toStringPairs(UnsafeUtils.ZeroPointer, partKeyAddr)
      tracedPartFilters.forall(p => partKeyPairs.contains(p))
    }
  }

  /**
   * Creates new partition and adds them to the shard data structures. DOES NOT update
   * lucene index. It is the caller's responsibility to add or skip that step depending on the situation.
   *
   * @param usePartId pass CREATE_NEW_PARTID to force creation of new partId instead of using one that is passed in
   */
  protected def createNewPartition(partKeyBase: Array[Byte], partKeyOffset: Long,
                                   group: Int, usePartId: Int, schema: Schema,
                                   odp: Boolean,
                                   initMapSize: Int = initInfoMapSize): TimeSeriesPartition = {
    assertThreadName(IngestSchedName)
    if (partitions.size() >= targetMaxPartitions) {
      disableAddPartitions()
    }
    // Check and evict, if after eviction we still don't have enough memory, then don't proceed
    // We do not evict in ODP cases since we do not want eviction of ODP partitions that we already paged
    // in for same query. Calling this as ODP cannibalism. :-)
    if (addPartitionsDisabled() && !odp) evictForHeadroom()
    if (addPartitionsDisabled()) OutOfMemPartition
    else {
      // PartitionKey is copied to offheap bufferMemory and stays there until it is freed
      // NOTE: allocateAndCopy and allocNew below could fail if there isn't enough memory.  It is CRUCIAL
      // that min-write-buffers-free setting is large enough to accommodate the below use cases ALWAYS
      val (_, partKeyAddr, _) = BinaryRegionLarge.allocateAndCopy(partKeyBase, partKeyOffset, bufferMemoryManager)
      val partId = if (usePartId == CREATE_NEW_PARTID) createPartitionID() else usePartId
      val newPart = if (shouldTrace(partKeyAddr)) {
        logger.debug(s"Adding tracing TSPartition dataset=$ref shard=$shardNum group=$group partId=$partId")
        new TracingTimeSeriesPartition(partId, ref, schema, partKeyAddr, shardInfo, initMapSize)
      } else {
        new TimeSeriesPartition(partId, schema, partKeyAddr, shardInfo, initMapSize)
      }
      partitions.put(partId, newPart)
      shardStats.partitionsCreated.increment()
      partitionGroups(group).set(partId)
      newPart
    }
  }

  /**
   * Modifies a cardinality count and catches/logs any exceptions.
   * Should only be used where an exception would otherwise cause ingestion/boostrap to fail.
   */
  private def modifyCardinalityCountNoThrow(shardKey: Seq[String],
                                            totalDelta: Int,
                                            activeDelta: Int): Unit = {
    try {
      cardTracker.modifyCount(shardKey, totalDelta, activeDelta)
    } catch {
      case t: Throwable =>
          logger.error("exception while modifying cardinality tracker count; shardKey=" + shardKey, t)
    }
  }

  /////// END SHARD INGESTION METHODS ///////////////////

  /////// START SHARD FLUSH METHODS ///////////////////

  /**
   * Prepares the given group for flushing.  This MUST be done in the same thread/stream as
   * input records to avoid concurrency issues, and to ensure that all the partitions in a
   * group are switched at the same watermark. Also required because this method removes
   * entries from the partition data structures.
   */
  def prepareFlushGroup(groupNum: Int): FlushGroup = {
    assertThreadName(IngestSchedName)

    // Rapidly switch all of the input buffers for a particular group
    logger.debug(s"Switching write buffers for group $groupNum in dataset=$ref shard=$shardNum")
    InMemPartitionIterator(partitionGroups(groupNum).intIterator)
      .foreach(_.switchBuffers(blockFactoryPool.checkoutForOverflow(groupNum)))

    val dirtyPartKeys = if (groupNum == dirtyPartKeysFlushGroup) {
      purgeExpiredPartitions()
      ensureCapOnEvictablePartIds()
      logger.debug(s"Switching dirty part keys in dataset=$ref shard=$shardNum out for flush. ")
      val old = dirtyPartitionsForIndexFlush
      dirtyPartitionsForIndexFlush = debox.Buffer.empty[Int]
      old
    } else {
      debox.Buffer.ofSize[Int](0)
    }

    FlushGroup(shardNum, groupNum, latestOffset, dirtyPartKeys)
  }

  private def purgeExpiredPartitions(): Unit = ingestSched.executeTrampolined { () =>
    assertThreadName(IngestSchedName)
    // TODO Much of the purging work other of removing TSP from shard data structures can be done
    // asynchronously on another thread. No need to block ingestion thread for this.
    val start = System.currentTimeMillis()
    val partsToPurge = partKeyIndex.partIdsEndedBefore(start - storeConfig.diskTTLSeconds * 1000)
    val removedParts = debox.Buffer.empty[Int]
    val partIter = InMemPartitionIterator2(partsToPurge)
    partIter.foreach { p =>
      if (!p.ingesting) {
        logger.debug(s"Purging partition with partId=${p.partID}  ${p.stringPartition} from " +
          s"memory in dataset=$ref shard=$shardNum")
        val schema = p.schema
        val shardKey = schema.partKeySchema.colValues(p.partKeyBase, p.partKeyOffset, schema.options.shardKeyColumns)
        if (storeConfig.meteringEnabled) {
          try {
            cardTracker.decrementCount(shardKey)
          } catch { case e: Exception =>
            logger.error("Got exception when reducing cardinality in tracker", e)
          }
        }
        removePartition(p)
        removedParts += p.partID
      }
    }
    partIter.skippedPartIDs.foreach { pId =>
      partKeyIndex.partKeyFromPartId(pId).foreach { pk =>
        val unsafePkOffset = PartKeyIndexRaw.bytesRefToUnsafeOffset(pk.offset)
        val schema = schemas(RecordSchema.schemaID(pk.bytes, unsafePkOffset))
        val shardKey = schema.partKeySchema.colValues(pk.bytes, unsafePkOffset,
          schemas.part.options.shardKeyColumns)
        if (storeConfig.meteringEnabled) {
          try {
            cardTracker.decrementCount(shardKey)
          } catch { case e: Exception =>
            logger.error("Got exception when reducing cardinality in tracker", e)
          }
        }
      }
    }
    partKeyIndex.removePartKeys(partIter.skippedPartIDs)
    partKeyIndex.removePartKeys(removedParts)
    if (removedParts.length + partIter.skippedPartIDs.length > 0)
      logger.info(s"Purged ${removedParts.length} partitions from memory/index " +
        s"and ${partIter.skippedPartIDs.length} from index only from dataset=$ref shard=$shardNum")
    shardStats.purgedPartitions.increment(removedParts.length)
    shardStats.purgedPartitionsFromIndex.increment(removedParts.length + partIter.skippedPartIDs.length)
    shardStats.purgePartitionTimeMs.increment(System.currentTimeMillis() - start)
  }

  /**
   * Creates zero or more flush tasks (up to the number of flush groups) based on examination
   * of the record container's ingestion time. This should be called before ingesting the container.
   *
   * Note that the tasks returned by this method aren't executed yet. The caller decides how
   * to run the tasks, and by which threads.
   */
  def createFlushTasks(container: RecordContainer): Seq[Task[Response]] = {
    val tasks = new ArrayBuffer[Task[Response]]()

    var oldTimestamp = lastIngestionTime
    val ingestionTime = Math.max(oldTimestamp, container.timestamp) // monotonic clock
    var newTimestamp = ingestionTime

    if (newTimestamp > oldTimestamp && oldTimestamp != Long.MinValue) {
      cforRange ( 0 until numGroups ) { group =>
        /* Logically, the task creation filter is as follows:

           // Compute the time offset relative to the group number. 0 min, 1 min, 2 min, etc.
           val timeOffset = group * flushOffsetMillis

           // Adjust the timestamp relative to the offset such that the
           // division rounds correctly.
           val oldTimestampAdjusted = oldTimestamp - timeOffset
           val newTimestampAdjusted = newTimestamp - timeOffset

           if (oldTimstampAdjusted / flushBoundary != newTimestampAdjusted / flushBoundary) {
             ...

           As written the code the same thing but with fewer operations. It's also a bit
           shorter, but you also had to read this comment...
         */
        if (oldTimestamp / flushBoundaryMillis.get != newTimestamp / flushBoundaryMillis.get) {
          // Flush out the group before ingesting records for a new hour (by group offset).
          tasks += createFlushTask(prepareFlushGroup(group))
        }
        oldTimestamp -= flushOffsetMillis
        newTimestamp -= flushOffsetMillis
      }
    }

    val currentTime = System.currentTimeMillis()

    // Account for clock skew, otherwise exceptions are thrown when negative latencies are recorded.
    val ingestionPipelineLatency = currentTime - container.timestamp
    shardStats.ingestionPipelineLatency.record(Math.max(0, ingestionPipelineLatency))
    // It would be helpful to know if latencies are frequently negative;
    //   record their absolute values into a separate histogram.
    // We'll continue to count floored-to-zero values in the above metric; this will
    //   keep e.g. its rate() as-expected when latencies are negligibly negative.
    if (ingestionPipelineLatency < 0) {
      shardStats.negativeIngestionPipelineLatency.record(-ingestionPipelineLatency)
      if (negativeIngestionTimeLogRateLimiter.attempt()) {
        logger.error(s"Negative ingestion pipeline latency detected: " +
                     s"currentTimeMillis=${currentTime}; " +
                     s"container.timestamp=${container.timestamp}; " +
                     s"ingestionPipelineLatency=${ingestionPipelineLatency}")
      }
    }

    // Only update stuff if no exception was thrown.

    if (ingestionTime != lastIngestionTime) {
      lastIngestionTime = ingestionTime

      // fixed threshold to enable logging - 5mins
      if (currentTime - ingestionTime > 300000) {
        logger.warn(s"createFlushTasks reporting ingestion delay for shardNum=$shardNum" +
          s" containerTimestamp=${container.timestamp} numRecords=${container.numRecords} offset = ${this._offset}")
      }

      // Account for clock skew, otherwise exceptions are thrown when negative latencies are recorded.
      // ingestionTime is _probably_ less likely to occur after currentTime than container.timestamp
      //   (given that it's the result of the  Math.max() above). If really needed, it can get the same
      //   two-metric treatment as ingestionPipelineLatency.
      shardStats.ingestionClockDelay.update(Math.max(0, currentTime - ingestionTime))
    }

    tasks
  }

  private def createFlushTask(flushGroup: FlushGroup): Task[Response] = {
    assertThreadName(IngestSchedName)
    // clone the bitmap so that reads on the flush thread do not conflict with writes on ingestion thread
    val partitionIt = InMemPartitionIterator(partitionGroups(flushGroup.groupNum).clone().intIterator)
    doFlushSteps(flushGroup, partitionIt)
  }

  private def updateGauges(): Unit = {
    assertThreadName(IngestSchedName)
    shardStats.bufferPoolSize.update(bufferPools.valuesArray.map(_.poolSize).sum)
    shardStats.indexEntries.update(partKeyIndex.indexNumEntries)
    shardStats.indexBytes.update(partKeyIndex.indexRamBytes)
    shardStats.numPartitions.update(numActivePartitions)
    val numIngesting = activelyIngesting.synchronized { activelyIngesting.size }
    shardStats.numActivelyIngestingParts.update(numIngesting)

    // Also publish MemFactory stats. Instance is expected to be shared, but no harm in
    // publishing a little more often than necessary.
    bufferMemoryManager.updateStats()
  }

  private def toPartKeyRecord(p: TimeSeriesPartition): PartKeyRecord = {
    assertThreadName(IOSchedName)
    var startTime = partKeyIndex.startTimeFromPartId(p.partID)
    if (startTime == -1) startTime = p.earliestTime // can remotely happen since lucene reads are eventually consistent
    if (startTime == Long.MaxValue) startTime = 0 // if for any reason we cant find the startTime, use 0
    val endTime = if (p.ingesting) {
      Long.MaxValue
    } else {
      val et = p.timestampOfLatestSample  // -1 can be returned if no sample after reboot
      if (et == -1) System.currentTimeMillis() else et
    }
    PartKeyRecord(p.partKeyBytes, startTime, endTime, shardNum)
  }

  // scalastyle:off method.length
  private def doFlushSteps(flushGroup: FlushGroup,
                           partitionIt: Iterator[TimeSeriesPartition]): Task[Response] = {
    assertThreadName(IngestSchedName)
    val flushStart = System.currentTimeMillis()

    // Only allocate the blockHolder when we actually have chunks/partitions to flush
    val blockHolder = blockFactoryPool.checkoutForFlush(flushGroup.groupNum)

    val chunkSetIter = partitionIt.flatMap { p =>
      // TODO re-enable following assertion. Am noticing that monix uses TrampolineExecutionContext
      // causing the iterator to be consumed synchronously in some cases. It doesnt
      // seem to be consistent environment to environment.
      // assertThreadName(IOSchedName)

      /* Step 2: Make chunks to be flushed for each partition */
      val chunks = p.makeFlushChunks(blockHolder)

      /* VERY IMPORTANT: This block is lazy and is executed when chunkSetIter is consumed
         in writeChunksFuture below */

      /* Step 4: Update endTime of all partKeys that stopped ingesting in this flush period. */
      updateIndexWithEndTime(p, chunks, flushGroup.dirtyPartsToFlush)
      chunks
    }

    // Note that all cassandra writes below  will have included retries. Failures after retries will imply data loss
    // in order to keep the ingestion moving. It is important that we don't fall back far behind.

    /* Step 5.1: Kick off partition iteration to persist chunks to column store */
    val writeChunksFuture = writeChunks(flushGroup, chunkSetIter, partitionIt, blockHolder)

    // Step 5.2: Get the updated partIds for publishing.
    // NOTE: We need to make sure that the store/fetch operation to fetch has to happen in Ingestion thread.
    val updatedPartIds = updatedPartIdsForPublishing match {
      case Some(publisher) => publisher.fetchAll()
      case None => debox.Buffer.empty[Int]
    }

    /* Step 5.3: We flush dirty part keys in the one designated group for each shard.
     * We recover future since we want to proceed to write dirty part keys even if chunk flush failed.
     * This is done after writeChunksFuture because chunkSetIter is lazy. More partKeys could
     * be added during iteration due to endTime detection
     */
    val writeDirtyPartKeysFuture = writeChunksFuture.recover {case _ => Success}
      .flatMap( _=> {
        // Publish the real-time partKey updates for downstream applications to consume.
        // NOTE: This is different from the partKey persist task that happens in Step 5.3. The overall
        // in both the task is, but this task tracks changes more real-time for the given shard irrespective of
        // the given num-group.
        // IMPORTANT: We need to make sure that the following publish task is NOT executed in the ingestion thread.
        // We also need to make sure that the ingestion thread is not blocked or waiting on it.
        // to make sure publish task doesn't cause any issue, we handle any exception raised by the task.
        publishDirtyPartKeys(updatedPartIds).recover {case _ => Success}
        writeDirtyPartKeys(flushGroup)
      })

    /* Step 6: Checkpoint after dirty part keys and chunks are flushed */
    val result = Future.sequence(Seq(writeChunksFuture, writeDirtyPartKeysFuture)).map {
      _.find(_.isInstanceOf[ErrorResponse]).getOrElse(Success)
    }.flatMap {
      case Success           => commitCheckpoint(ref, shardNum, flushGroup)
      case er: ErrorResponse => Future.successful(er)
    }.recover { case e =>
      logger.error(s"Internal Error when persisting chunks in dataset=$ref shard=$shardNum - should " +
        s"have not reached this state", e)
      DataDropped
    }
    result.onComplete { resp =>
      assertThreadName(IngestSchedName)
      try {
        // COMMENTARY ON BUG FIX DONE: Mark used blocks as reclaimable even on failure. Even if cassandra write fails
        // or other errors occur, we cannot leave blocks as not reclaimable and also release the factory back into pool.
        // Earlier, we were not calling this with the hope that next use of the blockMemFactory will mark them
        // as reclaimable. But the factory could be used for a different flush group. Not the same one. It can
        // succeed, and the wrong blocks can be marked as reclaimable.
        // Can try out tracking unreclaimed blockMemFactories without releasing, but it needs to be separate PR.
        blockHolder.markFullBlocksReclaimable()
        blockFactoryPool.release(blockHolder)
        flushDoneTasks(flushGroup, resp)
        shardStats.chunkFlushTaskLatency.record(System.currentTimeMillis() - flushStart)
      } catch { case e: Throwable =>
        logger.error(s"Error when wrapping up doFlushSteps in dataset=$ref shard=$shardNum", e)
      }
    }(ingestSched)
    // Note: The data structures accessed by flushDoneTasks can only be safely accessed by the
    //       ingestion thread, hence the onComplete steps are run from that thread.
    Task.fromFuture(result)
  }

  private def commitCheckpoint(ref: DatasetRef, shardNum: Int, flushGroup: FlushGroup): Future[Response] = {
    assertThreadName(IOSchedName)
    // negative checkpoints are refused by Kafka, and also offsets should be positive
    if (flushGroup.flushWatermark > 0) {
      val fut = metastore.writeCheckpoint(ref, shardNum, flushGroup.groupNum, flushGroup.flushWatermark).map { r =>
        shardStats.flushesSuccessful.increment()
        r
      }.recover { case e =>
        logger.error(s"Critical! Checkpoint persistence skipped in dataset=$ref shard=$shardNum", e)
        shardStats.flushesFailedOther.increment()
        // skip the checkpoint write
        // Sorry - need to skip to keep the ingestion moving
        DataDropped
      }
      // Update stats
      if (_offset >= 0) shardStats.offsetLatestInMem.update(_offset)
      groupWatermark(flushGroup.groupNum) = flushGroup.flushWatermark
      val maxWatermark = groupWatermark.max
      val minWatermark = groupWatermark.min
      if (maxWatermark >= 0) shardStats.offsetLatestFlushed.update(maxWatermark)
      if (minWatermark >= 0) shardStats.offsetEarliestFlushed.update(minWatermark)
      fut
    } else {
      Future.successful(NotApplied)
    }
  }

  protected def flushDoneTasks(flushGroup: FlushGroup, resTry: Try[Response]): Unit = {
    assertThreadName(IngestSchedName)
    resTry.foreach { resp =>
      logger.info(s"Flush of dataset=$ref shard=$shardNum group=${flushGroup.groupNum} " +
        s"flushWatermark=${flushGroup.flushWatermark} response=$resp offset=${_offset}")
    }
    updateGauges()
  }

  /**
   * Publishing partKey updates for downstream consumers.
   * @return filodb.core.Response status
   */
  private def publishDirtyPartKeys(updatedPartIds: Buffer[Int]): Future[Response] = {
    // Early exit if nothing is present to publish
    if (updatedPartIds.isEmpty) {
      return Future.successful(Success)
    }
    updatedPartIdsForPublishing match {
      case Some(publisher) => {
        assertThreadName(IOSchedName)
        val totalUpdates = updatedPartIds.length
        val partKeyRecords = InMemPartitionIterator2(updatedPartIds).map(toPartKeyRecord)
        val fut = publisher.publish(ingestConsumer.ingestOffset, partKeyRecords)
        fut.onComplete {
          case scala.util.Success(resp) => logger.info(s"[PKUpdatePublisher] shard=${shardNum} ${totalUpdates}" +
            s" pk updates published with resp: $resp")
          case scala.util.Failure(ex) => logger.error(s"[PKUpdatePublisher] shard=${shardNum} at-most ${totalUpdates}" +
            s" pk updates failed with exception", ex)
        }
        fut
      }
      case None => Future.successful(Success) // No publishing in this case
    }
  }

  // scalastyle:off method.length
  private def writeDirtyPartKeys(flushGroup: FlushGroup): Future[Response] = {
    val partKeyRecords = InMemPartitionIterator2(flushGroup.dirtyPartsToFlush).map(toPartKeyRecord)
    assertThreadName(IOSchedName)
    val updateHour = System.currentTimeMillis() / 1000 / 60 / 60
    colStore.writePartKeys(ref, shardNum,
      Observable.fromIteratorUnsafe(partKeyRecords),
      storeConfig.diskTTLSeconds, updateHour).map { resp =>
      if (flushGroup.dirtyPartsToFlush.length > 0) {
        logger.info(s"Finished flush of partKeys numPartKeys=${flushGroup.dirtyPartsToFlush.length}" +
          s" resp=$resp for dataset=$ref shard=$shardNum")
        shardStats.numDirtyPartKeysFlushed.increment(flushGroup.dirtyPartsToFlush.length)
      }
      resp
    }.recover { case e =>
      logger.error(s"Internal Error when persisting part keys in dataset=$ref shard=$shardNum - " +
        "should have not reached this state", e)
      DataDropped
    }
  }
  // scalastyle:on method.length

  private def writeChunks(flushGroup: FlushGroup,
                          chunkSetIt: Iterator[ChunkSet],
                          partitionIt: Iterator[TimeSeriesPartition],
                          blockHolder: BlockMemFactory): Future[Response] = {
    assertThreadName(IngestSchedName)

    val chunkSetStream = Observable.fromIteratorUnsafe(chunkSetIt)
    logger.debug(s"Created flush ChunkSets stream for group ${flushGroup.groupNum} in " +
      s"dataset=$ref shard=$shardNum")

    colStore.write(ref, chunkSetStream, storeConfig.diskTTLSeconds).recover { case e =>
      logger.error(s"Critical! Chunk persistence failed after retries and skipped in dataset=$ref " +
        s"shard=$shardNum", e)
      shardStats.flushesFailedChunkWrite.increment()

      // Encode and free up the remainder of the WriteBuffers that have not been flushed yet.  Otherwise they will
      // never be freed.
      partitionIt.foreach(_.encodeAndReleaseBuffers(blockHolder))
      // If the above futures fail with ErrorResponse because of DB failures, skip the chunk.
      // Sorry - need to drop the data to keep the ingestion moving
      DataDropped
    }
  }

  /////// END SHARD FLUSH METHODS ///////////////////

  /////// START TIME SERIES EVICTION / REMOVAL METHODS ///////////////////

  private def startHeadroomTask(sched: Scheduler) = {
    sched.scheduleWithFixedDelay(1, 1, TimeUnit.MINUTES, new Runnable {
      def run() = {
        evictForHeadroom()
      }
    })
  }

  /**
   * Check and evict partitions to free up memory and heap space.  NOTE: This must be called in the ingestion
   * stream so that there won't be concurrent other modifications.  Ideally this is called when trying to add partitions
   *
   * Expected to be called from evictForHeadroom method, only after obtaining evictionLock
   * to prevent wrong query results.
   *
   * @return true if able to evict enough or there was already space, false if not able to evict and not enough mem
   */
  private[memstore] def makeSpaceForNewPartitions(forceEvict: Boolean): Boolean = {
    assertThreadName(IngestSchedName)
    val numPartsToEvict = if (forceEvict) (targetMaxPartitions * ensureTspHeadroomPercent / 100).toInt
                          else evictionPolicy.numPartitionsToEvictForHeadroom(partSet.size, targetMaxPartitions,
                                                                              bufferMemoryManager)
    if (numPartsToEvict > 0) {
      evictPartitions(numPartsToEvict)
    } else {
      logger.error(s"Negative or Zero numPartsToEvict when eviction is needed! Is the system overloaded?")
      false
    }
  }

  /**
   * When purge happens faster than eviction and when eviction method is never called,
   * the evictablePartIds list keeps growing without control. We need to ensure cap its
   * size by removing it just enough items which in fact may already have been purged.
   */
  private[memstore] def ensureCapOnEvictablePartIds(): Unit = {
    assertThreadName(IngestSchedName)
    val numPartitions = partitions.size()
    val evictablePartIdsSize = evictablePartIds.size
    if (evictablePartIdsSize > numPartitions) {
      evictPartitions(evictablePartIdsSize - numPartitions)
    }
  }

  // scalastyle:off method.length
  private[memstore] def evictPartitions(numPartsToEvict: Int): Boolean = {
    assertThreadName(IngestSchedName)
    val partIdsToEvict = partitionsToEvict(numPartsToEvict)
    if (partIdsToEvict.isEmpty) {
      logger.warn(s"dataset=$ref shard=$shardNum No partitions to evict but we are still low on space. " +
        s"DATA WILL BE DROPPED")
      return false
    }
    // Finally, prune partitions and keyMap data structures
    logger.info(s"Evicting partitions from dataset=$ref shard=$shardNum ...")
    val intIt = partIdsToEvict.iterator()
    var numPartsEvicted = 0
    var numPartsAlreadyEvicted = 0
    var numPartsIngestingNotEvictable = 0
    val successfullyEvictedParts = new EWAHCompressedBitmap()
    while (intIt.hasNext) {
      val partitionObj = partitions.get(intIt.next)
      if (partitionObj != UnsafeUtils.ZeroPointer) {
        if (!partitionObj.ingesting) { // could have started re-ingesting after it got into evictablePartIds queue
          logger.debug(s"Evicting partId=${partitionObj.partID} ${partitionObj.stringPartition} " +
            s"from dataset=$ref shard=$shardNum")
          // add the evicted partKey to a bloom filter so that we are able to quickly
          // find out if a partId has been assigned to an ingesting partKey before a more expensive lookup.
          evictedPartKeys.synchronized {
            if (!evictedPartKeysDisposed) {
              evictedPartKeys.add(PartKey(partitionObj.partKeyBase, partitionObj.partKeyOffset))
            }
          }
          // The previously created PartKey is just meant for bloom filter and will be GCed
          removePartition(partitionObj)
          successfullyEvictedParts.set(partitionObj.partID)
          numPartsEvicted += 1
        } else {
          numPartsIngestingNotEvictable += 1
        }
      } else {
        numPartsAlreadyEvicted += 1
      }
    }
    // Pruning group bitmaps.
    for { group <- 0 until numGroups } {
      partitionGroups(group) = partitionGroups(group).andNot(successfullyEvictedParts)
    }
    val elemCount = evictedPartKeys.synchronized {
      if (!evictedPartKeysDisposed) evictedPartKeys.approximateElementCount() else 0
    }
    shardStats.evictedPkBloomFilterSize.update(elemCount)
    logger.info(s"Eviction task complete on dataset=$ref shard=$shardNum numPartsEvicted=$numPartsEvicted " +
      s"numPartsAlreadyEvicted=$numPartsAlreadyEvicted numPartsIngestingNotEvictable=$numPartsIngestingNotEvictable")
    shardStats.partitionsEvicted.increment(numPartsEvicted)
    true
  }
  // scalastyle:on method.length

  private def partitionsToEvict(numPartsToEvict: Int): debox.Buffer[Int] = {
    val partIdsToEvict = debox.Buffer.ofSize[Int](numPartsToEvict)
    evictableOdpPartIds.removeInto(numPartsToEvict, partIdsToEvict)
    if (partIdsToEvict.length < numPartsToEvict) {
      evictablePartIds.removeInto(numPartsToEvict - partIdsToEvict.length, partIdsToEvict)
    }
    shardStats.evictablePartKeysSize.update(evictableOdpPartIds.size + evictablePartIds.size)
    partIdsToEvict
  }

  /**
   * Calculate lock timeout based on headroom space available.
   * Lower the space available, longer the timeout.
   * If low on free space (under 2%), we make the linear timeout increase steeper.
   */
  private def getHeadroomLockTimeout(currentFreePercent: Double, ensurePercent: Double): Int = {
    if (currentFreePercent > 2) { // 2% threshold is hardcoded for now; configure later if really needed
      // Ramp up the timeout as the current headroom shrinks. Max timeout per attempt is a little
      // over 2 seconds, and the total timeout can be double that, for a total of 4 seconds.
      ((1.0 - (currentFreePercent / ensurePercent)) * EvictionLock.maxTimeoutMillis).toInt
    } else {
      // Ramp up the timeout aggressively as the current headroom shrinks. Max timeout per attempt is a little
      // over 65 seconds, and the total timeout can be double that, for a total of 65*2 seconds.
      ((1.0 - (currentFreePercent / ensurePercent)) * EvictionLock.direCircumstanceMaxTimeoutMillis).toInt
    }
  }

  /**
   * This task is run every 1 minute to make headroom in memory. It is also called
   * from createNewPartition method (inline during ingestion) if we run out of space between
   * headroom task runs.
   * This method acquires eviction lock and reclaim block and TSP memory.
   * If addPartitions is disabled, we force eviction even if we cannot acquire eviction lock.
   * @return true if eviction was attempted
   */
    // scalastyle:off method.length
  private[memstore] def evictForHeadroom(): Boolean = {

    // measure how much headroom we have
    val blockStoreCurrentFreePercent = blockStore.currentFreePercent
    val tspCountFreePercent = (targetMaxPartitions - partitions.size.toDouble) * 100 / targetMaxPartitions
    val nativeMemFreePercent = bufferMemoryManager.numFreeBytes.toDouble * 100 /
      bufferMemoryManager.upperBoundSizeInBytes

    // calculate lock timeouts based on free percents and target headroom to maintain. Lesser the headroom,
    // higher the timeout. Choose highest among the three.
    val blockTimeoutMs = getHeadroomLockTimeout(blockStoreCurrentFreePercent, ensureBlockHeadroomPercent)
    val tspTimeoutMs: Int = getHeadroomLockTimeout(tspCountFreePercent, ensureTspHeadroomPercent)
    val nativeMemTimeoutMs = getHeadroomLockTimeout(nativeMemFreePercent, ensureNativeMemHeadroomPercent)
    val highestTimeoutMs = Math.max(Math.max(blockTimeoutMs, tspTimeoutMs), nativeMemTimeoutMs)

    // whether to force evict even if lock cannot be acquired, if situation is dire
    // We force evict since we cannot slow down ingestion since alerting queries are at stake.
    val forceEvict = addPartitionsDisabled.get || blockStoreCurrentFreePercent < 1d ||
      tspCountFreePercent < 1d || nativeMemFreePercent < 1d

    // do only if one of blocks or TSPs need eviction or if addition of partitions disabled
    if (highestTimeoutMs > 0 || forceEvict) {
      val start = System.nanoTime()
      val timeoutMs = if (forceEvict) EvictionLock.direCircumstanceMaxTimeoutMillis else highestTimeoutMs
      logger.info(s"Preparing to evictForHeadroom on dataset=$ref shard=$shardNum since " +
        s"blockStoreCurrentFreePercent=$blockStoreCurrentFreePercent tspCountFreePercent=$tspCountFreePercent " +
        s"nativeMemFreePercent=$nativeMemFreePercent forceEvict=$forceEvict timeoutMs=$timeoutMs")
      val acquired = evictionLock.tryExclusiveReclaimLock(timeoutMs)
      // if forceEvict is true, then proceed even if we dont have a lock
      val jobDone = if (forceEvict || acquired) {
        if (!acquired) logger.error(s"Since addPartitionsDisabled is true, proceeding with reclaim " +
          s"even though eviction lock couldn't be acquired with final timeout of $timeoutMs ms. Trading " +
          s"off possibly wrong query results for old timestamps (due to old inactive partitions that would" +
          s" be evicted and skipped) in order to unblock ingestion and stop data loss. EvictionLock: $evictionLock")
        try {
          if (blockTimeoutMs > 0) {
            blockStore.ensureHeadroom(ensureBlockHeadroomPercent)
          }
          if (tspTimeoutMs > 0 || nativeMemTimeoutMs > 0) {
            if (makeSpaceForNewPartitions(forceEvict)) addPartitionsDisabled := false
          }
        } finally {
          if (acquired) evictionLock.releaseExclusive()
        }
        true
      } else {
        // could not do eviction since lock was not obtained
        shardStats.missedEviction.increment()
        false
      }
      val stall = System.nanoTime() - start
      shardStats.memstoreEvictionStall.increment(stall)
      jobDone
    } else {
      true
    }
  }
  // scalastyle:on method.length

  /**
   * Removes the given partition from our in-memory data structures.
   * Also frees partition key if necessary.
   * It is called either when evicting the partition, or permanently purging the partition.
   * Note this does not remove the partition key from index.
   */
  private def removePartition(partitionObj: TimeSeriesPartition): Unit = {
    assertThreadName(IngestSchedName)
    val stamp = partSetLock.writeLock()
    try {
      partSet.remove(partitionObj)
    } finally {
      partSetLock.unlockWrite(stamp)
    }
    if (partitions.remove(partitionObj.partID, partitionObj)) {
      partitionObj.shutdown()
    }
  }

  /**
   * Called during ingestion if we run out of memory while creating TimeSeriesPartition, or
   * if we went above the maxPartitionsLimit without being able to evict. Can appens if
   * within 1 minute (time between headroom tasks) too many new time series was added and it
   * went beyond limit of max partitions (or ran out of native memory).
   *
   * When partition addition is disabled, headroom task begins to run inline during ingestion
   * with force-eviction enabled.
   */
  private def disableAddPartitions(): Unit = {
    assertThreadName(IngestSchedName)
    if (addPartitionsDisabled.compareAndSet(false, true))
      logger.warn(s"dataset=$ref shard=$shardNum: Out of native memory, or max partitions reached. " +
        s"Not able to evict enough; adding partitions disabled")
    shardStats.dataDropped.increment()
  }

  /////// END TIME SERIES EVICTION / REMOVAL METHODS ///////////////////

  /////// START SHARD QUERY METHODS ///////////////////

  def scanTsCardinalities(shardKeyPrefix: Seq[String], depth: Int): Seq[CardinalityRecord] = {
    if (storeConfig.meteringEnabled) {
      cardTracker.scan(shardKeyPrefix, depth)
    } else {
      throw new IllegalArgumentException("Metering is not enabled")
    }
  }

  def indexNames(limit: Int): Seq[String] = partKeyIndex.indexNames(limit)

  def labelValues(labelName: String, topK: Int): Seq[TermInfo] = partKeyIndex.indexValues(labelName, topK)

  /**
   * This method is to apply column filters and fetch matching time series partitions.
   *
   * @param filters column filter
   * @param labelNames labels to return in the response
   * @param endTime end time
   * @param startTime start time
   * @param limit series limit
   * @return returns an iterator of map of label key value pairs of each matching time series
   */
  def labelValuesWithFilters(filters: Seq[ColumnFilter],
                             labelNames: Seq[String],
                             endTime: Long,
                             startTime: Long,
                             querySession: QuerySession,
                             limit: Int): Iterator[Map[ZeroCopyUTF8String, ZeroCopyUTF8String]] = {
    // TODO methods using faceting could be used here, but punted until performance test is completed
    val metricShardKeys = schemas.part.options.shardKeyColumns
    val metricGroupBy = deploymentPartitionName +: clusterType +: shardKeyValuesFromFilter(metricShardKeys, filters)
    LabelValueResultIterator(partKeyIndex.partIdsFromFilters(filters, startTime, endTime),
      labelNames, querySession, metricGroupBy, limit)
  }

  /**
   * This method is to apply column filters and fetch values for a label.
   *
   * @param filters column filter
   * @param label label values to return in the response
   * @param endTime end time
   * @param startTime start time
   * @param limit series limit
   * @return returns an iterator of values of for a given label
   */
  def singleLabelValuesWithFilters(filters: Seq[ColumnFilter],
                                   label: String,
                                   endTime: Long,
                                   startTime: Long,
                                   querySession: QuerySession,
                                   limit: Int): Iterator[ZeroCopyUTF8String] = {
    val metricShardKeys = schemas.part.options.shardKeyColumns
    val metricGroupBy = deploymentPartitionName +: clusterType +: shardKeyValuesFromFilter(metricShardKeys, filters)
    val startNs = Utils.currentThreadCpuTimeNanos
    val res = if (indexFacetingEnabledAllLabels ||
      (indexFacetingEnabledShardKeyLabels && schemas.part.options.shardKeyColumns.contains(label))) {
      partKeyIndex.labelValuesEfficient(filters, startTime, endTime, label, limit).iterator.map(_.utf8)
    } else {
      SingleLabelValuesResultIterator(partKeyIndex.partIdsFromFilters(filters, startTime, endTime),
        label, querySession, metricGroupBy, limit)
    }
    querySession.queryStats.getCpuNanosCounter(metricGroupBy).addAndGet(startNs - Utils.currentThreadCpuTimeNanos)
    res
  }

  /**
   * This method is to apply column filters and fetch matching time series partitions.
   *
   * @param filter column filter
   * @param endTime end time
   * @param startTime start time
   * @return returns an iterator of map of label key value pairs of each matching time series
   */
  def labelNames(filter: Seq[ColumnFilter],
                 endTime: Long,
                 startTime: Long): Seq[String] =
    partKeyIndex.labelNamesEfficient(filter, startTime, endTime)

  /**
   * Iterator for traversal of partIds, value for the given label will be extracted from the ParitionKey.
   * this implementation maps partIds to label/values eagerly, this is done inorder to dedup the results.
   */
  private def labelNamesFromPartKeys(partId: Int): Seq[String] = {
    val results = new mutable.HashSet[String]
    if (PartKeyLuceneIndex.NOT_FOUND == partId) Seq.empty
    else {
      val partKeyWithTimes = partKeyFromPartId(partId)
      results ++= schemas.part.binSchema.colNames(partKeyWithTimes.base, partKeyWithTimes.offset)
      results.toSeq
    }
  }

  /**
   * This method is to apply column filters and fetch matching time series partition keys.
   */
  def partKeysWithFilters(filter: Seq[ColumnFilter],
                          fetchFirstLastSampleTimes: Boolean,
                          endTime: Long,
                          startTime: Long,
                          limit: Int): Iterator[Map[ZeroCopyUTF8String, ZeroCopyUTF8String]] = {
    if (fetchFirstLastSampleTimes) {
      partKeyIndex.partKeyRecordsFromFilters(filter, startTime, endTime, limit).iterator.map { pk =>
        val partKeyMap = convertPartKeyWithTimesToMap(
          PartKeyWithTimes(pk.partKey, UnsafeUtils.arayOffset, pk.startTime, pk.endTime))
        partKeyMap ++ Map(
          ("_firstSampleTime_".utf8, pk.startTime.toString.utf8),
          ("_lastSampleTime_".utf8, pk.endTime.toString.utf8))
      }
    } else {
      val partIds = partKeyIndex.partIdsFromFilters(filter, startTime, endTime, limit)
      val inMem = InMemPartitionIterator2(partIds)
      val inMemPartKeys = inMem.map { p =>
        convertPartKeyWithTimesToMap(PartKeyWithTimes(p.partKeyBase, p.partKeyOffset, -1, -1))}
      val skippedPartKeys = inMem.skippedPartIDs.iterator().map(partId => {
        convertPartKeyWithTimesToMap(partKeyFromPartId(partId))})
      (inMemPartKeys ++ skippedPartKeys)
    }
  }

  private def convertPartKeyWithTimesToMap(partKey: PartKeyWithTimes): Map[ZeroCopyUTF8String, ZeroCopyUTF8String] = {
    schemas.part.binSchema.toStringPairs(partKey.base, partKey.offset).map(pair => {
      pair._1.utf8 -> pair._2.utf8
    }).toMap ++
      Map(Schemas.TypeLabel.utf8 -> Schemas.global.schemaName(RecordSchema.schemaID(partKey.base, partKey.offset)).utf8)
  }

  /**
   * retrieve partKey for a given PartId
   */
  private def partKeyFromPartId(partId: Int): PartKeyWithTimes = {
    val nextPart = partitions.get(partId)
    if (nextPart != UnsafeUtils.ZeroPointer)
      PartKeyWithTimes(nextPart.partKeyBase, nextPart.partKeyOffset, -1, -1)
    else { //retrieving PartKey from lucene index
      shardStats.indexPartkeyLookups.increment()
      val partKeyByteBuf = partKeyIndex.partKeyFromPartId(partId)
      if (partKeyByteBuf.isDefined) PartKeyWithTimes(partKeyByteBuf.get.bytes, UnsafeUtils.arayOffset, -1, -1)
      else throw new IllegalStateException("This is not an expected behavior." +
        " PartId should always have a corresponding PartKey!")
    }
  }

  def numRowsIngested: Long = ingested

  def numActivePartitions: Int = partSet.size

  def latestOffset: Long = _offset

  private[core] def getPartition(partKey: Array[Byte]): Option[TimeSeriesPartition] = {
    var part: Option[FiloPartition] = None
    // Access the partition set optimistically. If nothing acquired the write lock, then
    // nothing changed in the set, and the partition object is the correct one.
    var stamp = partSetLock.tryOptimisticRead()
    if (stamp != 0) {
      part = partSet.getWithPartKeyBR(partKey, UnsafeUtils.arayOffset, schemas.part)
    }
    if (!partSetLock.validate(stamp)) {
      // Because the stamp changed, the write lock was acquired and the set likely changed.
      // Try again with a full read lock, which will block if necessary so as to not run
      // concurrently with any thread making changes to the set. This guarantees that
      // the correct partition is returned.
      stamp = partSetLock.readLock()
      try {
        part = partSet.getWithPartKeyBR(partKey, UnsafeUtils.arayOffset, schemas.part)
      } finally {
        partSetLock.unlockRead(stamp)
      }
    }
    part.map(_.asInstanceOf[TimeSeriesPartition])
  }

  protected def schemaIDFromPartID(partID: Int): Int = {
    partitions.get(partID) match {
      case TimeSeriesShard.OutOfMemPartition =>
        partKeyIndex.partKeyFromPartId(partID).map { pkBytesRef =>
          val unsafeKeyOffset = PartKeyIndexRaw.bytesRefToUnsafeOffset(pkBytesRef.offset)
          RecordSchema.schemaID(pkBytesRef.bytes, unsafeKeyOffset)
        }.getOrElse(-1)
      case p: TimeSeriesPartition => p.schema.schemaHash
    }
  }

  def analyzeAndLogCorruptPtr(cve: CorruptVectorException): Unit =
    logger.error(cve.getMessage + "\n" + BlockDetective.stringReport(cve.ptr, blockStore, blockFactoryPool))

  private def shardKeyValuesFromFilter(shardKeyColumns: Seq[String], filters: Seq[ColumnFilter]): Seq[String] = {
    shardKeyColumns.map { col =>
      filters.collectFirst {
        case ColumnFilter(c, Filter.Equals(filtVal: String)) if c == col => filtVal
        case ColumnFilter(c, Filter.EqualsRegex(filtVal: String)) if c == col => filtVal
      }.getOrElse("multiple")
    }.toList
  }

  /**
   * Looks up partitions and schema info from ScanMethods, usually by doing a Lucene search.
   * Also returns detailed information about what is in memory and not, and does schema discovery.
   */
  // scalastyle:off method.length
  def lookupPartitions(partMethod: PartitionScanMethod,
                       chunkMethod: ChunkScanMethod,
                       querySession: QuerySession): PartLookupResult = {
    // At the end, MultiSchemaPartitionsExec.execute releases the lock when the task is complete
    partMethod match {
      case SinglePartitionScan(partition, _) =>
        val partIds = debox.Buffer.empty[Int]
        getPartition(partition).foreach(p => partIds += p.partID)
        PartLookupResult(shardNum, chunkMethod, partIds, Some(RecordSchema.schemaID(partition)),
          dataBytesScannedCtr = querySession.queryStats.getDataBytesScannedCounter(),
          samplesScannedCtr   = querySession.queryStats.getSamplesScannedCounter())
      case MultiPartitionScan(partKeys, _)   =>
        val partIds = debox.Buffer.empty[Int]
        partKeys.flatMap(getPartition).foreach(p => partIds += p.partID)
        PartLookupResult(shardNum, chunkMethod, partIds, partKeys.headOption.map(RecordSchema.schemaID),
          dataBytesScannedCtr = querySession.queryStats.getDataBytesScannedCounter(),
          samplesScannedCtr   = querySession.queryStats.getSamplesScannedCounter())
      case FilteredPartitionScan(_, filters) =>
        val metricShardKeys = schemas.part.options.shardKeyColumns
        val metricGroupBy = deploymentPartitionName +: clusterType +: shardKeyValuesFromFilter(metricShardKeys, filters)
        val chunksReadCounter = querySession.queryStats.getDataBytesScannedCounter(metricGroupBy)
        val samplesScannedCounter = querySession.queryStats.getSamplesScannedCounter(metricGroupBy)
        // No matter if there are filters or not, need to run things through Lucene so we can discover potential
        // TSPartitions to read back from disk
        val startNs = Utils.currentThreadCpuTimeNanos
        val matches = partKeyIndex.partIdsFromFilters(filters, chunkMethod.startTime, chunkMethod.endTime)
        shardStats.queryTimeRangeMins.record((chunkMethod.endTime - chunkMethod.startTime) / 60000 )
        querySession.queryStats.getTimeSeriesScannedCounter(metricGroupBy).addAndGet(matches.length)
        querySession.queryStats.getCpuNanosCounter(metricGroupBy).addAndGet(Utils.currentThreadCpuTimeNanos - startNs)
        Kamon.currentSpan().tag(s"num-partitions-from-index-$shardNum", matches.length)

        // first find out which partitions are being queried for data not in memory
        val firstPartId = if (matches.isEmpty) None else Some(matches(0))
        val _schema = firstPartId.map(schemaIDFromPartID)
        _schema.foreach { s =>
          shardStats.queriesBySchema.withTag("schema", schemas(s).name).increment()
        }
        val it1 = InMemPartitionIterator2(matches)
        val partIdsToPage = it1.filter(_.earliestTime > chunkMethod.startTime).map(_.partID)
        val partIdsNotInMem = it1.skippedPartIDs
        Kamon.currentSpan().tag(s"num-partitions-not-in-memory-$shardNum", partIdsNotInMem.length)
        val startTimes = if (partIdsToPage.nonEmpty) {
          val st = partKeyIndex.startTimeFromPartIds(partIdsToPage)
          logger.debug(s"Some partitions have earliestTime > queryStartTime(${chunkMethod.startTime}); " +
            s"startTime lookup for query in dataset=$ref shard=$shardNum " +
            s"resulted in startTimes=$st")
          st
        }
        else {
          logger.debug(s"StartTime lookup was not needed. All partition's data for query in dataset=$ref " +
            s"shard=$shardNum are in memory")
          debox.Map.empty[Int, Long]
        }
        // now provide an iterator that additionally supplies the startTimes for
        // those partitions that may need to be paged
        PartLookupResult(shardNum, chunkMethod, matches, _schema, startTimes, partIdsNotInMem,
          Nil, chunksReadCounter, samplesScannedCounter)
    }
  }
  // scalastyle:on method.length

  def scanPartitions(iterResult: PartLookupResult,
                     colIds: Seq[Types.ColumnId],
                     querySession: QuerySession): Observable[ReadablePartition] = {

    val partIter = new InMemPartitionIterator2(iterResult.partsInMemory)
    Observable.fromIteratorUnsafe(partIter.map { p =>
      shardStats.partitionsQueried.increment()
      p
    })
  }

  /////// END SHARD QUERY METHODS ///////////////////

  /////// START SHARD SHUTDOWN METHODS ///////////////////

  /**
    * Please use this for testing only - reclaims ALL used offheap blocks.  Maybe you are trying to test
    * on demand paging.
    */
  private[filodb] def reclaimAllBlocksTestOnly() = blockStore.reclaimAll()

  /**
    * Reset all state in this shard.  Memory is not released as once released, then this class
    * cannot be used anymore (except partition key/chunkmap state is removed.)
    */
  def reset(): Unit = {
    logger.info(s"Clearing all MemStore state for dataset=$ref shard=$shardNum")
    ingestSched.executeTrampolined { () =>
      partitions.values.asScala.foreach(removePartition)
    }
    partKeyIndex.reset()
    // TODO unable to reset/clear bloom filter
    ingested = 0L
    for { group <- 0 until numGroups } {
      partitionGroups(group) = new EWAHCompressedBitmap()
      groupWatermark(group) = Long.MinValue
    }
  }

  def shutdown(): Unit = {
    try {
      logger.info(s"Shutting down dataset=$ref shard=$shardNum")
      if (storeConfig.meteringEnabled) {
        cardTracker.close()
      }
      evictedPartKeys.synchronized {
        if (!evictedPartKeysDisposed) {
          evictedPartKeysDisposed = true
          evictedPartKeys.dispose()
        }
      }
      reset()   // Not really needed, but clear everything just to be consistent
      partKeyIndex.closeIndex()
        /* Don't explicitly free the memory just yet. These classes instead rely on a finalize
         method to ensure that no threads are accessing the memory before it's freed.
      blockStore.releaseBlocks()
      */
      headroomTask.cancel()
      ingestSched.shutdown()
    } catch { case e: Exception =>
      logger.error("Exception when shutting down shard", e)
    }
  }

  /////// END SHARD SHUTDOWN METHODS ///////////////////
}<|MERGE_RESOLUTION|>--- conflicted
+++ resolved
@@ -967,11 +967,8 @@
 
   private[memstore] def updatePartEndTimeInIndex(p: TimeSeriesPartition, endTime: Long): Unit = {
     partKeyIndex.updatePartKeyWithEndTime(p.partKeyBytes, p.partID, endTime)()
-<<<<<<< HEAD
-=======
     // Tracking updated partIds for real time publishing
     updatedPartIdsForPublishing.foreach( publisher => publisher.store(p.partID))
->>>>>>> 387bae02
     shardStats.partKeyIndexUpdated.increment()
   }
 
@@ -1074,11 +1071,8 @@
         // causes endTime to be set to Long.MaxValue
         partKeyIndex.addPartKey(newPart.partKeyBytes, partId, startTime)()
         // Track new partkeys which are added to index.
-<<<<<<< HEAD
-=======
         // Tracking updated partIds for real time publishing
         updatedPartIdsForPublishing.foreach(publisher => publisher.store(partId))
->>>>>>> 387bae02
         shardStats.partKeyIndexAdded.increment()
         if (storeConfig.meteringEnabled) {
           modifyCardinalityCountNoThrow(shardKey, 1, 1)
