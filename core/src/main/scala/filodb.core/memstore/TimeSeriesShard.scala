package filodb.core.memstore

import scala.concurrent.{Await, ExecutionContext, Future}
import scala.concurrent.duration._
import scala.util.{Random, Try}

import com.googlecode.javaewah.{EWAHCompressedBitmap, IntIterator}
import com.typesafe.scalalogging.StrictLogging
import debox.Buffer
import java.util.concurrent.locks.StampedLock
import kamon.Kamon
import kamon.metric.MeasurementUnit
import monix.eval.Task
import monix.execution.{Scheduler, UncaughtExceptionReporter}
import monix.execution.atomic.AtomicBoolean
import monix.reactive.Observable
import org.jctools.maps.NonBlockingHashMapLong
import scalaxy.loops._

import filodb.core.{ErrorResponse, _}
import filodb.core.binaryrecord2._
import filodb.core.downsample.{DownsampleConfig, DownsamplePublisher, ShardDownsampler}
import filodb.core.metadata.Column.ColumnType
import filodb.core.metadata.Dataset
import filodb.core.query.{ColumnFilter, ColumnInfo}
import filodb.core.store._
import filodb.memory._
import filodb.memory.data.{OffheapLFSortedIDMap, OffheapLFSortedIDMapMutator}
import filodb.memory.format.{UnsafeUtils, ZeroCopyUTF8String}
import filodb.memory.format.BinaryVector.BinaryVectorPtr
import filodb.memory.format.ZeroCopyUTF8String._

class TimeSeriesShardStats(dataset: DatasetRef, shardNum: Int) {
  val tags = Map("shard" -> shardNum.toString, "dataset" -> dataset.toString)

  val rowsIngested = Kamon.counter("memstore-rows-ingested").refine(tags)
  val partitionsCreated = Kamon.counter("memstore-partitions-created").refine(tags)
  val dataDropped = Kamon.counter("memstore-data-dropped").refine(tags)
  val outOfOrderDropped = Kamon.counter("memstore-out-of-order-samples").refine(tags)
  val rowsSkipped  = Kamon.counter("recovery-row-skipped").refine(tags)
  val rowsPerContainer = Kamon.histogram("num-samples-per-container")
  val numSamplesEncoded = Kamon.counter("memstore-samples-encoded").refine(tags)
  val encodedBytes  = Kamon.counter("memstore-encoded-bytes-allocated", MeasurementUnit.information.bytes).refine(tags)
  val flushesSuccessful = Kamon.counter("memstore-flushes-success").refine(tags)
  val flushesFailedPartWrite = Kamon.counter("memstore-flushes-failed-partition").refine(tags)
  val flushesFailedChunkWrite = Kamon.counter("memstore-flushes-failed-chunk").refine(tags)
  val flushesFailedOther = Kamon.counter("memstore-flushes-failed-other").refine(tags)

  val currentIndexTimeBucket = Kamon.gauge("memstore-index-timebucket-current").refine(tags)
  val indexTimeBucketBytesWritten = Kamon.counter("memstore-index-timebucket-bytes-total").refine(tags)
  val numKeysInLatestTimeBucket = Kamon.counter("memstore-index-timebucket-num-keys-total").refine(tags)
  val numRolledKeysInLatestTimeBucket = Kamon.counter("memstore-index-timebucket-num-rolled-keys-total").refine(tags)
  val indexRecoveryNumRecordsProcessed = Kamon.counter("memstore-index-recovery-records-processed").refine(tags)
  val downsampleRecordsCreated = Kamon.counter("memstore-downsample-records-created").refine(tags)

  /**
    * These gauges are intended to be combined with one of the latest offset of Kafka partitions so we can produce
    * stats on message lag:
    *   kafka_ingestion_lag = kafka_latest_offset - offsetLatestInMem
    *   memstore_ingested_to_persisted_lag = offsetLatestInMem - offsetLatestFlushed
    *   etc.
    *
    * NOTE: only positive offsets will be recorded.  Kafka does not give negative offsets, but Kamon cannot record
    * negative numbers either.
    * The "latest" vs "earliest" flushed reflects that there are really n offsets, one per flush group.
    */
  val offsetLatestInMem = Kamon.gauge("shard-offset-latest-inmemory").refine(tags)
  val offsetLatestFlushed = Kamon.gauge("shard-offset-flushed-latest").refine(tags)
  val offsetEarliestFlushed = Kamon.gauge("shard-offset-flushed-earliest").refine(tags)
  val numPartitions = Kamon.gauge("num-partitions").refine(tags)
  val numActivelyIngestingParts = Kamon.gauge("num-ingesting-partitions").refine(tags)

  val numChunksPagedIn = Kamon.counter("chunks-paged-in").refine(tags)
  val partitionsPagedFromColStore = Kamon.counter("memstore-partitions-paged-in").refine(tags)
  val partitionsQueried = Kamon.counter("memstore-partitions-queried").refine(tags)
  val purgedPartitions = Kamon.counter("memstore-partitions-purged").refine(tags)
  val partitionsRestored = Kamon.counter("memstore-partitions-paged-restored").refine(tags)
  val chunkIdsEvicted = Kamon.counter("memstore-chunkids-evicted").refine(tags)
  val partitionsEvicted = Kamon.counter("memstore-partitions-evicted").refine(tags)
  val memoryStats = new MemoryStats(tags)

  val bufferPoolSize = Kamon.gauge("memstore-writebuffer-pool-size").refine(tags)
  val indexEntries = Kamon.gauge("memstore-index-entries").refine(tags)
  val indexBytes   = Kamon.gauge("memstore-index-ram-bytes").refine(tags)
}

object TimeSeriesShard {
  /**
    * Writes metadata for TSPartition where every vector is written
    */
  def writeMeta(addr: Long, partitionID: Int, info: ChunkSetInfo, vectors: Array[BinaryVectorPtr]): Unit = {
    UnsafeUtils.setInt(UnsafeUtils.ZeroPointer, addr, partitionID)
    ChunkSetInfo.copy(info, addr + 4)
    for { i <- 0 until vectors.size optimized } {
      ChunkSetInfo.setVectorPtr(addr + 4, i, vectors(i))
    }
  }

  /**
    * Copies serialized ChunkSetInfo bytes from persistent storage / on-demand paging.
    */
  def writeMeta(addr: Long, partitionID: Int, bytes: Array[Byte], vectors: Array[BinaryVectorPtr]): Unit = {
    UnsafeUtils.setInt(UnsafeUtils.ZeroPointer, addr, partitionID)
    ChunkSetInfo.copy(bytes, addr + 4)
    for { i <- 0 until vectors.size optimized } {
      ChunkSetInfo.setVectorPtr(addr + 4, i, vectors(i))
    }
  }

  val indexTimeBucketSchema = new RecordSchema(Seq(ColumnInfo("startTime", ColumnType.LongColumn),
    ColumnInfo("endTime", ColumnType.LongColumn),
    ColumnInfo("partKey", ColumnType.StringColumn)))

  // TODO make configurable if necessary
  val indexTimeBucketTtlPaddingSeconds = 24.hours.toSeconds.toInt
  val indexTimeBucketSegmentSize = 1024 * 1024 // 1MB

  // Initial size of partitionSet and partition map structures.  Make large enough to avoid too many resizes.
  val InitialNumPartitions = 128 * 1024

  // Not a real partition, just a special marker for "out of memory"
  val OutOfMemPartition = UnsafeUtils.ZeroPointer.asInstanceOf[TimeSeriesPartition]

  val EmptyBitmap = new EWAHCompressedBitmap()

  /**
    * Calculates the flush group of an ingest record or partition key.  Be sure to use the right RecordSchema -
    * dataset.ingestionSchema or dataset.partKeySchema.l
    */
  def partKeyGroup(schema: RecordSchema, partKeyBase: Any, partKeyOffset: Long, numGroups: Int): Int = {
    Math.abs(schema.partitionHash(partKeyBase, partKeyOffset) % numGroups)
  }
}

trait PartitionIterator extends Iterator[TimeSeriesPartition] {
  def skippedPartIDs: Buffer[Int]
}

object PartitionIterator {
  def fromPartIt(baseIt: Iterator[TimeSeriesPartition]): PartitionIterator = new PartitionIterator {
    val skippedPartIDs = Buffer.empty[Int]
    final def hasNext: Boolean = baseIt.hasNext
    final def next: TimeSeriesPartition = baseIt.next
  }
}

// scalastyle:off number.of.methods
// scalastyle:off file.size.limit
/**
  * Contains all of the data for a SINGLE shard of a time series oriented dataset.
  *
  * Each partition has an integer ID which is used for bitmap indexing using PartitionKeyIndex.
  * Within a shard, the partitions are grouped into a fixed number of groups to facilitate persistence and recovery:
  * - groups spread out the persistence/flushing load across time
  * - having smaller batches of flushes shortens the window of recovery and enables skipping of records/less CPU
  *
  * Each incoming time series is hashed into a group.  Each group has its own watermark.  The watermark indicates,
  * for that group, up to what offset incoming records for that group has been persisted.  At recovery time, records
  * that fall below the watermark for that group will be skipped (since they can be recovered from disk).
  *
  * @param storeConfig the store portion of the sourceconfig, not the global FiloDB application config
  * @param downsampleConfig configuration for downsample operations
  * @param downsamplePublisher is shared among all shards of the dataset on the node
  */
class TimeSeriesShard(val dataset: Dataset,
                      val storeConfig: StoreConfig,
                      val shardNum: Int,
                      colStore: ColumnStore,
                      metastore: MetaStore,
                      evictionPolicy: PartitionEvictionPolicy,
                      downsampleConfig: DownsampleConfig,
                      downsamplePublisher: DownsamplePublisher)
                     (implicit val ec: ExecutionContext) extends StrictLogging {
  import collection.JavaConverters._

  import TimeSeriesShard._

  val shardStats = new TimeSeriesShardStats(dataset.ref, shardNum)

  /**
    * Map of all partitions in the shard stored in memory, indexed by partition ID
    */
  private[memstore] val partitions = new NonBlockingHashMapLong[TimeSeriesPartition](InitialNumPartitions, false)

  /**
    * next partition ID number
    */
  private var nextPartitionID = 0

  /**
    * This index helps identify which partitions have any given column-value.
    * Used to answer queries not involving the full partition key.
    * Maintained using a high-performance bitmap index.
    */
  private[memstore] final val partKeyIndex = new PartKeyLuceneIndex(dataset, shardNum, storeConfig)

  /**
    * Keeps track of count of rows ingested into memstore, not necessarily flushed.
    * This is generally used to report status and metrics.
    */
  private final var ingested = 0L

  /**
    * Keeps track of last offset ingested into memory (not necessarily flushed).
    * This value is used to keep track of the checkpoint to be written for next flush for any group.
    */
  private final var _offset = Long.MinValue

  private val reclaimListener = new ReclaimListener {
    def onReclaim(metaAddr: Long, numBytes: Int): Unit = {
      assert(numBytes == dataset.blockMetaSize)
      val partID = UnsafeUtils.getInt(metaAddr)
      val chunkID = UnsafeUtils.getLong(metaAddr + 4)
      val partition = partitions.get(partID)
      if (partition != UnsafeUtils.ZeroPointer) {
        partition.removeChunksAt(chunkID)
      }
    }
  }

  // Create a single-threaded scheduler just for ingestion.  Name the thread for ease of debugging
  // NOTE: to control intermixing of different Observables/Tasks in this thread, customize ExecutionModel param
  val ingestSched = Scheduler.singleThread(s"ingestion-shard-${dataset.ref}-$shardNum",
    reporter = UncaughtExceptionReporter(logger.error("Uncaught Exception in TimeSeriesShard.ingestSched", _)))

  private val blockMemorySize = storeConfig.shardMemSize
  protected val numGroups = storeConfig.groupsPerShard
  private val bufferMemorySize = storeConfig.ingestionBufferMemSize
  private val chunkRetentionHours = (storeConfig.demandPagedRetentionPeriod.toSeconds / 3600).toInt
  val pagingEnabled = storeConfig.demandPagingEnabled

  private val ingestSchema = dataset.ingestionSchema
  private val recordComp = dataset.comparator
  private val timestampColId = dataset.timestampColumn.id

  /**
    * PartitionSet - access TSPartition using ingest record partition key in O(1) time.
    */
  private[memstore] final val partSet = PartitionSet.ofSize(InitialNumPartitions, ingestSchema, recordComp)
  // Use a StampedLock because it supports optimistic read locking. This means that no blocking
  // occurs in the common case, when there isn't any contention reading from partSet.
  private[memstore] final val partSetLock = new StampedLock

  // The off-heap block store used for encoded chunks
  private val blockStore = new PageAlignedBlockManager(blockMemorySize, shardStats.memoryStats, reclaimListener,
    storeConfig.numPagesPerBlock)
  private val blockFactoryPool = new BlockMemFactoryPool(blockStore, dataset.blockMetaSize)

  // Each shard has a single ingestion stream at a time.  This BlockMemFactory is used for buffer overflow encoding
  // strictly during ingest() and switchBuffers().
  private[core] val overflowBlockFactory = new BlockMemFactory(blockStore, None, dataset.blockMetaSize, true)
  val partitionMaker = new DemandPagedChunkStore(this, blockStore, chunkRetentionHours)

  /**
    * Unencoded/unoptimized ingested data is stored in buffers that are allocated from this off-heap pool
    * Note that this pool is also used to store partition keys.
    */
  logger.info(s"Allocating $bufferMemorySize bytes for WriteBufferPool/PartitionKeys for " +
    s"dataset=${dataset.ref} shard=$shardNum")
  protected val bufferMemoryManager = new NativeMemoryManager(bufferMemorySize)
  private val partKeyBuilder = new RecordBuilder(MemFactory.onHeapFactory, dataset.partKeySchema,
    reuseOneContainer = true)
  private val partKeyArray = partKeyBuilder.allContainers.head.base.asInstanceOf[Array[Byte]]
  private val bufferPool = new WriteBufferPool(bufferMemoryManager, dataset, storeConfig.maxChunksSize,
    storeConfig.allocStepSize)

  private final val partitionGroups = Array.fill(numGroups)(new EWAHCompressedBitmap)
  private final val activelyIngesting = new EWAHCompressedBitmap

  private final val numTimeBucketsToRetain = Math.ceil(chunkRetentionHours.hours / storeConfig.flushInterval).toInt

  // Not really one instance of a map; more like an accessor class shared amongst all TSPartition instances
  private val offheapInfoMap = new OffheapLFSortedIDMapMutator(bufferMemoryManager, classOf[TimeSeriesPartition])
  // Use 1/4 of max # buckets for initial ChunkInfo map size
  private val initInfoMapSize = Math.max((numTimeBucketsToRetain / 4) + 4, 20)

  /**
    * Current time bucket number. Time bucket number is initialized from last value stored in metastore
    * and is incremented each time a new bucket is prepared for flush
    */
  private var currentIndexTimeBucket: Int = _

  /**
    * Timestamp to start searching for partitions to evict. Advances as more and more partitions are evicted.
    * Used to ensure we keep searching for newer and newer partitions to evict.
    */
  private[core] var evictionWatermark: Long = 0L

  /**
    * Keeps track of the list of partIds of partKeys to store in each index time bucket.
    * This is used to persist the time buckets, and track the partIds to roll over to latest
    * time bucket
    */
  private[memstore] final val timeBucketBitmaps = new NonBlockingHashMapLong[EWAHCompressedBitmap]()

  /**
    * This is the group during which this shard will flush time buckets. Randomized to
    * ensure we dont flush time buckets across shards at same time
    */
  private final val indexTimeBucketFlushGroup = Random.nextInt(numGroups)
  logger.info(s"Index time buckets for shard=$shardNum will flush in group $indexTimeBucketFlushGroup")

  initTimeBuckets()

  /**
    * The offset up to and including the last record in this group to be successfully persisted.
    * Also used during recovery to figure out what incoming records to skip (since it's persisted)
    */
  private final val groupWatermark = Array.fill(numGroups)(Long.MinValue)

  /**
    * Helper for downsampling ingested data for long term retention.
    */
  private final val shardDownsampler = new ShardDownsampler(dataset, shardNum, downsampleConfig.enabled,
    downsampleConfig.resolutions, downsamplePublisher, shardStats)

  case class InMemPartitionIterator(intIt: IntIterator) extends PartitionIterator {
    var nextPart = UnsafeUtils.ZeroPointer.asInstanceOf[TimeSeriesPartition]
    val skippedPartIDs = debox.Buffer.empty[Int]
    private def findNext(): Unit = {
      while (intIt.hasNext && nextPart == UnsafeUtils.ZeroPointer) {
        val nextPartID = intIt.next
        nextPart = partitions.get(nextPartID)
        if (nextPart == UnsafeUtils.ZeroPointer) skippedPartIDs += nextPartID
      }
    }

    findNext()

    final def hasNext: Boolean = nextPart != UnsafeUtils.ZeroPointer
    final def next: TimeSeriesPartition = {
      val toReturn = nextPart
      nextPart = UnsafeUtils.ZeroPointer.asInstanceOf[TimeSeriesPartition] // reset so that we can keep going
      findNext()
      toReturn
    }
  }

  // An iterator over partitions looked up from partition keys stored as byte[]'s
  // Note that we cannot give skippedPartIDs because we don't have IDs only have keys
  // and we cannot look up IDs from keys since part keys are not indexed in Lucene
  case class ByteKeysPartitionIterator(keys: Seq[Array[Byte]]) extends PartitionIterator {
    val skippedPartIDs = debox.Buffer.empty[Int]
    private val partIt = keys.toIterator.flatMap(getPartition)
    final def hasNext: Boolean = partIt.hasNext
    final def next: TimeSeriesPartition = partIt.next
  }

  private val binRecordReader = new BinaryRecordRowReader(dataset.ingestionSchema)

  private[memstore] def initTimeBuckets() = {
    val highestIndexTimeBucket = Await.result(metastore.readHighestIndexTimeBucket(dataset.ref, shardNum), 1.minute)
    currentIndexTimeBucket = highestIndexTimeBucket.map(_ + 1).getOrElse(0)
    val earliestTimeBucket = Math.max(0, currentIndexTimeBucket - numTimeBucketsToRetain)
    for { i <- currentIndexTimeBucket to earliestTimeBucket by -1 optimized } {
      timeBucketBitmaps.put(i, new EWAHCompressedBitmap())
    }
  }

  // RECOVERY: Check the watermark for the group that this record is part of.  If the ingestOffset is < watermark,
  // then do not bother with the expensive partition key comparison and ingestion.  Just skip it
  class IngestConsumer(var numActuallyIngested: Int = 0, var ingestOffset: Long = -1L) extends BinaryRegionConsumer {
    // Receives a new ingestion BinaryRecord
    final def onNext(recBase: Any, recOffset: Long): Unit = {
      val group = partKeyGroup(ingestSchema, recBase, recOffset, numGroups)
      if (ingestOffset < groupWatermark(group)) {
        shardStats.rowsSkipped.increment
        try {
          // Needed to update index with new partitions added during recovery with correct startTime.
          // TODO:
          // explore aligning index time buckets with chunks, and we can then
          // remove this partition existence check per sample.
          val part: FiloPartition = getOrAddPartition(recBase, recOffset, group, ingestOffset)
          if (part == OutOfMemPartition) { disableAddPartitions() }
        } catch {
          case e: OutOfOffheapMemoryException => disableAddPartitions()
          case e: Exception                   => logger.error(s"Unexpected ingestion err", e); disableAddPartitions()
        }
      } else {
        binRecordReader.recordOffset = recOffset
        getOrAddPartitionAndIngest(recBase, recOffset, group, ingestOffset)
        numActuallyIngested += 1
      }
    }
  }

  private[memstore] val ingestConsumer = new IngestConsumer()

  /**
    * Ingest new BinaryRecords in a RecordContainer to this shard.
    * Skips rows if the offset is below the group watermark for that record's group.
    * Adds new partitions if needed.
    */
  def ingest(container: RecordContainer, offset: Long): Long = {
    ingestConsumer.numActuallyIngested = 0
    ingestConsumer.ingestOffset = offset
    binRecordReader.recordBase = container.base
    container.consumeRecords(ingestConsumer)
    shardStats.rowsIngested.increment(ingestConsumer.numActuallyIngested)
    shardStats.rowsPerContainer.record(ingestConsumer.numActuallyIngested)
    ingested += ingestConsumer.numActuallyIngested
    if (!container.isEmpty) _offset = offset
    _offset
  }

  def startFlushingIndex(): Unit = partKeyIndex.startFlushThread()

  def ingest(data: SomeData): Long = ingest(data.records, data.offset)

  def recoverIndex(): Future[Unit] = {
    val tracer = Kamon.buildSpan("memstore-recover-index-latency")
      .withTag("dataset", dataset.name)
      .withTag("shard", shardNum).start()

    val earliestTimeBucket = Math.max(0, currentIndexTimeBucket - numTimeBucketsToRetain)
    logger.info(s"Recovering timebuckets $earliestTimeBucket until $currentIndexTimeBucket " +
      s"for dataset=${dataset.ref} shard=$shardNum ")
    val timeBuckets = for { tb <- earliestTimeBucket until currentIndexTimeBucket } yield {
      colStore.getPartKeyTimeBucket(dataset, shardNum, tb).map { b =>
        new IndexData(tb, b.segmentId, RecordContainer(b.segment.array()))
      }
    }
    val fut = Observable.flatten(timeBuckets: _*)
      .foreach(tb => extractTimeBucket(tb))(ingestSched)
      .map(_ => completeIndexRecovery())
    fut.onComplete(_ => tracer.finish())
    fut
  }

  def completeIndexRecovery(): Unit = {
    commitPartKeyIndexBlocking()
    startFlushingIndex() // start flushing index now that we have recovered
    logger.info(s"Bootstrapped index for dataset=${dataset.ref} shard=$shardNum")
  }

  private[memstore] def extractTimeBucket(segment: IndexData): Unit = {
    var numRecordsProcessed = 0
    segment.records.iterate(indexTimeBucketSchema).foreach { row =>
      // read binary record and extract the indexable data fields
      val startTime: Long = row.getLong(0)
      val endTime: Long = row.getLong(1)
      val partKeyBaseOnHeap = row.getBlobBase(2).asInstanceOf[Array[Byte]]
      val partKeyOffset = row.getBlobOffset(2)
      val partKeyNumBytes = row.getBlobNumBytes(2)

      // look up partId in partSet if it already exists before assigning new partId.
      // We cant look it up in lucene because we havent flushed index yet
      val partId = partSet.getWithPartKeyBR(partKeyBaseOnHeap, partKeyOffset) match {
        case None =>     val group = partKeyGroup(dataset.partKeySchema, partKeyBaseOnHeap, partKeyOffset, numGroups)
          val part = createNewPartition(partKeyBaseOnHeap, partKeyOffset, group, 4)
          // In theory, we should not get an OutOfMemPartition here since
          // it should have occurred before node failed too, and with data sropped,
          // index would not be updated. But if for some reason we see it, drop data
          if (part == OutOfMemPartition) {
            logger.error("Could not accommodate partKey while recovering index. " +
              "WriteBuffer size may not be configured correctly")
            -1
          } else {
            val stamp = partSetLock.writeLock()
            try {
              partSet.add(part) // createNewPartition doesn't add part to partSet
            } finally {
              partSetLock.unlockWrite(stamp)
            }
            part.partID
          }
        case Some(p) =>  p.partID
      }
      if (partId != -1) {
        // upsert into lucene since there can be multiple records for one partKey, and most recent wins.
        partKeyIndex.upsertPartKey(partKeyBaseOnHeap, partId, startTime, endTime,
          PartKeyLuceneIndex.unsafeOffsetToBytesRefOffset(partKeyOffset))(partKeyNumBytes)
        timeBucketBitmaps.get(segment.timeBucket).set(partId)
        if (endTime == Long.MaxValue) activelyIngesting.set(partId) else activelyIngesting.clear(partId)
      }
      numRecordsProcessed += 1
    }
    shardStats.indexRecoveryNumRecordsProcessed.increment(numRecordsProcessed)
    logger.info(s"Recovered partition keys from timebucket for dataset=${dataset.ref} shard=$shardNum" +
      s" timebucket=${segment.timeBucket} segment=${segment.segment} numRecordsProcessed=$numRecordsProcessed")
  }

  def indexNames: Iterator[String] = partKeyIndex.indexNames

  def labelValues(labelName: String, topK: Int): Seq[TermInfo] = partKeyIndex.indexValues(labelName, topK)

  /**
    * This method is to apply column filters and fetch matching time series partitions.
    *
    * @param filter column filter
    * @param labelNames labels to return in the response
    * @param endTime end time
    * @param startTime start time
    * @param limit series limit
    * @return returns an iterator of map of label key value pairs of each matching time series
    */
  def labelValuesWithFilters(filter: Seq[ColumnFilter],
                             labelNames: Seq[String],
                             endTime: Long,
                             startTime: Long,
                             limit: Int): Iterator[Map[ZeroCopyUTF8String, ZeroCopyUTF8String]] = {
    LabelValueResultIterator(partKeyIndex.partIdsFromFilters(filter, startTime, endTime), labelNames, limit)
  }

  /**
    * Iterator for lazy traversal of partIdIterator, value for the given label will be extracted from the ParitionKey.
    */
  case class LabelValueResultIterator(partIterator: IntIterator, labelNames: Seq[String], limit: Int)
    extends Iterator[Map[ZeroCopyUTF8String, ZeroCopyUTF8String]] {
    var currVal: Map[ZeroCopyUTF8String, ZeroCopyUTF8String] = _
    var index = 0

    override def hasNext: Boolean = {
      var foundValue = false
      while(partIterator.hasNext && index < limit && !foundValue) {
        val partId = partIterator.next()
        val nextPart = getPartitionFromPartId(partId)
        if (nextPart != UnsafeUtils.ZeroPointer) {
          // FIXME This is non-performant and temporary fix for fetching label values based on filter criteria.
          // Other strategies needs to be evaluated for making this performant - create facets for predefined fields or
          // have a centralized service/store for serving metadata
          currVal = dataset.partKeySchema.toStringPairs(nextPart.partKeyBase, nextPart.partKeyOffset)
            .filter(labelNames contains _._1).map(pair => {
            (pair._1.utf8 -> pair._2.utf8)
          }).toMap
          foundValue = currVal.size > 0
        } else {
          // FIXME partKey is evicted. Get partition key from lucene index
        }
      }
      foundValue
    }

    override def next(): Map[ZeroCopyUTF8String, ZeroCopyUTF8String] = {
      index += 1
      currVal
    }
  }

  /**
    * This method is to apply column filters and fetch matching time series partition keys.
    */
  def partKeysWithFilters(filter: Seq[ColumnFilter],
                          endTime: Long,
                          startTime: Long,
                          limit: Int): Iterator[TimeSeriesPartition] = {
    partKeyIndex.partIdsFromFilters(filter, startTime, endTime)
      .map(getPartitionFromPartId, limit)
      .filter(_ != UnsafeUtils.ZeroPointer) // Needed since we have not addressed evicted partitions yet
  }

  implicit class IntIteratorMapper[T](intIterator: IntIterator) {
    def map(f: Int => T, limit: Int): Iterator[T] = new Iterator[T] {
      var currIndex: Int = 0
      override def hasNext: Boolean = intIterator.hasNext && currIndex < limit
      override def next(): T = {
        currIndex += 1; f(intIterator.next())
      }
    }
  }

  /**
    * WARNING, returns null for evicted partitions
    */
  private def getPartitionFromPartId(partId: Int): TimeSeriesPartition = {
    val nextPart = partitions.get(partId)
    if (nextPart == UnsafeUtils.ZeroPointer)
      logger.warn(s"PartId $partId was not found in memory and was not included in metadata query result. ")
    // TODO Revisit this code for evicted partitions
    /*if (nextPart == UnsafeUtils.ZeroPointer) {
      val partKey = partKeyIndex.partKeyFromPartId(partId)
      //map partKey bytes to UTF8String
    }*/
    nextPart
  }

  /**
    * WARNING: use only for testing. Not performant
    */
  def commitPartKeyIndexBlocking(): Unit = partKeyIndex.commitBlocking()

  def closePartKeyIndex(): Unit = partKeyIndex.closeIndex()

  def numRowsIngested: Long = ingested

  def numActivePartitions: Int = partSet.size

  def latestOffset: Long = _offset

  /**
    * Sets the watermark for each subgroup.  If an ingested record offset is below this watermark then it will be
    * assumed to already have been persisted, and the record will be discarded.  Use only for recovery.
    * @param watermarks a Map from group number to watermark
    */
  def setGroupWatermarks(watermarks: Map[Int, Long]): Unit =
    watermarks.foreach { case (group, mark) => groupWatermark(group) = mark }

  // Rapidly switch all of the input buffers for a particular group
  // This MUST be done in the same thread/stream as input records to avoid concurrency issues
  // and ensure that all the partitions in a group are switched at the same watermark
  def switchGroupBuffers(groupNum: Int): Unit = {
    logger.debug(s"Switching write buffers for group $groupNum in dataset=${dataset.ref} shard=$shardNum")
    InMemPartitionIterator(partitionGroups(groupNum).intIterator).foreach(_.switchBuffers(overflowBlockFactory))
  }

  /**
    * Prepare to flush current index records, switch current currentIndexTimeBucketPartIds with new one.
    * Return Some if part keys need to be flushed (happens for last flush group). Otherwise, None.
    *
    * NEEDS TO RUN ON INGESTION THREAD since it removes entries from the partition data structures.
    */
  def prepareIndexTimeBucketForFlush(group: Int): Option[FlushIndexTimeBuckets] = {
    if (group == indexTimeBucketFlushGroup) {
      logger.debug(s"Switching timebucket=$currentIndexTimeBucket in dataset=${dataset.ref}" +
        s"shard=$shardNum out for flush. ")
      currentIndexTimeBucket += 1
      shardStats.currentIndexTimeBucket.set(currentIndexTimeBucket)
      timeBucketBitmaps.put(currentIndexTimeBucket, new EWAHCompressedBitmap())
      purgeExpiredPartitions()
      Some(FlushIndexTimeBuckets(currentIndexTimeBucket-1))
    } else {
      None
    }
  }

  private def purgeExpiredPartitions(): Unit = ingestSched.executeTrampolined { () =>
    val deletedParts = partKeyIndex.removePartKeysEndedBefore(
      System.currentTimeMillis() - storeConfig.demandPagedRetentionPeriod.toMillis)
    var numDeleted = 0
    InMemPartitionIterator(deletedParts).foreach { p =>
      logger.debug(s"Purging partition with partId ${p.partID} from memory in dataset=${dataset.ref} shard=$shardNum")
      removePartition(p)
      numDeleted += 1
    }
    if (numDeleted > 0) logger.info(s"Purged $numDeleted partitions from memory and " +
      s"index from dataset=${dataset.ref} shard=$shardNum")
    shardStats.purgedPartitions.increment(numDeleted)
  }

  def createFlushTask(flushGroup: FlushGroup): Task[Response] = {
    val partitionIt = InMemPartitionIterator(partitionGroups(flushGroup.groupNum).intIterator)
    doFlushSteps(flushGroup, partitionIt)
  }

  private def updateGauges(): Unit = {
    shardStats.bufferPoolSize.set(bufferPool.poolSize)
    shardStats.indexEntries.set(partKeyIndex.indexNumEntries)
    shardStats.indexBytes.set(partKeyIndex.indexRamBytes)
    shardStats.numPartitions.set(numActivePartitions)
    shardStats.numActivelyIngestingParts.set(activelyIngesting.cardinality())
  }

  private def addPartKeyToTimebucket(indexRb: RecordBuilder, p: TimeSeriesPartition) = {
    var startTime = partKeyIndex.startTimeFromPartId(p.partID)
    if (startTime == -1) startTime = p.earliestTime// can remotely happen since lucene reads are eventually consistent
    val endTime = if (activelyIngesting.get(p.partID)) {
      Long.MaxValue
    } else {
      val et = p.timestampOfLatestSample  // -1 can be returned if no sample after reboot
      if (et == -1) System.currentTimeMillis() else et
    }
    indexRb.startNewRecord()
    indexRb.addLong(startTime)
    indexRb.addLong(endTime)
    // Need to add 4 to include the length bytes
    indexRb.addBlob(p.partKeyBase, p.partKeyOffset, BinaryRegionLarge.numBytes(p.partKeyBase, p.partKeyOffset) + 4)
    logger.debug(s"Added into timebucket partId ${p.partID} in dataset=${dataset.ref} shard=$shardNum " +
      s"partKey[${p.stringPartition}] with startTime=$startTime endTime=$endTime")
    indexRb.endRecord(false)
  }

  // scalastyle:off method.length
  private def doFlushSteps(flushGroup: FlushGroup,
                           partitionIt: Iterator[TimeSeriesPartition]): Task[Response] = {
    val tracer = Kamon.buildSpan("chunk-flush-task-latency-after-retries")
      .withTag("dataset", dataset.name)
      .withTag("shard", shardNum).start()
    // Only allocate the blockHolder when we actually have chunks/partitions to flush
    val blockHolder = blockFactoryPool.checkout()

    // This initializes the containers for the downsample records. Yes, we create new containers
    // and not reuse them at the moment and there is allocation for every call of this method
    // (once per minute). We can perhaps use a thread-local or a pool if necessary after testing.
    val downsampleRecords = shardDownsampler.newEmptyDownsampleRecords

    val chunkSetIter = partitionIt.flatMap { p =>
      /* Step 2: Make chunks to be flushed for each partition */
      val chunks = p.makeFlushChunks(blockHolder)

      /* VERY IMPORTANT: This block is lazy and is executed when chunkSetIter is consumed
         in writeChunksFuture below */

      /* Step 3: Add downsample records for the chunks into the downsample record builders */
      shardDownsampler.populateDownsampleRecords(p, p.infosToBeFlushed, downsampleRecords)

      /* Step 4: Update endTime of all partKeys that stopped ingesting in this flush period.
         If we are flushing time buckets, use its timeBucketId, otherwise, use currentTimeBucket id. */
      updateIndexWithEndTime(p, chunks, flushGroup.flushTimeBuckets.map(_.timeBucket).getOrElse(currentIndexTimeBucket))
      chunks
    }

    // Note that all cassandra writes below  will have included retries. Failures after retries will imply data loss
    // in order to keep the ingestion moving. It is important that we don't fall back far behind.

    /* Step 1: Kick off partition iteration to persist chunks to column store */
    val writeChunksFuture = writeChunks(flushGroup, chunkSetIter, partitionIt, blockHolder)

    /* Step 5.1: Publish the downsample record data collected to the downsample dataset.
     * We recover future since we want to proceed to publish downsample data even if chunk flush failed.
     * This is done after writeChunksFuture because chunkSetIter is lazy. */
    val pubDownsampleFuture = writeChunksFuture.recover {case _ => Success}
      .flatMap(_=>shardDownsampler.publishToDownsampleDataset(downsampleRecords))

    /* Step 5.2: We flush index time buckets in the one designated group for each shard
     * We recover future since we want to proceed to write time buckets even if chunk flush failed.
     * This is done after writeChunksFuture because chunkSetIter is lazy. */
    val writeIndexTimeBucketsFuture = writeChunksFuture.recover {case _ => Success}
      .flatMap( _=> writeTimeBuckets(flushGroup))

    /* Step 6: Checkpoint after time buckets and chunks are flushed */
    val result = Future.sequence(Seq(writeChunksFuture, writeIndexTimeBucketsFuture, pubDownsampleFuture)).map {
      _.find(_.isInstanceOf[ErrorResponse]).getOrElse(Success)
    }.flatMap {
      case Success           => blockHolder.markUsedBlocksReclaimable()
        commitCheckpoint(dataset.ref, shardNum, flushGroup)
      case er: ErrorResponse => Future.successful(er)
    }.recover { case e =>
      logger.error(s"Internal Error when persisting chunks in dataset=${dataset.ref} shard=$shardNum - should " +
        s"have not reached this state", e)
      DataDropped
    }
    result.onComplete { resp =>
      try {
        blockFactoryPool.release(blockHolder)
        flushDoneTasks(flushGroup, resp)
        tracer.finish()
      } catch { case e: Throwable =>
        logger.error(s"Error when wrapping up doFlushSteps in dataset=${dataset.ref} shard=$shardNum", e)
      }
    }
    Task.fromFuture(result)
  }

  protected def flushDoneTasks(flushGroup: FlushGroup, resTry: Try[Response]): Unit = {
    resTry.foreach { resp =>
      logger.info(s"Flush of dataset=${dataset.ref} shard=$shardNum group=${flushGroup.groupNum} " +
        s"timebucket=${flushGroup.flushTimeBuckets.map(_.timeBucket)} " +
        s"flushWatermark=${flushGroup.flushWatermark} response=$resp offset=${_offset}")
    }
    partitionMaker.cleanupOldestBuckets()
    // Some partitions might be evictable, see if need to free write buffer memory
    checkEnableAddPartitions()
    updateGauges()
  }

  // scalastyle:off method.length
  private def writeTimeBuckets(flushGroup: FlushGroup): Future[Response] = {
    flushGroup.flushTimeBuckets.map { cmd =>
      val rbTrace = Kamon.buildSpan("memstore-index-timebucket-populate-timebucket")
        .withTag("dataset", dataset.name)
        .withTag("shard", shardNum).start()

      /* Add to timeBucketRb partKeys for (earliestTimeBucketBitmap && ~stoppedIngesting).
       These keys are from earliest time bucket that are still ingesting */
      val earliestTimeBucket = cmd.timeBucket - numTimeBucketsToRetain
      if (earliestTimeBucket >= 0) {
        val partIdsToRollOver = timeBucketBitmaps.get(earliestTimeBucket).and(activelyIngesting)
        val newBitmap = timeBucketBitmaps.get(cmd.timeBucket).or(partIdsToRollOver)
        timeBucketBitmaps.put(cmd.timeBucket, newBitmap)
        shardStats.numRolledKeysInLatestTimeBucket.increment(partIdsToRollOver.cardinality())
      }

      /* Remove the earliest time bucket from memory now that we have rolled over data */
      timeBucketBitmaps.remove(earliestTimeBucket)

      /* create time bucket using record builder */
      val timeBucketRb = new RecordBuilder(MemFactory.onHeapFactory, indexTimeBucketSchema, indexTimeBucketSegmentSize)
      InMemPartitionIterator(timeBucketBitmaps.get(cmd.timeBucket).intIterator).foreach { p =>
        addPartKeyToTimebucket(timeBucketRb, p)
      }
      val numPartKeysInBucket = timeBucketBitmaps.get(cmd.timeBucket).cardinality()
      logger.debug(s"Number of records in timebucket=${cmd.timeBucket} of " +
        s"dataset=${dataset.ref} shard=$shardNum is $numPartKeysInBucket")
      shardStats.numKeysInLatestTimeBucket.increment(numPartKeysInBucket)

      /* compress and persist index time bucket bytes */
      val blobToPersist = timeBucketRb.optimalContainerBytes(true)
      rbTrace.finish()
      shardStats.indexTimeBucketBytesWritten.increment(blobToPersist.map(_.length).sum)
      // we pad to C* ttl to ensure that data lives for longer than time bucket roll over time
      colStore.writePartKeyTimeBucket(dataset, shardNum, cmd.timeBucket, blobToPersist,
        flushGroup.diskTimeToLiveSeconds + indexTimeBucketTtlPaddingSeconds).flatMap {
        case Success => /* Persist the highest time bucket id in meta store */
          writeHighestTimebucket(shardNum, cmd.timeBucket)
        case er: ErrorResponse =>
          logger.error(s"Failure for flush of timeBucket=${cmd.timeBucket} and rollover of " +
            s"earliestTimeBucket=$earliestTimeBucket for dataset=${dataset.ref} shard=$shardNum : $er")
          // TODO missing persistence of a time bucket even after c* retries may result in inability to query
          // existing data. Revisit later for better resilience for long c* failure
          Future.successful(er)
      }.map { case resp =>
        logger.info(s"Finished flush for timeBucket=${cmd.timeBucket} with ${blobToPersist.length} segments " +
          s"and rollover of earliestTimeBucket=$earliestTimeBucket with resp=$resp for dataset=${dataset.ref} " +
          s"shard=$shardNum")
        resp
      }.recover { case e =>
        logger.error(s"Internal Error when persisting time bucket in dataset=${dataset.ref} shard=$shardNum - " +
          "should have not reached this state", e)
        DataDropped
      }
    }.getOrElse(Future.successful(Success))
  }
  // scalastyle:on method.length

  private def writeChunks(flushGroup: FlushGroup,
                          chunkSetIt: Iterator[ChunkSet],
                          partitionIt: Iterator[TimeSeriesPartition],
                          blockHolder: BlockMemFactory): Future[Response] = {
    if (chunkSetIt.isEmpty) {
      Future.successful(Success)
    } else {
      val chunkSetStream = Observable.fromIterator(chunkSetIt)
      logger.debug(s"Created flush ChunkSets stream for group ${flushGroup.groupNum} in " +
        s"dataset=${dataset.ref} shard=$shardNum")

      colStore.write(dataset, chunkSetStream, flushGroup.diskTimeToLiveSeconds).recover { case e =>
        logger.error(s"Critical! Chunk persistence failed after retries and skipped in dataset=${dataset.ref} " +
          s"shard=$shardNum", e)
        shardStats.flushesFailedChunkWrite.increment
        // Encode and free up the remainder of the WriteBuffers that have not been flushed yet.  Otherwise they will
        // never be freed.
        partitionIt.foreach(_.encodeAndReleaseBuffers(blockHolder))
        // If the above futures fail with ErrorResponse because of DB failures, skip the chunk.
        // Sorry - need to drop the data to keep the ingestion moving
        DataDropped
      }
    }
  }

  private def writeHighestTimebucket(shardNum: Int, timebucket: Int): Future[Response] = {
    metastore.writeHighestIndexTimeBucket(dataset.ref, shardNum, timebucket).recover { case e =>
      logger.error(s"Critical! Highest Time Bucket persistence skipped after retries failed in " +
        s"dataset=${dataset.ref} shard=$shardNum", e)
      // Sorry - need to skip to keep the ingestion moving
      DataDropped
    }
  }

  private[memstore] def updatePartEndTimeInIndex(p: TimeSeriesPartition, endTime: Long): Unit =
    partKeyIndex.updatePartKeyWithEndTime(p.partKeyBytes, p.partID, endTime)()

  private def updateIndexWithEndTime(p: TimeSeriesPartition,
                                     partFlushChunks: Iterator[ChunkSet],
                                     timeBucket: Int) = {
    if (partFlushChunks.isEmpty && activelyIngesting.get(p.partID)) {
      var endTime = p.timestampOfLatestSample
      if (endTime == -1) endTime = System.currentTimeMillis() // this can happen if no sample after reboot
      updatePartEndTimeInIndex(p, endTime)
      timeBucketBitmaps.get(timeBucket).set(p.partID)
      activelyIngesting.clear(p.partID)
    } else if (partFlushChunks.nonEmpty && !activelyIngesting.get(p.partID)) {
      // Partition started re-ingesting.
      // TODO: we can do better than this for intermittent time series. Address later.
      updatePartEndTimeInIndex(p, Long.MaxValue)
      timeBucketBitmaps.get(timeBucket).set(p.partID)
      activelyIngesting.set(p.partID)
    }
  }

  private def commitCheckpoint(ref: DatasetRef, shardNum: Int, flushGroup: FlushGroup): Future[Response] =
  // negative checkpoints are refused by Kafka, and also offsets should be positive
    if (flushGroup.flushWatermark > 0) {
      val fut = metastore.writeCheckpoint(ref, shardNum, flushGroup.groupNum, flushGroup.flushWatermark).map { r =>
        shardStats.flushesSuccessful.increment
        r
      }.recover { case e =>
        logger.error(s"Critical! Checkpoint persistence skipped in dataset=${dataset.ref} shard=$shardNum", e)
        shardStats.flushesFailedOther.increment
        // skip the checkpoint write
        // Sorry - need to skip to keep the ingestion moving
        DataDropped
      }
      // Update stats
      if (_offset >= 0) shardStats.offsetLatestInMem.set(_offset)
      groupWatermark(flushGroup.groupNum) = flushGroup.flushWatermark
      val maxWatermark = groupWatermark.max
      val minWatermark = groupWatermark.min
      if (maxWatermark >= 0) shardStats.offsetLatestFlushed.set(maxWatermark)
      if (minWatermark >= 0) shardStats.offsetEarliestFlushed.set(minWatermark)
      fut
    } else {
      Future.successful(NotApplied)
    }

  private[memstore] val addPartitionsDisabled = AtomicBoolean(false)

  // scalastyle:off null
  private[filodb] def getOrAddPartition(recordBase: Any, recordOff: Long, group: Int, ingestOffset: Long) = {
    var part = partSet.getWithIngestBR(recordBase, recordOff)
    if (part == null) {
      part = addPartition(recordBase, recordOff, group, ingestOffset)
    }
    part
  }
  // scalastyle:on

  private def addPartition(recordBase: Any, recordOff: Long, group: Int, ingestOffset: Long) = {
    val partKeyOffset = recordComp.buildPartKeyFromIngest(recordBase, recordOff, partKeyBuilder)
    val newPart = createNewPartition(partKeyArray, partKeyOffset, group)
    if (newPart != OutOfMemPartition) {
      val partId = newPart.partID
      // NOTE: Don't use binRecordReader here.  recordOffset might not be set correctly
      val startTime = dataset.ingestionSchema.getLong(recordBase, recordOff, timestampColId)
      partKeyIndex.addPartKey(newPart.partKeyBytes, partId, startTime)()
      timeBucketBitmaps.get(currentIndexTimeBucket).set(partId)
      activelyIngesting.set(partId)
      val stamp = partSetLock.writeLock()
      try {
        partSet.add(newPart)
      } finally {
        partSetLock.unlockWrite(stamp)
      }
      logger.trace(s"Created new partition ${newPart.stringPartition} on dataset=${dataset.ref} " +
        s"shard $shardNum at offset $ingestOffset")
    }
    newPart
  }

  /**
    * Retrieves or creates a new TimeSeriesPartition, updating indices, then ingests the sample from record.
    * partition portion of ingest BinaryRecord is used to look up existing TSPartition.
    * Copies the partition portion of the ingest BinaryRecord to offheap write buffer memory.
    * NOTE: ingestion is skipped if there is an error allocating WriteBuffer space.
    * @param recordBase the base of the ingestion BinaryRecord
    * @param recordOff the offset of the ingestion BinaryRecord
    * @param group the group number, from abs(record.partitionHash % numGroups)
    */
  def getOrAddPartitionAndIngest(recordBase: Any, recordOff: Long, group: Int, ingestOffset: Long): Unit =
    try {
      val part: FiloPartition = getOrAddPartition(recordBase, recordOff, group, ingestOffset)
      if (part == OutOfMemPartition) { disableAddPartitions() }
      else { part.asInstanceOf[TimeSeriesPartition].ingest(binRecordReader, overflowBlockFactory) }
    } catch {
      case e: OutOfOffheapMemoryException => logger.error(s"Out of offheap memory in dataset=${dataset.ref} " +
                                             s"shard=$shardNum", e); disableAddPartitions()
      case e: Exception                   => logger.error(s"Unexpected ingestion err in dataset=${dataset.ref} " +
        s"shard=$shardNum", e); disableAddPartitions()
    }

  protected def createNewPartition(partKeyBase: Array[Byte], partKeyOffset: Long,
                                   group: Int, initMapSize: Int = initInfoMapSize): TimeSeriesPartition =
  // Check and evict, if after eviction we still don't have enough memory, then don't proceed
    if (addPartitionsDisabled() || !ensureFreeSpace()) { OutOfMemPartition }
    else {
      // PartitionKey is copied to offheap bufferMemory and stays there until it is freed
      // NOTE: allocateAndCopy and allocNew below could fail if there isn't enough memory.  It is CRUCIAL
      // that min-write-buffers-free setting is large enough to accommodate the below use cases ALWAYS
      val (_, partKeyAddr, _) = BinaryRegionLarge.allocateAndCopy(partKeyBase, partKeyOffset, bufferMemoryManager)
      val infoMapAddr = OffheapLFSortedIDMap.allocNew(bufferMemoryManager, initMapSize)
      val partId = nextPartitionID
      incrementPartitionID()
      val newPart = new TimeSeriesPartition(partId, dataset, partKeyAddr, shardNum, bufferPool, shardStats,
        infoMapAddr, offheapInfoMap)
      partitions.put(partId, newPart)
      shardStats.partitionsCreated.increment
      partitionGroups(group).set(partId)
      newPart
    }

  private def disableAddPartitions(): Unit = {
    if (addPartitionsDisabled.compareAndSet(false, true))
      logger.warn(s"dataset=${dataset.ref} shard=$shardNum: Out of buffer memory and not able to evict enough; " +
        s"adding partitions disabled")
    shardStats.dataDropped.increment
  }

  private def checkEnableAddPartitions(): Unit = if (addPartitionsDisabled()) {
    if (ensureFreeSpace()) {
      logger.info(s"dataset=${dataset.ref} shard=$shardNum: Enough free space to add partitions again!  Yay!")
      addPartitionsDisabled := false
    }
  }

  // Ensures partition ID wraps around safely to 0, not negative numbers (which don't work with bitmaps)
  private def incrementPartitionID(): Unit = {
    nextPartitionID += 1
    if (nextPartitionID < 0) {
      nextPartitionID = 0
      logger.info(s"dataset=${dataset.ref} shard=$shardNum nextPartitionID has wrapped around to 0 again")
    }
    // Given that we have 2^31 range of partitionIDs, we should pretty much never run into this problem where
    // we wraparound and hit a previously used partitionID.  Actually dealing with this is not easy;  what if
    // the used one is still actively ingesting?  We need to solve the issue of evicting actively ingesting
    // partitions first.  For now, assert so at least we will catch this condition.
    require(!partitions.containsKey(nextPartitionID), s"Partition ID $nextPartitionID ran into existing partition" +
      s"in dataset=${dataset.ref} shard=$shardNum")
  }

  /**
   * Check and evict partitions to free up memory and heap space.  NOTE: This should be called in the ingestion
   * stream so that there won't be concurrent other modifications.  Ideally this is called when trying to add partitions
   * @return true if able to evict enough or there was already space, false if not able to evict and not enough mem
   */
  // scalastyle:off method.length
  private[filodb] def ensureFreeSpace(): Boolean = {
    var lastPruned = EmptyBitmap
    while (evictionPolicy.shouldEvict(partSet.size, bufferMemoryManager)) {
      // Eliminate partitions evicted from last cycle so we don't have an endless loop
      val prunedPartitions = partitionsToEvict().andNot(lastPruned)
      if (prunedPartitions.isEmpty) {
        logger.warn(s"dataset=${dataset.ref} shard=$shardNum: No partitions to evict but we are still low on space. " +
          s"DATA WILL BE DROPPED")
        return false
      }
      lastPruned = prunedPartitions

      // Pruning group bitmaps
      for { group <- 0 until numGroups } {
        partitionGroups(group) = partitionGroups(group).andNot(prunedPartitions)
      }

      // Be sure the below executes in the ingestion thread for mutation safety
      ingestSched.executeTrampolined { () =>
        // Finally, prune partitions and keyMap data structures
        logger.info(s"Evicting partitions from dataset=${dataset.ref} shard=$shardNum, watermark=$evictionWatermark...")
        val intIt = prunedPartitions.intIterator
        var partsRemoved = 0
        var partsSkipped = 0
        var maxEndTime = evictionWatermark
        while (intIt.hasNext) {
          val partitionObj = partitions.get(intIt.next)
          if (partitionObj != UnsafeUtils.ZeroPointer) {
            // TODO we can optimize fetching of endTime by getting them along with top-k query
            val endTime = partKeyIndex.endTimeFromPartId(partitionObj.partID)
            if (activelyIngesting.get(partitionObj.partID))
              logger.warn(s"Partition ${partitionObj.partID} is ingesting, but it was eligible for eviction. How?")
            if (endTime == PartKeyLuceneIndex.NOT_FOUND || endTime == Long.MaxValue) {
              logger.warn(s"endTime ${endTime} was not correct. how?", new IllegalStateException())
            } else {
              removePartition(partitionObj)
              partsRemoved += 1
              maxEndTime = Math.max(maxEndTime, endTime)
            }
          } else {
            partsSkipped += 1
          }
        }
        evictionWatermark = maxEndTime + 1
        // Plus one needed since there is a possibility that all partitions evicted in this round have same endTime,
        // and there may be more partitions that are not evicted with same endTime. If we didnt advance the watermark,
        // we would be processing same partIds again and again without moving watermark forward.
        // We may skip evicting some partitions by doing this, but the imperfection is an acceptable
        // trade-off for performance and simplicity. The skipped partitions, will ve removed during purge.
        logger.info(s"dataset=${dataset.ref} shard=$shardNum: evicted $partsRemoved partitions," +
          s"skipped $partsSkipped, h20=$evictionWatermark")
        shardStats.partitionsEvicted.increment(partsRemoved)
      }
    }
    true
  }
  //scalastyle:on

  // Permanently removes the given partition ID from our in-memory data structures
  // Also frees partition key if necessary
  private def removePartition(partitionObj: TimeSeriesPartition): Unit = {
<<<<<<< HEAD
    partSet.remove(partitionObj)
    partitionObj.shutdown()
=======
    val stamp = partSetLock.writeLock()
    try {
      partSet.remove(partitionObj)
    } finally {
      partSetLock.unlockWrite(stamp)
    }
    offheapInfoMap.free(partitionObj)
>>>>>>> dfb6599a
    bufferMemoryManager.freeMemory(partitionObj.partKeyOffset)
    partitions.remove(partitionObj.partID)
  }

  private def partitionsToEvict(): EWAHCompressedBitmap = {
    // Iterate and add eligible partitions to delete to our list
    // Need to filter out partitions with no endTime. Any endTime calculated would not be set within one flush interval.
    partKeyIndex.partIdsOrderedByEndTime(storeConfig.numToEvict, evictionWatermark, Long.MaxValue - 1)
  }

  private[core] def getPartition(partKey: Array[Byte]): Option[TimeSeriesPartition] = {
    var part: Option[FiloPartition] = None
    // Access the partition set optimistically. If nothing acquired the write lock, then
    // nothing changed in the set, and the partition object is the correct one.
    var stamp = partSetLock.tryOptimisticRead()
    if (stamp != 0) {
      part = partSet.getWithPartKeyBR(partKey, UnsafeUtils.arayOffset)
    }
    if (!partSetLock.validate(stamp)) {
      // Because the stamp changed, the write lock was acquired and the set likely changed.
      // Try again with a full read lock, which will block if necessary so as to not run
      // concurrently with any thread making changes to the set. This guarantees that
      // the correct partition is returned.
      stamp = partSetLock.readLock()
      try {
        part = partSet.getWithPartKeyBR(partKey, UnsafeUtils.arayOffset)
      } finally {
        partSetLock.unlockRead(stamp)
      }
    }
    part.map(_.asInstanceOf[TimeSeriesPartition])
  }

  def iteratePartitions(partMethod: PartitionScanMethod,
                        chunkMethod: ChunkScanMethod): PartitionIterator = partMethod match {
    case SinglePartitionScan(partition, _) => ByteKeysPartitionIterator(Seq(partition))
    case MultiPartitionScan(partKeys, _)   => ByteKeysPartitionIterator(partKeys)
    case FilteredPartitionScan(split, filters) =>
      // TODO: There are other filters that need to be added and translated to Lucene queries
      if (filters.nonEmpty) {
        val indexIt = partKeyIndex.partIdsFromFilters(filters, chunkMethod.startTime, chunkMethod.endTime)
        new InMemPartitionIterator(indexIt)
      } else {
        PartitionIterator.fromPartIt(partitions.values.iterator.asScala)
      }
  }

  def scanPartitions(columnIDs: Seq[Types.ColumnId],
                     partMethod: PartitionScanMethod,
                     chunkMethod: ChunkScanMethod): Observable[ReadablePartition] = {
    Observable.fromIterator(iteratePartitions(partMethod, chunkMethod).map { p =>
      shardStats.partitionsQueried.increment()
      p
    })
  }

  /**
    * Please use this for testing only - reclaims ALL used offheap blocks.  Maybe you are trying to test
    * on demand paging.
    */
  private[filodb] def reclaimAllBlocksTestOnly() = blockStore.reclaimAll()

  /**
    * Reset all state in this shard.  Memory is not released as once released, then this class
    * cannot be used anymore (except partition key/chunkmap state is removed.)
    */
  def reset(): Unit = {
    logger.info(s"Clearing all MemStore state for dataset=${dataset.ref} shard=$shardNum")
    partitions.values.asScala.foreach(removePartition)
    partKeyIndex.reset()
    ingested = 0L
    for { group <- 0 until numGroups } {
      partitionGroups(group) = new EWAHCompressedBitmap()
      groupWatermark(group) = Long.MinValue
    }
  }

  def shutdown(): Unit = {
    reset()   // Not really needed, but clear everything just to be consistent
    logger.info(s"Shutting down dataset=${dataset.ref} shard=$shardNum")
    /* Don't explcitly free the memory just yet. These classes instead rely on a finalize
       method to ensure that no threads are accessing the memory before it's freed.
    bufferMemoryManager.shutdown()
    blockStore.releaseBlocks()
    */
  }
}<|MERGE_RESOLUTION|>--- conflicted
+++ resolved
@@ -1063,18 +1063,13 @@
   // Permanently removes the given partition ID from our in-memory data structures
   // Also frees partition key if necessary
   private def removePartition(partitionObj: TimeSeriesPartition): Unit = {
-<<<<<<< HEAD
-    partSet.remove(partitionObj)
-    partitionObj.shutdown()
-=======
     val stamp = partSetLock.writeLock()
     try {
       partSet.remove(partitionObj)
     } finally {
       partSetLock.unlockWrite(stamp)
     }
-    offheapInfoMap.free(partitionObj)
->>>>>>> dfb6599a
+    partitionObj.shutdown()
     bufferMemoryManager.freeMemory(partitionObj.partKeyOffset)
     partitions.remove(partitionObj.partID)
   }
