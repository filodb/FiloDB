package filodb.core.memstore

import java.util.concurrent.locks.StampedLock

import scala.concurrent.{Await, ExecutionContext, Future}
import scala.concurrent.duration._
import scala.util.{Random, Try}

import bloomfilter.CanGenerateHashFrom
import bloomfilter.mutable.BloomFilter
import com.googlecode.javaewah.{EWAHCompressedBitmap, IntIterator}
import com.typesafe.scalalogging.StrictLogging
import debox.Buffer
import kamon.Kamon
import kamon.metric.MeasurementUnit
import monix.eval.Task
import monix.execution.{Scheduler, UncaughtExceptionReporter}
import monix.execution.atomic.AtomicBoolean
import monix.reactive.Observable
import org.apache.lucene.util.BytesRef
import org.jctools.maps.NonBlockingHashMapLong
import scalaxy.loops._

import filodb.core.{ErrorResponse, _}
import filodb.core.binaryrecord2._
import filodb.core.downsample.{DownsampleConfig, DownsamplePublisher, ShardDownsampler}
import filodb.core.metadata.Column.ColumnType
import filodb.core.metadata.Dataset
import filodb.core.query.{ColumnFilter, ColumnInfo, Filter}
import filodb.core.store._
import filodb.memory._
import filodb.memory.format.{UnsafeUtils, ZeroCopyUTF8String}
import filodb.memory.format.BinaryVector.BinaryVectorPtr
import filodb.memory.format.ZeroCopyUTF8String._

class TimeSeriesShardStats(dataset: DatasetRef, shardNum: Int) {
  val tags = Map("shard" -> shardNum.toString, "dataset" -> dataset.toString)

  val rowsIngested = Kamon.counter("memstore-rows-ingested").refine(tags)
  val partitionsCreated = Kamon.counter("memstore-partitions-created").refine(tags)
  val dataDropped = Kamon.counter("memstore-data-dropped").refine(tags)
  val outOfOrderDropped = Kamon.counter("memstore-out-of-order-samples").refine(tags)
  val rowsSkipped  = Kamon.counter("recovery-row-skipped").refine(tags)
  val rowsPerContainer = Kamon.histogram("num-samples-per-container")
  val numSamplesEncoded = Kamon.counter("memstore-samples-encoded").refine(tags)
  val encodedBytes  = Kamon.counter("memstore-encoded-bytes-allocated", MeasurementUnit.information.bytes).refine(tags)
  val flushesSuccessful = Kamon.counter("memstore-flushes-success").refine(tags)
  val flushesFailedPartWrite = Kamon.counter("memstore-flushes-failed-partition").refine(tags)
  val flushesFailedChunkWrite = Kamon.counter("memstore-flushes-failed-chunk").refine(tags)
  val flushesFailedOther = Kamon.counter("memstore-flushes-failed-other").refine(tags)

  val currentIndexTimeBucket = Kamon.gauge("memstore-index-timebucket-current").refine(tags)
  val indexTimeBucketBytesWritten = Kamon.counter("memstore-index-timebucket-bytes-total").refine(tags)
  val numKeysInLatestTimeBucket = Kamon.counter("memstore-index-timebucket-num-keys-total").refine(tags)
  val numRolledKeysInLatestTimeBucket = Kamon.counter("memstore-index-timebucket-num-rolled-keys-total").refine(tags)
  val indexRecoveryNumRecordsProcessed = Kamon.counter("memstore-index-recovery-records-processed").refine(tags)
  val downsampleRecordsCreated = Kamon.counter("memstore-downsample-records-created").refine(tags)

  /**
    * These gauges are intended to be combined with one of the latest offset of Kafka partitions so we can produce
    * stats on message lag:
    *   kafka_ingestion_lag = kafka_latest_offset - offsetLatestInMem
    *   memstore_ingested_to_persisted_lag = offsetLatestInMem - offsetLatestFlushed
    *   etc.
    *
    * NOTE: only positive offsets will be recorded.  Kafka does not give negative offsets, but Kamon cannot record
    * negative numbers either.
    * The "latest" vs "earliest" flushed reflects that there are really n offsets, one per flush group.
    */
  val offsetLatestInMem = Kamon.gauge("shard-offset-latest-inmemory").refine(tags)
  val offsetLatestFlushed = Kamon.gauge("shard-offset-flushed-latest").refine(tags)
  val offsetEarliestFlushed = Kamon.gauge("shard-offset-flushed-earliest").refine(tags)
  val numPartitions = Kamon.gauge("num-partitions").refine(tags)
  val numActivelyIngestingParts = Kamon.gauge("num-ingesting-partitions").refine(tags)

  val numChunksPagedIn = Kamon.counter("chunks-paged-in").refine(tags)
  val partitionsPagedFromColStore = Kamon.counter("memstore-partitions-paged-in").refine(tags)
  val partitionsQueried = Kamon.counter("memstore-partitions-queried").refine(tags)
  val purgedPartitions = Kamon.counter("memstore-partitions-purged").refine(tags)
  val partitionsRestored = Kamon.counter("memstore-partitions-paged-restored").refine(tags)
  val chunkIdsEvicted = Kamon.counter("memstore-chunkids-evicted").refine(tags)
  val partitionsEvicted = Kamon.counter("memstore-partitions-evicted").refine(tags)
  val memoryStats = new MemoryStats(tags)

  val bufferPoolSize = Kamon.gauge("memstore-writebuffer-pool-size").refine(tags)
  val indexEntries = Kamon.gauge("memstore-index-entries").refine(tags)
  val indexBytes   = Kamon.gauge("memstore-index-ram-bytes").refine(tags)

  val evictedPartKeyBloomFilterQueries = Kamon.counter("evicted-pk-bloom-filter-queries").refine(tags)
  val evictedPartKeyBloomFilterFalsePositives = Kamon.counter("evicted-pk-bloom-filter-fp").refine(tags)
  val evictedPkBloomFilterSize = Kamon.gauge("evicted-pk-bloom-filter-approx-size").refine(tags)
  val evictedPartIdLookupMultiMatch = Kamon.counter("evicted-partId-lookup-multi-match").refine(tags)
}

object TimeSeriesShard {
  /**
    * Writes metadata for TSPartition where every vector is written
    */
  def writeMeta(addr: Long, partitionID: Int, info: ChunkSetInfo, vectors: Array[BinaryVectorPtr]): Unit = {
    UnsafeUtils.setInt(UnsafeUtils.ZeroPointer, addr, partitionID)
    ChunkSetInfo.copy(info, addr + 4)
    for { i <- 0 until vectors.size optimized } {
      ChunkSetInfo.setVectorPtr(addr + 4, i, vectors(i))
    }
  }

  /**
    * Copies serialized ChunkSetInfo bytes from persistent storage / on-demand paging.
    */
  def writeMeta(addr: Long, partitionID: Int, bytes: Array[Byte], vectors: Array[BinaryVectorPtr]): Unit = {
    UnsafeUtils.setInt(UnsafeUtils.ZeroPointer, addr, partitionID)
    ChunkSetInfo.copy(bytes, addr + 4)
    for { i <- 0 until vectors.size optimized } {
      ChunkSetInfo.setVectorPtr(addr + 4, i, vectors(i))
    }
  }

  val indexTimeBucketSchema = new RecordSchema(Seq(ColumnInfo("startTime", ColumnType.LongColumn),
    ColumnInfo("endTime", ColumnType.LongColumn),
    ColumnInfo("partKey", ColumnType.StringColumn)))

  // TODO make configurable if necessary
  val indexTimeBucketTtlPaddingSeconds = 24.hours.toSeconds.toInt
  val indexTimeBucketSegmentSize = 1024 * 1024 // 1MB

  // Initial size of partitionSet and partition map structures.  Make large enough to avoid too many resizes.
  val InitialNumPartitions = 128 * 1024

  // Not a real partition, just a special marker for "out of memory"
  val OutOfMemPartition = UnsafeUtils.ZeroPointer.asInstanceOf[TimeSeriesPartition]

  val EmptyBitmap = new EWAHCompressedBitmap()

  /**
    * Calculates the flush group of an ingest record or partition key.  Be sure to use the right RecordSchema -
    * dataset.ingestionSchema or dataset.partKeySchema.l
    */
  def partKeyGroup(schema: RecordSchema, partKeyBase: Any, partKeyOffset: Long, numGroups: Int): Int = {
    Math.abs(schema.partitionHash(partKeyBase, partKeyOffset) % numGroups)
  }

  private[memstore] final case class PartKey(base: Any, offset: Long)
  private[memstore] final val CREATE_NEW_PARTID = -1
}

trait PartitionIterator extends Iterator[TimeSeriesPartition] {
  def skippedPartIDs: Buffer[Int]
}

object PartitionIterator {
  def fromPartIt(baseIt: Iterator[TimeSeriesPartition]): PartitionIterator = new PartitionIterator {
    val skippedPartIDs = Buffer.empty[Int]
    final def hasNext: Boolean = baseIt.hasNext
    final def next: TimeSeriesPartition = baseIt.next
  }
}

// scalastyle:off number.of.methods
// scalastyle:off file.size.limit
/**
  * Contains all of the data for a SINGLE shard of a time series oriented dataset.
  *
  * Each partition has an integer ID which is used for bitmap indexing using PartitionKeyIndex.
  * Within a shard, the partitions are grouped into a fixed number of groups to facilitate persistence and recovery:
  * - groups spread out the persistence/flushing load across time
  * - having smaller batches of flushes shortens the window of recovery and enables skipping of records/less CPU
  *
  * Each incoming time series is hashed into a group.  Each group has its own watermark.  The watermark indicates,
  * for that group, up to what offset incoming records for that group has been persisted.  At recovery time, records
  * that fall below the watermark for that group will be skipped (since they can be recovered from disk).
  *
  * @param bufferMemoryManager Unencoded/unoptimized ingested data is stored in buffers that are allocated from this
  *                            memory pool. This pool is also used to store partition keys.
  * @param storeConfig the store portion of the sourceconfig, not the global FiloDB application config
  * @param downsampleConfig configuration for downsample operations
  * @param downsamplePublisher is shared among all shards of the dataset on the node
  */
class TimeSeriesShard(val dataset: Dataset,
                      val storeConfig: StoreConfig,
                      val shardNum: Int,
                      val bufferMemoryManager: MemFactory,
                      colStore: ColumnStore,
                      metastore: MetaStore,
                      evictionPolicy: PartitionEvictionPolicy,
                      downsampleConfig: DownsampleConfig,
                      downsamplePublisher: DownsamplePublisher)
                     (implicit val ec: ExecutionContext) extends StrictLogging {
  import collection.JavaConverters._

  import TimeSeriesShard._

  val shardStats = new TimeSeriesShardStats(dataset.ref, shardNum)

  /**
    * Map of all partitions in the shard stored in memory, indexed by partition ID
    */
  private[memstore] val partitions = new NonBlockingHashMapLong[TimeSeriesPartition](InitialNumPartitions, false)

  /**
    * next partition ID number
    */
  private var nextPartitionID = 0

  /**
    * This index helps identify which partitions have any given column-value.
    * Used to answer queries not involving the full partition key.
    * Maintained using a high-performance bitmap index.
    */
  private[memstore] final val partKeyIndex = new PartKeyLuceneIndex(dataset, shardNum, storeConfig)

  /**
    * Keeps track of count of rows ingested into memstore, not necessarily flushed.
    * This is generally used to report status and metrics.
    */
  private final var ingested = 0L

  /**
    * Keeps track of last offset ingested into memory (not necessarily flushed).
    * This value is used to keep track of the checkpoint to be written for next flush for any group.
    */
  private final var _offset = Long.MinValue

  private val reclaimListener = new ReclaimListener {
    def onReclaim(metaAddr: Long, numBytes: Int): Unit = {
      assert(numBytes == dataset.blockMetaSize)
      val partID = UnsafeUtils.getInt(metaAddr)
      val chunkID = UnsafeUtils.getLong(metaAddr + 4)
      val partition = partitions.get(partID)
      if (partition != UnsafeUtils.ZeroPointer) {
        partition.removeChunksAt(chunkID)
      }
    }
  }

  // Create a single-threaded scheduler just for ingestion.  Name the thread for ease of debugging
  // NOTE: to control intermixing of different Observables/Tasks in this thread, customize ExecutionModel param
  val ingestSched = Scheduler.singleThread(s"ingestion-shard-${dataset.ref}-$shardNum",
    reporter = UncaughtExceptionReporter(logger.error("Uncaught Exception in TimeSeriesShard.ingestSched", _)))

  private val blockMemorySize = storeConfig.shardMemSize
  protected val numGroups = storeConfig.groupsPerShard
  private val chunkRetentionHours = (storeConfig.demandPagedRetentionPeriod.toSeconds / 3600).toInt
  val pagingEnabled = storeConfig.demandPagingEnabled

  private val ingestSchema = dataset.ingestionSchema
  private val recordComp = dataset.comparator
  private val timestampColId = dataset.timestampColumn.id

  /**
    * PartitionSet - access TSPartition using ingest record partition key in O(1) time.
    */
  private[memstore] final val partSet = PartitionSet.ofSize(InitialNumPartitions, ingestSchema, recordComp)
  // Use a StampedLock because it supports optimistic read locking. This means that no blocking
  // occurs in the common case, when there isn't any contention reading from partSet.
  private[memstore] final val partSetLock = new StampedLock

  // The off-heap block store used for encoded chunks
  private val blockStore = new PageAlignedBlockManager(blockMemorySize, shardStats.memoryStats, reclaimListener,
    storeConfig.numPagesPerBlock)
  private val blockFactoryPool = new BlockMemFactoryPool(blockStore, dataset.blockMetaSize)

  // Each shard has a single ingestion stream at a time.  This BlockMemFactory is used for buffer overflow encoding
  // strictly during ingest() and switchBuffers().
  private[core] val overflowBlockFactory = new BlockMemFactory(blockStore, None, dataset.blockMetaSize, true)
  val partitionMaker = new DemandPagedChunkStore(this, blockStore, chunkRetentionHours)

  private val partKeyBuilder = new RecordBuilder(MemFactory.onHeapFactory, dataset.partKeySchema,
    reuseOneContainer = true)
  private val partKeyArray = partKeyBuilder.allContainers.head.base.asInstanceOf[Array[Byte]]
  private val bufferPool = new WriteBufferPool(bufferMemoryManager, dataset, storeConfig)

  private final val partitionGroups = Array.fill(numGroups)(new EWAHCompressedBitmap)
  private final val activelyIngesting = new EWAHCompressedBitmap

  private final val numTimeBucketsToRetain = Math.ceil(chunkRetentionHours.hours / storeConfig.flushInterval).toInt

  // Use 1/4 of max # buckets for initial ChunkMap size
  private val initInfoMapSize = Math.max((numTimeBucketsToRetain / 4) + 4, 20)

  /**
    * Current time bucket number. Time bucket number is initialized from last value stored in metastore
    * and is incremented each time a new bucket is prepared for flush.
    *
    * This value is mutated only from the ingestion thread, but read from both flush and ingestion threads.
    */
  @volatile
  private var currentIndexTimeBucket = 0

  /**
    * Timestamp to start searching for partitions to evict. Advances as more and more partitions are evicted.
    * Used to ensure we keep searching for newer and newer partitions to evict.
    */
  private[core] var evictionWatermark: Long = 0L

  /**
    * Keeps track of the list of partIds of partKeys to store in each index time bucket.
    * This is used to persist the time buckets, and track the partIds to roll over to latest
    * time bucket
    */
  private[memstore] final val timeBucketBitmaps = new NonBlockingHashMapLong[EWAHCompressedBitmap]()

  /**
    * This is the group during which this shard will flush time buckets. Randomized to
    * ensure we dont flush time buckets across shards at same time
    */
  private final val indexTimeBucketFlushGroup = Random.nextInt(numGroups)
  logger.info(s"Index time buckets for shard=$shardNum will flush in group $indexTimeBucketFlushGroup")

  initTimeBuckets()

  /**
    * The offset up to and including the last record in this group to be successfully persisted.
    * Also used during recovery to figure out what incoming records to skip (since it's persisted)
    */
  private final val groupWatermark = Array.fill(numGroups)(Long.MinValue)

  /**
    * Helper for downsampling ingested data for long term retention.
    */
  private final val shardDownsampler = new ShardDownsampler(dataset, shardNum, downsampleConfig.enabled,
    downsampleConfig.resolutions, downsamplePublisher, shardStats)

  private[memstore] val evictedPartKeys =
    BloomFilter[PartKey](storeConfig.evictedPkBfCapacity, falsePositiveRate = 0.01)(new CanGenerateHashFrom[PartKey] {
      override def generateHash(from: PartKey): Long = {
        dataset.partKeySchema.partitionHash(from.base, from.offset)
      }
    })

  /**
   * Detailed filtered ingestion record logging.  See "trace-filters" StoreConfig setting.  Warning: may blow up
   * logs, use at your own risk.
   */
  val tracedPartFilters =
    storeConfig.traceFilters.toSeq
      .map { case (k, v) => (dataset.partitionColumns.indexWhere(_.name == k), v) }
      .filter { case (i, v) => i >= 0 && dataset.partitionColumns(i).columnType == ColumnType.StringColumn }

  case class InMemPartitionIterator(intIt: IntIterator) extends PartitionIterator {
    var nextPart = UnsafeUtils.ZeroPointer.asInstanceOf[TimeSeriesPartition]
    val skippedPartIDs = debox.Buffer.empty[Int]
    private def findNext(): Unit = {
      while (intIt.hasNext && nextPart == UnsafeUtils.ZeroPointer) {
        val nextPartID = intIt.next
        nextPart = partitions.get(nextPartID)
        if (nextPart == UnsafeUtils.ZeroPointer) skippedPartIDs += nextPartID
      }
    }

    findNext()

    final def hasNext: Boolean = nextPart != UnsafeUtils.ZeroPointer
    final def next: TimeSeriesPartition = {
      val toReturn = nextPart
      nextPart = UnsafeUtils.ZeroPointer.asInstanceOf[TimeSeriesPartition] // reset so that we can keep going
      findNext()
      toReturn
    }
  }

  // An iterator over partitions looked up from partition keys stored as byte[]'s
  // Note that we cannot give skippedPartIDs because we don't have IDs only have keys
  // and we cannot look up IDs from keys since part keys are not indexed in Lucene
  case class ByteKeysPartitionIterator(keys: Seq[Array[Byte]]) extends PartitionIterator {
    val skippedPartIDs = debox.Buffer.empty[Int]
    private val partIt = keys.toIterator.flatMap(getPartition)
    final def hasNext: Boolean = partIt.hasNext
    final def next: TimeSeriesPartition = partIt.next
  }

  private val binRecordReader = new BinaryRecordRowReader(dataset.ingestionSchema)

  private[memstore] def initTimeBuckets() = {
    val highestIndexTimeBucket = Await.result(metastore.readHighestIndexTimeBucket(dataset.ref, shardNum), 1.minute)
    currentIndexTimeBucket = highestIndexTimeBucket.map(_ + 1).getOrElse(0)
    val earliestTimeBucket = Math.max(0, currentIndexTimeBucket - numTimeBucketsToRetain)
    for { i <- currentIndexTimeBucket to earliestTimeBucket by -1 optimized } {
      timeBucketBitmaps.put(i, new EWAHCompressedBitmap())
    }
  }

  // RECOVERY: Check the watermark for the group that this record is part of.  If the ingestOffset is < watermark,
  // then do not bother with the expensive partition key comparison and ingestion.  Just skip it
  class IngestConsumer(var numActuallyIngested: Int = 0, var ingestOffset: Long = -1L) extends BinaryRegionConsumer {
    // Receives a new ingestion BinaryRecord
    final def onNext(recBase: Any, recOffset: Long): Unit = {
      val group = partKeyGroup(ingestSchema, recBase, recOffset, numGroups)
      if (ingestOffset < groupWatermark(group)) {
        shardStats.rowsSkipped.increment
        try {
          // Needed to update index with new partitions added during recovery with correct startTime.
          // TODO:
          // explore aligning index time buckets with chunks, and we can then
          // remove this partition existence check per sample.
          val part: FiloPartition = getOrAddPartition(recBase, recOffset, group, ingestOffset)
          if (part == OutOfMemPartition) { disableAddPartitions() }
        } catch {
          case e: OutOfOffheapMemoryException => disableAddPartitions()
          case e: Exception                   => logger.error(s"Unexpected ingestion err", e); disableAddPartitions()
        }
      } else {
        binRecordReader.recordOffset = recOffset
        getOrAddPartitionAndIngest(recBase, recOffset, group, ingestOffset)
        numActuallyIngested += 1
      }
    }
  }

  private[memstore] val ingestConsumer = new IngestConsumer()

  /**
    * Ingest new BinaryRecords in a RecordContainer to this shard.
    * Skips rows if the offset is below the group watermark for that record's group.
    * Adds new partitions if needed.
    */
  def ingest(container: RecordContainer, offset: Long): Long = {
    ingestConsumer.numActuallyIngested = 0
    ingestConsumer.ingestOffset = offset
    binRecordReader.recordBase = container.base
    container.consumeRecords(ingestConsumer)
    shardStats.rowsIngested.increment(ingestConsumer.numActuallyIngested)
    shardStats.rowsPerContainer.record(ingestConsumer.numActuallyIngested)
    ingested += ingestConsumer.numActuallyIngested
    if (!container.isEmpty) _offset = offset
    _offset
  }

  def startFlushingIndex(): Unit = partKeyIndex.startFlushThread()

  def ingest(data: SomeData): Long = ingest(data.records, data.offset)

  def recoverIndex(): Future[Unit] = {
    val tracer = Kamon.buildSpan("memstore-recover-index-latency")
      .withTag("dataset", dataset.name)
      .withTag("shard", shardNum).start()

    /* We need this map to track partKey->partId because lucene index cannot be looked up
       using partKey efficiently, and more importantly, it is eventually consistent.
        The map and contents will be garbage collected after we are done with recovery */
    val partIdMap = debox.Map.empty[BytesRef, Int]

    val earliestTimeBucket = Math.max(0, currentIndexTimeBucket - numTimeBucketsToRetain)
    logger.info(s"Recovering timebuckets $earliestTimeBucket until $currentIndexTimeBucket " +
      s"for dataset=${dataset.ref} shard=$shardNum ")
    // go through the buckets in reverse order to first one wins and we need not rewrite
    // entries in lucene
    val timeBuckets = for { tb <- currentIndexTimeBucket until earliestTimeBucket by -1 } yield {
      colStore.getPartKeyTimeBucket(dataset, shardNum, tb).map { b =>
        new IndexData(tb, b.segmentId, RecordContainer(b.segment.array()))
      }
    }
    val fut = Observable.flatten(timeBuckets: _*)
      .foreach(tb => extractTimeBucket(tb, partIdMap))(ingestSched)
      .map(_ => completeIndexRecovery())
    fut.onComplete(_ => tracer.finish())
    fut
  }

  def completeIndexRecovery(): Unit = {
    commitPartKeyIndexBlocking()
    startFlushingIndex() // start flushing index now that we have recovered
    logger.info(s"Bootstrapped index for dataset=${dataset.ref} shard=$shardNum")
  }

  // scalastyle:off method.length
  private[memstore] def extractTimeBucket(segment: IndexData, partIdMap: debox.Map[BytesRef, Int]): Unit = {
    var numRecordsProcessed = 0
    segment.records.iterate(indexTimeBucketSchema).foreach { row =>
      // read binary record and extract the indexable data fields
      val startTime: Long = row.getLong(0)
      val endTime: Long = row.getLong(1)
      val partKeyBaseOnHeap = row.getBlobBase(2).asInstanceOf[Array[Byte]]
      val partKeyOffset = row.getBlobOffset(2)
      val partKeyNumBytes = row.getBlobNumBytes(2)
      val partKeyBytesRef = new BytesRef(partKeyBaseOnHeap,
                                         PartKeyLuceneIndex.unsafeOffsetToBytesRefOffset(partKeyOffset),
                                         partKeyNumBytes)

      // look up partKey in partIdMap if it already exists before assigning new partId.
      // We cant look it up in lucene because we havent flushed index yet
      if (partIdMap.get(partKeyBytesRef).isEmpty) {
        val partId = if (endTime == Long.MaxValue) {
          // this is an actively ingesting partition
          val group = partKeyGroup(dataset.partKeySchema, partKeyBaseOnHeap, partKeyOffset, numGroups)
          val part = createNewPartition(partKeyBaseOnHeap, partKeyOffset, group, CREATE_NEW_PARTID, 4)
          // In theory, we should not get an OutOfMemPartition here since
          // it should have occurred before node failed too, and with data stopped,
          // index would not be updated. But if for some reason we see it, drop data
          if (part == OutOfMemPartition) {
            logger.error("Could not accommodate partKey while recovering index. " +
              "WriteBuffer size may not be configured correctly")
            None
          } else {
            val stamp = partSetLock.writeLock()
            try {
              partSet.add(part) // createNewPartition doesn't add part to partSet
              Some(part.partID)
            } finally {
              partSetLock.unlockWrite(stamp)
            }
          }
        } else {
          // partition assign a new partId to non-ingesting partition,
          // but no need to create a new TSPartition heap object
<<<<<<< HEAD
          val id = nextPartitionID
          incrementPartitionID()
          Some(id)
        }

        // add newly assigned partId to lucene index
        partId.foreach { partId =>
          partIdMap(partKeyBytesRef) = partId
          partKeyIndex.addPartKey(partKeyBaseOnHeap, partId, startTime, endTime,
            PartKeyLuceneIndex.unsafeOffsetToBytesRefOffset(partKeyOffset))(partKeyNumBytes)
          timeBucketBitmaps.get(segment.timeBucket).set(partId)
          activelyIngesting.synchronized {
            if (endTime == Long.MaxValue) activelyIngesting.set(partId)
            else activelyIngesting.clear(partId)
          }
        }
=======
          Some(createPartitionID())
        }

        // add newly assigned partId to lucene index
        partId.foreach { partId =>
          partIdMap(partKeyBytesRef) = partId
          partKeyIndex.addPartKey(partKeyBaseOnHeap, partId, startTime, endTime,
            PartKeyLuceneIndex.unsafeOffsetToBytesRefOffset(partKeyOffset))(partKeyNumBytes)
          timeBucketBitmaps.get(segment.timeBucket).set(partId)
          activelyIngesting.synchronized {
            if (endTime == Long.MaxValue) activelyIngesting.set(partId)
            else activelyIngesting.clear(partId)
          }
        }
>>>>>>> c3093591
      } else {
        // partId has already been assigned for this partKey because we previously processed a later record in time.
        // Time buckets are processed in reverse order, and given last one wins and is used for index,
        // we skip this record and move on.
      }
      numRecordsProcessed += 1
    }
    shardStats.indexRecoveryNumRecordsProcessed.increment(numRecordsProcessed)
    logger.info(s"Recovered partKeys for dataset=${dataset.ref} shard=$shardNum" +
      s" timebucket=${segment.timeBucket} segment=${segment.segment} numRecordsInBucket=$numRecordsProcessed" +
      s" numPartsInIndex=${partIdMap.size} numIngestingParts=${partitions.size}")
  }

  def indexNames: Iterator[String] = partKeyIndex.indexNames

  def labelValues(labelName: String, topK: Int): Seq[TermInfo] = partKeyIndex.indexValues(labelName, topK)

  /**
    * This method is to apply column filters and fetch matching time series partitions.
    *
    * @param filter column filter
    * @param labelNames labels to return in the response
    * @param endTime end time
    * @param startTime start time
    * @param limit series limit
    * @return returns an iterator of map of label key value pairs of each matching time series
    */
  def labelValuesWithFilters(filter: Seq[ColumnFilter],
                             labelNames: Seq[String],
                             endTime: Long,
                             startTime: Long,
                             limit: Int): Iterator[Map[ZeroCopyUTF8String, ZeroCopyUTF8String]] = {
    LabelValueResultIterator(partKeyIndex.partIdsFromFilters(filter, startTime, endTime), labelNames, limit)
  }

  /**
    * Iterator for lazy traversal of partIdIterator, value for the given label will be extracted from the ParitionKey.
    */
  case class LabelValueResultIterator(partIterator: IntIterator, labelNames: Seq[String], limit: Int)
    extends Iterator[Map[ZeroCopyUTF8String, ZeroCopyUTF8String]] {
    var currVal: Map[ZeroCopyUTF8String, ZeroCopyUTF8String] = _
    var index = 0

    override def hasNext: Boolean = {
      var foundValue = false
      while(partIterator.hasNext && index < limit && !foundValue) {
        val partId = partIterator.next()
        val nextPart = getPartitionFromPartId(partId)
        if (nextPart != UnsafeUtils.ZeroPointer) {
          // FIXME This is non-performant and temporary fix for fetching label values based on filter criteria.
          // Other strategies needs to be evaluated for making this performant - create facets for predefined fields or
          // have a centralized service/store for serving metadata
          currVal = dataset.partKeySchema.toStringPairs(nextPart.partKeyBase, nextPart.partKeyOffset)
            .filter(labelNames contains _._1).map(pair => {
            (pair._1.utf8 -> pair._2.utf8)
          }).toMap
          foundValue = currVal.size > 0
        } else {
          // FIXME partKey is evicted. Get partition key from lucene index
        }
      }
      foundValue
    }

    override def next(): Map[ZeroCopyUTF8String, ZeroCopyUTF8String] = {
      index += 1
      currVal
    }
  }

  /**
    * This method is to apply column filters and fetch matching time series partition keys.
    */
  def partKeysWithFilters(filter: Seq[ColumnFilter],
                          endTime: Long,
                          startTime: Long,
                          limit: Int): Iterator[TimeSeriesPartition] = {
    partKeyIndex.partIdsFromFilters(filter, startTime, endTime)
      .map(getPartitionFromPartId, limit)
      .filter(_ != UnsafeUtils.ZeroPointer) // Needed since we have not addressed evicted partitions yet
  }

  implicit class IntIteratorMapper[T](intIterator: IntIterator) {
    def map(f: Int => T, limit: Int): Iterator[T] = new Iterator[T] {
      var currIndex: Int = 0
      override def hasNext: Boolean = intIterator.hasNext && currIndex < limit
      override def next(): T = {
        currIndex += 1; f(intIterator.next())
      }
    }
  }

  /**
    * WARNING, returns null for evicted partitions
    */
  private def getPartitionFromPartId(partId: Int): TimeSeriesPartition = {
    val nextPart = partitions.get(partId)
    if (nextPart == UnsafeUtils.ZeroPointer)
      logger.warn(s"PartId $partId was not found in memory and was not included in metadata query result. ")
    // TODO Revisit this code for evicted partitions
    /*if (nextPart == UnsafeUtils.ZeroPointer) {
      val partKey = partKeyIndex.partKeyFromPartId(partId)
      //map partKey bytes to UTF8String
    }*/
    nextPart
  }

  /**
    * WARNING: use only for testing. Not performant
    */
  def commitPartKeyIndexBlocking(): Unit = partKeyIndex.commitBlocking()

  def closePartKeyIndex(): Unit = partKeyIndex.closeIndex()

  def numRowsIngested: Long = ingested

  def numActivePartitions: Int = partSet.size

  def latestOffset: Long = _offset

  /**
    * Sets the watermark for each subgroup.  If an ingested record offset is below this watermark then it will be
    * assumed to already have been persisted, and the record will be discarded.  Use only for recovery.
    * @param watermarks a Map from group number to watermark
    */
  def setGroupWatermarks(watermarks: Map[Int, Long]): Unit =
    watermarks.foreach { case (group, mark) => groupWatermark(group) = mark }

  // Rapidly switch all of the input buffers for a particular group
  // This MUST be done in the same thread/stream as input records to avoid concurrency issues
  // and ensure that all the partitions in a group are switched at the same watermark
  def switchGroupBuffers(groupNum: Int): Unit = {
    logger.debug(s"Switching write buffers for group $groupNum in dataset=${dataset.ref} shard=$shardNum")
    InMemPartitionIterator(partitionGroups(groupNum).intIterator).foreach(_.switchBuffers(overflowBlockFactory))
  }

  /**
    * Prepare to flush current index records, switch current currentIndexTimeBucket partId bitmap with new one.
    * Return Some if part keys need to be flushed (happens for last flush group). Otherwise, None.
    *
    * NEEDS TO RUN ON INGESTION THREAD since it removes entries from the partition data structures.
    */
  def prepareIndexTimeBucketForFlush(group: Int): Option[FlushIndexTimeBuckets] = {
    if (group == indexTimeBucketFlushGroup) {
      logger.debug(s"Switching timebucket=$currentIndexTimeBucket in dataset=${dataset.ref}" +
        s"shard=$shardNum out for flush. ")
      currentIndexTimeBucket += 1
      shardStats.currentIndexTimeBucket.set(currentIndexTimeBucket)
      timeBucketBitmaps.put(currentIndexTimeBucket, new EWAHCompressedBitmap())
      purgeExpiredPartitions()
      Some(FlushIndexTimeBuckets(currentIndexTimeBucket-1))
    } else {
      None
    }
  }

  private def purgeExpiredPartitions(): Unit = ingestSched.executeTrampolined { () =>
    val deletedParts = partKeyIndex.removePartKeysEndedBefore(
      System.currentTimeMillis() - storeConfig.demandPagedRetentionPeriod.toMillis)
    var numDeleted = 0
    InMemPartitionIterator(deletedParts).foreach { p =>
      logger.debug(s"Purging partition with partId ${p.partID} from memory in dataset=${dataset.ref} shard=$shardNum")
      removePartition(p)
      numDeleted += 1
    }
    if (numDeleted > 0) logger.info(s"Purged $numDeleted partitions from memory and " +
      s"index from dataset=${dataset.ref} shard=$shardNum")
    shardStats.purgedPartitions.increment(numDeleted)
  }

  def createFlushTask(flushGroup: FlushGroup): Task[Response] = {
    val partitionIt = InMemPartitionIterator(partitionGroups(flushGroup.groupNum).intIterator)
    doFlushSteps(flushGroup, partitionIt)
  }

  private def updateGauges(): Unit = {
    shardStats.bufferPoolSize.set(bufferPool.poolSize)
    shardStats.indexEntries.set(partKeyIndex.indexNumEntries)
    shardStats.indexBytes.set(partKeyIndex.indexRamBytes)
    shardStats.numPartitions.set(numActivePartitions)
    val cardinality = activelyIngesting.synchronized { activelyIngesting.cardinality() }
    shardStats.numActivelyIngestingParts.set(cardinality)

    // Also publish MemFactory stats. Instance is expected to be shared, but no harm in
    // publishing a little more often than necessary.
    bufferMemoryManager.updateStats()
  }

  private def addPartKeyToTimebucketRb(indexRb: RecordBuilder, p: TimeSeriesPartition) = {
    var startTime = partKeyIndex.startTimeFromPartId(p.partID)
    if (startTime == -1) startTime = p.earliestTime // can remotely happen since lucene reads are eventually consistent
    if (startTime == Long.MaxValue) startTime = 0 // if for any reason we cant find the startTime, use 0
    val endTime = if (isActivelyIngesting(p.partID)) {
      Long.MaxValue
    } else {
      val et = p.timestampOfLatestSample  // -1 can be returned if no sample after reboot
      if (et == -1) System.currentTimeMillis() else et
    }
    indexRb.startNewRecord()
    indexRb.addLong(startTime)
    indexRb.addLong(endTime)
    // Need to add 4 to include the length bytes
    indexRb.addBlob(p.partKeyBase, p.partKeyOffset, BinaryRegionLarge.numBytes(p.partKeyBase, p.partKeyOffset) + 4)
    logger.debug(s"Added into timebucket RB partId ${p.partID} in dataset=${dataset.ref} shard=$shardNum " +
      s"partKey[${p.stringPartition}] with startTime=$startTime endTime=$endTime")
    indexRb.endRecord(false)
  }

  private def isActivelyIngesting(partID: Integer): Boolean = {
    activelyIngesting.synchronized { activelyIngesting.get(partID) }
  }

  // scalastyle:off method.length
  private def doFlushSteps(flushGroup: FlushGroup,
                           partitionIt: Iterator[TimeSeriesPartition]): Task[Response] = {
    val tracer = Kamon.buildSpan("chunk-flush-task-latency-after-retries")
      .withTag("dataset", dataset.name)
      .withTag("shard", shardNum).start()

    // Only allocate the blockHolder when we actually have chunks/partitions to flush
    val blockHolder = blockFactoryPool.checkout()

    // This initializes the containers for the downsample records. Yes, we create new containers
    // and not reuse them at the moment and there is allocation for every call of this method
    // (once per minute). We can perhaps use a thread-local or a pool if necessary after testing.
    val downsampleRecords = shardDownsampler.newEmptyDownsampleRecords

    val chunkSetIter = partitionIt.flatMap { p =>
      /* Step 2: Make chunks to be flushed for each partition */
      val chunks = p.makeFlushChunks(blockHolder)

      /* VERY IMPORTANT: This block is lazy and is executed when chunkSetIter is consumed
         in writeChunksFuture below */

      /* Step 3: Add downsample records for the chunks into the downsample record builders */
      shardDownsampler.populateDownsampleRecords(p, p.infosToBeFlushed, downsampleRecords)

      /* Step 4: Update endTime of all partKeys that stopped ingesting in this flush period.
         If we are flushing time buckets, use its timeBucketId, otherwise, use currentTimeBucket id. */
      updateIndexWithEndTime(p, chunks, flushGroup.flushTimeBuckets.map(_.timeBucket).getOrElse(currentIndexTimeBucket))
      chunks
    }

    // Note that all cassandra writes below  will have included retries. Failures after retries will imply data loss
    // in order to keep the ingestion moving. It is important that we don't fall back far behind.

    /* Step 1: Kick off partition iteration to persist chunks to column store */
    val writeChunksFuture = writeChunks(flushGroup, chunkSetIter, partitionIt, blockHolder)

    /* Step 5.1: Publish the downsample record data collected to the downsample dataset.
     * We recover future since we want to proceed to publish downsample data even if chunk flush failed.
     * This is done after writeChunksFuture because chunkSetIter is lazy. */
    val pubDownsampleFuture = writeChunksFuture.recover {case _ => Success}
      .flatMap(_=>shardDownsampler.publishToDownsampleDataset(downsampleRecords))

    /* Step 5.2: We flush index time buckets in the one designated group for each shard
     * We recover future since we want to proceed to write time buckets even if chunk flush failed.
     * This is done after writeChunksFuture because chunkSetIter is lazy. */
    val writeIndexTimeBucketsFuture = writeChunksFuture.recover {case _ => Success}
      .flatMap( _=> writeTimeBuckets(flushGroup))

    /* Step 6: Checkpoint after time buckets and chunks are flushed */
    val result = Future.sequence(Seq(writeChunksFuture, writeIndexTimeBucketsFuture, pubDownsampleFuture)).map {
      _.find(_.isInstanceOf[ErrorResponse]).getOrElse(Success)
    }.flatMap {
      case Success           => blockHolder.markUsedBlocksReclaimable()
        commitCheckpoint(dataset.ref, shardNum, flushGroup)
      case er: ErrorResponse => Future.successful(er)
    }.recover { case e =>
      logger.error(s"Internal Error when persisting chunks in dataset=${dataset.ref} shard=$shardNum - should " +
        s"have not reached this state", e)
      DataDropped
    }
    result.onComplete { resp =>
      try {
        blockFactoryPool.release(blockHolder)
        flushDoneTasks(flushGroup, resp)
        tracer.finish()
      } catch { case e: Throwable =>
        logger.error(s"Error when wrapping up doFlushSteps in dataset=${dataset.ref} shard=$shardNum", e)
      }
    }
    Task.fromFuture(result)
  }

  protected def flushDoneTasks(flushGroup: FlushGroup, resTry: Try[Response]): Unit = {
    resTry.foreach { resp =>
      logger.info(s"Flush of dataset=${dataset.ref} shard=$shardNum group=${flushGroup.groupNum} " +
        s"timebucket=${flushGroup.flushTimeBuckets.map(_.timeBucket)} " +
        s"flushWatermark=${flushGroup.flushWatermark} response=$resp offset=${_offset}")
    }
    partitionMaker.cleanupOldestBuckets()
    // Some partitions might be evictable, see if need to free write buffer memory
    checkEnableAddPartitions()
    updateGauges()
  }

  // scalastyle:off method.length
  private def writeTimeBuckets(flushGroup: FlushGroup): Future[Response] = {
    flushGroup.flushTimeBuckets.map { cmd =>
      val rbTrace = Kamon.buildSpan("memstore-index-timebucket-populate-timebucket")
        .withTag("dataset", dataset.name)
        .withTag("shard", shardNum).start()

      /* Note regarding thread safety of accessing time bucket bitmaps:

         Every flush task reads bits on the earliest time bucket bitmap and sets bits on the
         latest timeBucket, both of which are uniquely associated with the flush group. Since
         each flush group is associated with different latest and earliest time buckets,
         concurrent threads should not be reading or writing to same time bucket bitmaps, or
         even setting the same time bucket in the collection. This can in theory happen only if
         a flush task lasts more than the retention period (not possible).
      */

      /* Add to timeBucketRb partKeys for (earliestTimeBucketBitmap && ~stoppedIngesting).
       These keys are from earliest time bucket that are still ingesting */
      val earliestTimeBucket = cmd.timeBucket - numTimeBucketsToRetain
      if (earliestTimeBucket >= 0) {
        var partIdsToRollOver = timeBucketBitmaps.get(earliestTimeBucket)
        activelyIngesting.synchronized {
          partIdsToRollOver = partIdsToRollOver.and(activelyIngesting)
        }
        val newBitmap = timeBucketBitmaps.get(cmd.timeBucket).or(partIdsToRollOver)
        timeBucketBitmaps.put(cmd.timeBucket, newBitmap)
        shardStats.numRolledKeysInLatestTimeBucket.increment(partIdsToRollOver.cardinality())
      }

      /* Remove the earliest time bucket from memory now that we have rolled over data */
      timeBucketBitmaps.remove(earliestTimeBucket)

      /* create time bucket using record builder */
      val timeBucketRb = new RecordBuilder(MemFactory.onHeapFactory, indexTimeBucketSchema, indexTimeBucketSegmentSize)
      InMemPartitionIterator(timeBucketBitmaps.get(cmd.timeBucket).intIterator).foreach { p =>
        addPartKeyToTimebucketRb(timeBucketRb, p)
      }
      val numPartKeysInBucket = timeBucketBitmaps.get(cmd.timeBucket).cardinality()
      logger.debug(s"Number of records in timebucket=${cmd.timeBucket} of " +
        s"dataset=${dataset.ref} shard=$shardNum is $numPartKeysInBucket")
      shardStats.numKeysInLatestTimeBucket.increment(numPartKeysInBucket)

      /* compress and persist index time bucket bytes */
      val blobToPersist = timeBucketRb.optimalContainerBytes(true)
      rbTrace.finish()
      shardStats.indexTimeBucketBytesWritten.increment(blobToPersist.map(_.length).sum)
      // we pad to C* ttl to ensure that data lives for longer than time bucket roll over time
      colStore.writePartKeyTimeBucket(dataset, shardNum, cmd.timeBucket, blobToPersist,
        flushGroup.diskTimeToLiveSeconds + indexTimeBucketTtlPaddingSeconds).flatMap {
        case Success => /* Persist the highest time bucket id in meta store */
          writeHighestTimebucket(shardNum, cmd.timeBucket)
        case er: ErrorResponse =>
          logger.error(s"Failure for flush of timeBucket=${cmd.timeBucket} and rollover of " +
            s"earliestTimeBucket=$earliestTimeBucket for dataset=${dataset.ref} shard=$shardNum : $er")
          // TODO missing persistence of a time bucket even after c* retries may result in inability to query
          // existing data. Revisit later for better resilience for long c* failure
          Future.successful(er)
      }.map { case resp =>
        logger.info(s"Finished flush for timeBucket=${cmd.timeBucket} with ${blobToPersist.length} segments " +
          s"and rollover of earliestTimeBucket=$earliestTimeBucket with resp=$resp for dataset=${dataset.ref} " +
          s"shard=$shardNum")
        resp
      }.recover { case e =>
        logger.error(s"Internal Error when persisting time bucket in dataset=${dataset.ref} shard=$shardNum - " +
          "should have not reached this state", e)
        DataDropped
      }
    }.getOrElse(Future.successful(Success))
  }
  // scalastyle:on method.length

  private def writeChunks(flushGroup: FlushGroup,
                          chunkSetIt: Iterator[ChunkSet],
                          partitionIt: Iterator[TimeSeriesPartition],
                          blockHolder: BlockMemFactory): Future[Response] = {
    if (chunkSetIt.isEmpty) {
      Future.successful(Success)
    } else {
      val chunkSetStream = Observable.fromIterator(chunkSetIt)
      logger.debug(s"Created flush ChunkSets stream for group ${flushGroup.groupNum} in " +
        s"dataset=${dataset.ref} shard=$shardNum")

      colStore.write(dataset, chunkSetStream, flushGroup.diskTimeToLiveSeconds).recover { case e =>
        logger.error(s"Critical! Chunk persistence failed after retries and skipped in dataset=${dataset.ref} " +
          s"shard=$shardNum", e)
        shardStats.flushesFailedChunkWrite.increment

        // Encode and free up the remainder of the WriteBuffers that have not been flushed yet.  Otherwise they will
        // never be freed.
        partitionIt.foreach(_.encodeAndReleaseBuffers(blockHolder))
        // If the above futures fail with ErrorResponse because of DB failures, skip the chunk.
        // Sorry - need to drop the data to keep the ingestion moving
        DataDropped
      }
    }
  }

  private def writeHighestTimebucket(shardNum: Int, timebucket: Int): Future[Response] = {
    metastore.writeHighestIndexTimeBucket(dataset.ref, shardNum, timebucket).recover { case e =>
      logger.error(s"Critical! Highest Time Bucket persistence skipped after retries failed in " +
        s"dataset=${dataset.ref} shard=$shardNum", e)
      // Sorry - need to skip to keep the ingestion moving
      DataDropped
    }
  }

  private[memstore] def updatePartEndTimeInIndex(p: TimeSeriesPartition, endTime: Long): Unit =
    partKeyIndex.updatePartKeyWithEndTime(p.partKeyBytes, p.partID, endTime)()

  private def updateIndexWithEndTime(p: TimeSeriesPartition,
                                     partFlushChunks: Iterator[ChunkSet],
                                     timeBucket: Int) = {
    // Synchronize for safe read-modify-write behavior.
    activelyIngesting.synchronized {
      if (partFlushChunks.isEmpty && activelyIngesting.get(p.partID)) {
        var endTime = p.timestampOfLatestSample
        if (endTime == -1) endTime = System.currentTimeMillis() // this can happen if no sample after reboot
        updatePartEndTimeInIndex(p, endTime)
        timeBucketBitmaps.get(timeBucket).set(p.partID)
        activelyIngesting.clear(p.partID)
      } else if (partFlushChunks.nonEmpty && !activelyIngesting.get(p.partID)) {
        // Partition started re-ingesting.
        updatePartEndTimeInIndex(p, Long.MaxValue)
        timeBucketBitmaps.get(timeBucket).set(p.partID)
        activelyIngesting.set(p.partID)
      }
    }
  }

  private def commitCheckpoint(ref: DatasetRef, shardNum: Int, flushGroup: FlushGroup): Future[Response] =
  // negative checkpoints are refused by Kafka, and also offsets should be positive
    if (flushGroup.flushWatermark > 0) {
      val fut = metastore.writeCheckpoint(ref, shardNum, flushGroup.groupNum, flushGroup.flushWatermark).map { r =>
        shardStats.flushesSuccessful.increment
        r
      }.recover { case e =>
        logger.error(s"Critical! Checkpoint persistence skipped in dataset=${dataset.ref} shard=$shardNum", e)
        shardStats.flushesFailedOther.increment
        // skip the checkpoint write
        // Sorry - need to skip to keep the ingestion moving
        DataDropped
      }
      // Update stats
      if (_offset >= 0) shardStats.offsetLatestInMem.set(_offset)
      groupWatermark(flushGroup.groupNum) = flushGroup.flushWatermark
      val maxWatermark = groupWatermark.max
      val minWatermark = groupWatermark.min
      if (maxWatermark >= 0) shardStats.offsetLatestFlushed.set(maxWatermark)
      if (minWatermark >= 0) shardStats.offsetEarliestFlushed.set(minWatermark)
      fut
    } else {
      Future.successful(NotApplied)
    }

  private[memstore] val addPartitionsDisabled = AtomicBoolean(false)

  // scalastyle:off null
  private[filodb] def getOrAddPartition(recordBase: Any, recordOff: Long, group: Int, ingestOffset: Long) = {
    var part = partSet.getWithIngestBR(recordBase, recordOff)
    if (part == null) {
      part = addPartition(recordBase, recordOff, group)
    }
    part
  }
  // scalastyle:on

  /**
    * Looks up the previously assigned partId of a possibly evicted partition.
    * @return partId >=0 if one is found, CREATE_NEW_PARTID (-1) if not found.
    */
  private def lookupPreviouslyAssignedPartId(partKeyBase: Array[Byte], partKeyOffset: Long): Int = {
    shardStats.evictedPartKeyBloomFilterQueries.increment()
    if (evictedPartKeys.mightContain(PartKey(partKeyBase, partKeyOffset))) {
      val filters = dataset.partKeySchema.toStringPairs(partKeyBase, partKeyOffset)
        .map { pair => ColumnFilter(pair._1, Filter.Equals(pair._2)) }
      val matches = partKeyIndex.partIdsFromFilters2(filters, 0, Long.MaxValue)
      matches.cardinality() match {
        case 0 =>           shardStats.evictedPartKeyBloomFilterFalsePositives.increment()
                            CREATE_NEW_PARTID
        case c if c >= 1 => // NOTE: if we hit one partition, we cannot directly call it out as the result without
                            // verifying the partKey since the matching partition may have had an additional tag
                            if (c > 1) shardStats.evictedPartIdLookupMultiMatch.increment()
                            val iter = matches.intIterator()
                            var partId = -1
                            do {
                              // find the most specific match for the given ingestion record
                              val nextPartId = iter.next
                              partKeyIndex.partKeyFromPartId(nextPartId).foreach { candidate =>
                                if (dataset.partKeySchema.equals(partKeyBase, partKeyOffset,
                                      candidate.bytes, PartKeyLuceneIndex.bytesRefToUnsafeOffset(candidate.offset))) {
                                  partId = nextPartId
                                  logger.debug(s"There is already a partId $partId assigned for " +
                                    s"${dataset.partKeySchema.stringify(partKeyBase, partKeyOffset)}")
                                }
                              }
                            } while (iter.hasNext && partId != -1)
                            if (partId == CREATE_NEW_PARTID)
                              shardStats.evictedPartKeyBloomFilterFalsePositives.increment()
                            partId
      }
    } else CREATE_NEW_PARTID
  }

  /**
    * Adds new partition with appropriate partId. If it is a newly seen partKey, then new partId is assigned.
    * If it is a previously seen partKey that is already in index, it reassigns same partId so that indexes
    * are still valid.
    *
    * This method also updates lucene index and time bucket bitmaps properly.
    */
  private def addPartition(recordBase: Any, recordOff: Long, group: Int) = {
    val partKeyOffset = recordComp.buildPartKeyFromIngest(recordBase, recordOff, partKeyBuilder)
    val previousPartId = lookupPreviouslyAssignedPartId(partKeyArray, partKeyOffset)
    val newPart = createNewPartition(partKeyArray, partKeyOffset, group, previousPartId)
    if (newPart != OutOfMemPartition) {
      val partId = newPart.partID
      // NOTE: Don't use binRecordReader here.  recordOffset might not be set correctly
      val startTime = dataset.ingestionSchema.getLong(recordBase, recordOff, timestampColId)
      if (previousPartId == CREATE_NEW_PARTID) {
        // add new lucene entry if this partKey was never seen before
        partKeyIndex.addPartKey(newPart.partKeyBytes, partId, startTime)()
      }
      timeBucketBitmaps.get(currentIndexTimeBucket).set(partId) // causes current time bucket to include this partId
      activelyIngesting.synchronized { activelyIngesting.set(partId) } // causes endTime to be set to Long.MaxValue
      val stamp = partSetLock.writeLock()
      try {
        partSet.add(newPart)
      } finally {
        partSetLock.unlockWrite(stamp)
      }
    }
    newPart
  }

  /**
    * Retrieves or creates a new TimeSeriesPartition, updating indices, then ingests the sample from record.
    * partition portion of ingest BinaryRecord is used to look up existing TSPartition.
    * Copies the partition portion of the ingest BinaryRecord to offheap write buffer memory.
    * NOTE: ingestion is skipped if there is an error allocating WriteBuffer space.
    * @param recordBase the base of the ingestion BinaryRecord
    * @param recordOff the offset of the ingestion BinaryRecord
    * @param group the group number, from abs(record.partitionHash % numGroups)
    */
  def getOrAddPartitionAndIngest(recordBase: Any, recordOff: Long, group: Int, ingestOffset: Long): Unit =
    try {
      val part: FiloPartition = getOrAddPartition(recordBase, recordOff, group, ingestOffset)
      if (part == OutOfMemPartition) { disableAddPartitions() }
      else { part.asInstanceOf[TimeSeriesPartition].ingest(binRecordReader, overflowBlockFactory) }
    } catch {
      case e: OutOfOffheapMemoryException => logger.error(s"Out of offheap memory in dataset=${dataset.ref} " +
                                             s"shard=$shardNum", e); disableAddPartitions()
      case e: Exception                   => logger.error(s"Unexpected ingestion err in dataset=${dataset.ref} " +
        s"shard=$shardNum", e); disableAddPartitions()
    }

  private def shouldTrace(partKeyAddr: Long): Boolean = tracedPartFilters.nonEmpty && {
    tracedPartFilters.forall { case (i, filtVal) =>
      dataset.partKeySchema.asJavaString(UnsafeUtils.ZeroPointer, partKeyAddr, i) == filtVal
    }
  }

  /**
    * Creates new partition and adds them to the shard data structures. DOES NOT update
    * lucene index. It is the caller's responsibility to add or skip that step depending on the situation.
    *
    * @param usePartId pass CREATE_NEW_PARTID to force creation of new partId instead of using one that is passed in
    */
  protected def createNewPartition(partKeyBase: Array[Byte], partKeyOffset: Long,
                                   group: Int, usePartId: Int,
                                   initMapSize: Int = initInfoMapSize): TimeSeriesPartition =
  // Check and evict, if after eviction we still don't have enough memory, then don't proceed
    if (addPartitionsDisabled() || !ensureFreeSpace()) { OutOfMemPartition }
    else {
      // PartitionKey is copied to offheap bufferMemory and stays there until it is freed
      // NOTE: allocateAndCopy and allocNew below could fail if there isn't enough memory.  It is CRUCIAL
      // that min-write-buffers-free setting is large enough to accommodate the below use cases ALWAYS
      val (_, partKeyAddr, _) = BinaryRegionLarge.allocateAndCopy(partKeyBase, partKeyOffset, bufferMemoryManager)
      val partId = if (usePartId == CREATE_NEW_PARTID) createPartitionID() else usePartId
      val newPart = if (shouldTrace(partKeyAddr)) {
        new TracingTimeSeriesPartition(
          partId, dataset, partKeyAddr, shardNum, bufferPool, shardStats, bufferMemoryManager, initMapSize)
      } else {
        new TimeSeriesPartition(
          partId, dataset, partKeyAddr, shardNum, bufferPool, shardStats, bufferMemoryManager, initMapSize)
      }
      partitions.put(partId, newPart)
      shardStats.partitionsCreated.increment
      partitionGroups(group).set(partId)
      logger.debug(s"Created new partition with partId ${newPart.partID} ${newPart.stringPartition} on " +
        s"dataset=${dataset.ref} shard $shardNum")
      newPart
    }

  private def disableAddPartitions(): Unit = {
    if (addPartitionsDisabled.compareAndSet(false, true))
      logger.warn(s"dataset=${dataset.ref} shard=$shardNum: Out of buffer memory and not able to evict enough; " +
        s"adding partitions disabled")
    shardStats.dataDropped.increment
  }

  private def checkEnableAddPartitions(): Unit = if (addPartitionsDisabled()) {
    if (ensureFreeSpace()) {
      logger.info(s"dataset=${dataset.ref} shard=$shardNum: Enough free space to add partitions again!  Yay!")
      addPartitionsDisabled := false
    }
  }

  /**
   * Returns a new non-negative partition ID which isn't used by any existing parition. A negative
   * partition ID wouldn't work with bitmaps.
   */
  private def createPartitionID(): Int = {
    val id = nextPartitionID

    // It's unlikely that partition IDs will wrap around, and it's unlikely that collisions
    // will be encountered. In case either of these conditions occur, keep incrementing the id
    // until no collision is detected. A given shard is expected to support up to 1M actively
    // ingesting partitions, and so in the worst case, the loop might run for up to ~100ms.
    // Afterwards, a complete wraparound is required for collisions to be detected again.

    do {
      nextPartitionID += 1
      if (nextPartitionID < 0) {
        nextPartitionID = 0
        logger.info(s"dataset=${dataset.ref} shard=$shardNum nextPartitionID has wrapped around to 0 again")
      }
    } while (partitions.containsKey(nextPartitionID))

    id
  }

  /**
   * Check and evict partitions to free up memory and heap space.  NOTE: This should be called in the ingestion
   * stream so that there won't be concurrent other modifications.  Ideally this is called when trying to add partitions
   * @return true if able to evict enough or there was already space, false if not able to evict and not enough mem
   */
  // scalastyle:off method.length
  private[filodb] def ensureFreeSpace(): Boolean = {
    var lastPruned = EmptyBitmap
    while (evictionPolicy.shouldEvict(partSet.size, bufferMemoryManager)) {
      // Eliminate partitions evicted from last cycle so we don't have an endless loop
      val prunedPartitions = partitionsToEvict().andNot(lastPruned)
      if (prunedPartitions.isEmpty) {
        logger.warn(s"dataset=${dataset.ref} shard=$shardNum: No partitions to evict but we are still low on space. " +
          s"DATA WILL BE DROPPED")
        return false
      }
      lastPruned = prunedPartitions

      // Pruning group bitmaps
      for { group <- 0 until numGroups } {
        partitionGroups(group) = partitionGroups(group).andNot(prunedPartitions)
      }

      // Be sure the below executes in the ingestion thread for mutation safety
      ingestSched.executeTrampolined { () =>
        // Finally, prune partitions and keyMap data structures
        logger.info(s"Evicting partitions from dataset=${dataset.ref} shard=$shardNum, watermark=$evictionWatermark...")
        val intIt = prunedPartitions.intIterator
        var partsRemoved = 0
        var partsSkipped = 0
        var maxEndTime = evictionWatermark
        while (intIt.hasNext) {
          val partitionObj = partitions.get(intIt.next)
          if (partitionObj != UnsafeUtils.ZeroPointer) {
            // TODO we can optimize fetching of endTime by getting them along with top-k query
            val endTime = partKeyIndex.endTimeFromPartId(partitionObj.partID)
            if (isActivelyIngesting(partitionObj.partID))
              logger.warn(s"Partition ${partitionObj.partID} is ingesting, but it was eligible for eviction. How?")
            if (endTime == PartKeyLuceneIndex.NOT_FOUND || endTime == Long.MaxValue) {
              logger.warn(s"endTime $endTime was not correct. how?", new IllegalStateException())
            } else {
              logger.debug(s"Evicting partId=${partitionObj.partID} from dataset=${dataset.ref} shard=$shardNum")
              // add the evicted partKey to a bloom filter so that we are able to quickly
              // find out if a partId has been assigned to an ingesting partKey before a more expensive lookup.
              evictedPartKeys.add(PartKey(partitionObj.partKeyBase, partitionObj.partKeyOffset))
              // The previously created PartKey is just meant for bloom filter and will be GCed
              removePartition(partitionObj)
              partsRemoved += 1
              maxEndTime = Math.max(maxEndTime, endTime)
            }
          } else {
            partsSkipped += 1
          }
        }
        shardStats.evictedPkBloomFilterSize.set(evictedPartKeys.approximateElementCount())
        evictionWatermark = maxEndTime + 1
        // Plus one needed since there is a possibility that all partitions evicted in this round have same endTime,
        // and there may be more partitions that are not evicted with same endTime. If we didnt advance the watermark,
        // we would be processing same partIds again and again without moving watermark forward.
        // We may skip evicting some partitions by doing this, but the imperfection is an acceptable
        // trade-off for performance and simplicity. The skipped partitions, will ve removed during purge.
        logger.info(s"dataset=${dataset.ref} shard=$shardNum: evicted $partsRemoved partitions," +
          s"skipped $partsSkipped, h20=$evictionWatermark")
        shardStats.partitionsEvicted.increment(partsRemoved)
      }
    }
    true
  }
  //scalastyle:on

  // Permanently removes the given partition ID from our in-memory data structures
  // Also frees partition key if necessary
  private def removePartition(partitionObj: TimeSeriesPartition): Unit = {
    val stamp = partSetLock.writeLock()
    try {
      partSet.remove(partitionObj)
    } finally {
      partSetLock.unlockWrite(stamp)
    }
    partitionObj.shutdown()
    bufferMemoryManager.freeMemory(partitionObj.partKeyOffset)
    partitions.remove(partitionObj.partID)
  }

  private def partitionsToEvict(): EWAHCompressedBitmap = {
    // Iterate and add eligible partitions to delete to our list
    // Need to filter out partitions with no endTime. Any endTime calculated would not be set within one flush interval.
    partKeyIndex.partIdsOrderedByEndTime(storeConfig.numToEvict, evictionWatermark, Long.MaxValue - 1)
  }

  private[core] def getPartition(partKey: Array[Byte]): Option[TimeSeriesPartition] = {
    var part: Option[FiloPartition] = None
    // Access the partition set optimistically. If nothing acquired the write lock, then
    // nothing changed in the set, and the partition object is the correct one.
    var stamp = partSetLock.tryOptimisticRead()
    if (stamp != 0) {
      part = partSet.getWithPartKeyBR(partKey, UnsafeUtils.arayOffset)
    }
    if (!partSetLock.validate(stamp)) {
      // Because the stamp changed, the write lock was acquired and the set likely changed.
      // Try again with a full read lock, which will block if necessary so as to not run
      // concurrently with any thread making changes to the set. This guarantees that
      // the correct partition is returned.
      stamp = partSetLock.readLock()
      try {
        part = partSet.getWithPartKeyBR(partKey, UnsafeUtils.arayOffset)
      } finally {
        partSetLock.unlockRead(stamp)
      }
    }
    part.map(_.asInstanceOf[TimeSeriesPartition])
  }

  /**
    * Result of a iteratePartitions method call.
    *
    * Note that there is a leak in abstraction here we should not be talking about ODP here.
    * ODPagingShard really should not have been a sub-class of TimeSeriesShard. Instead
    * composition should have been used instead of inheritance. Overriding the iteratePartitions()
    * method is the best I could do to keep the leak minimal and not increase scope.
    *
    * TODO: clean this all up in a bigger refactoring effort later.
    *
    * @param partsInMemoryIter iterates through the in-Memory partitions, some of which may not need ODP.
    *                          Caller needs to filter further
    * @param partIdsInMemoryMayNeedOdp has partIds from partsInMemoryIter in memory that may need chunk ODP. Their
    *                          startTimes from Lucene are included
    * @param partIdsNotInMemory is a collection of partIds fully not in memory
    */
  case class IterationResult(partsInMemoryIter: PartitionIterator,
                             partIdsInMemoryMayNeedOdp: debox.Map[Int, Long] = debox.Map.empty,
                             partIdsNotInMemory: debox.Buffer[Int] = debox.Buffer.empty)

  /**
    * See documentation for IterationResult.
    */
  def iteratePartitions(partMethod: PartitionScanMethod,
                        chunkMethod: ChunkScanMethod): IterationResult = partMethod match {
    case SinglePartitionScan(partition, _) => IterationResult(ByteKeysPartitionIterator(Seq(partition)))
    case MultiPartitionScan(partKeys, _)   => IterationResult(ByteKeysPartitionIterator(partKeys))
    case FilteredPartitionScan(split, filters) =>
      // TODO: There are other filters that need to be added and translated to Lucene queries
      if (filters.nonEmpty) {
        val indexIt = partKeyIndex.partIdsFromFilters(filters, chunkMethod.startTime, chunkMethod.endTime)
        IterationResult(new InMemPartitionIterator(indexIt))
      } else {
        IterationResult(PartitionIterator.fromPartIt(partitions.values.iterator.asScala))
      }
  }

  def scanPartitions(columnIDs: Seq[Types.ColumnId],
                     partMethod: PartitionScanMethod,
                     chunkMethod: ChunkScanMethod): Observable[ReadablePartition] = {
    Observable.fromIterator(iteratePartitions(partMethod, chunkMethod).partsInMemoryIter.map { p =>
      shardStats.partitionsQueried.increment()
      p
    })
  }

  /**
    * Please use this for testing only - reclaims ALL used offheap blocks.  Maybe you are trying to test
    * on demand paging.
    */
  private[filodb] def reclaimAllBlocksTestOnly() = blockStore.reclaimAll()

  /**
    * Reset all state in this shard.  Memory is not released as once released, then this class
    * cannot be used anymore (except partition key/chunkmap state is removed.)
    */
  def reset(): Unit = {
    logger.info(s"Clearing all MemStore state for dataset=${dataset.ref} shard=$shardNum")
    partitions.values.asScala.foreach(removePartition)
    partKeyIndex.reset()
    // TODO unable to reset/clear bloom filter
    ingested = 0L
    for { group <- 0 until numGroups } {
      partitionGroups(group) = new EWAHCompressedBitmap()
      groupWatermark(group) = Long.MinValue
    }
  }

  def shutdown(): Unit = {
    evictedPartKeys.dispose()
    reset()   // Not really needed, but clear everything just to be consistent
    logger.info(s"Shutting down dataset=${dataset.ref} shard=$shardNum")
    /* Don't explcitly free the memory just yet. These classes instead rely on a finalize
       method to ensure that no threads are accessing the memory before it's freed.
    blockStore.releaseBlocks()
    */
  }
}<|MERGE_RESOLUTION|>--- conflicted
+++ resolved
@@ -502,10 +502,7 @@
         } else {
           // partition assign a new partId to non-ingesting partition,
           // but no need to create a new TSPartition heap object
-<<<<<<< HEAD
-          val id = nextPartitionID
-          incrementPartitionID()
-          Some(id)
+          Some(createPartitionID())
         }
 
         // add newly assigned partId to lucene index
@@ -519,22 +516,6 @@
             else activelyIngesting.clear(partId)
           }
         }
-=======
-          Some(createPartitionID())
-        }
-
-        // add newly assigned partId to lucene index
-        partId.foreach { partId =>
-          partIdMap(partKeyBytesRef) = partId
-          partKeyIndex.addPartKey(partKeyBaseOnHeap, partId, startTime, endTime,
-            PartKeyLuceneIndex.unsafeOffsetToBytesRefOffset(partKeyOffset))(partKeyNumBytes)
-          timeBucketBitmaps.get(segment.timeBucket).set(partId)
-          activelyIngesting.synchronized {
-            if (endTime == Long.MaxValue) activelyIngesting.set(partId)
-            else activelyIngesting.clear(partId)
-          }
-        }
->>>>>>> c3093591
       } else {
         // partId has already been assigned for this partKey because we previously processed a later record in time.
         // Time buckets are processed in reverse order, and given last one wins and is used for index,
