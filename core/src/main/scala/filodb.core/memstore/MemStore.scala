--- conflicted
+++ resolved
@@ -25,15 +25,9 @@
 sealed trait DataOrCommand
 // Typically one RecordContainer is a single Kafka message, a container with multiple BinaryRecords
 final case class SomeData(records: RecordContainer, offset: Long) extends DataOrCommand
-<<<<<<< HEAD
-final case class FlushCommand(groupNum: Int) extends DataOrCommand
-=======
-final case class IndexData(timeBucket: Int, segment: Int, records: RecordContainer) extends DataOrCommand
-final case class FlushIndexTimeBuckets(timeBucket: Int)
->>>>>>> 7f74a18b
 
 final case class FlushGroup(shard: Int, groupNum: Int, flushWatermark: Long,
-                            dirtyPartsToFlush: Option[EWAHCompressedBitmap])
+                            dirtyPartsToFlush: EWAHCompressedBitmap)
 
 final case class FlushError(err: ErrorResponse) extends Exception(s"Flush error $err")
 
