--- conflicted
+++ resolved
@@ -830,8 +830,14 @@
     filter match {
       case EqualsRegex(value) =>
         val regex = removeRegexAnchors(value.toString)
-<<<<<<< HEAD
-        if (regex.forall(c => !regexChars.contains(c))) {
+        if (regex == "") {
+          // Empty regex query
+          // label="" should return the data when the label is an empty string or label is not present
+          leafFilter(column, NotEqualsRegex(".+"))
+        } else if (regex.replaceAll("\\.\\*", "") == "") {
+          // if ".*" then match all docs since promQL matches .* with absent label too
+          new MatchAllDocsQuery
+        } else if (regex.forall(c => !regexChars.contains(c))) {
           // if all regex special chars absent, then treat like Equals
           equalsQuery(regex)
         } else if (regex.forall(c => !regexCharsMinusPipe.contains(c))) {
@@ -841,22 +847,10 @@
           regex.dropRight(2).forall(c => !regexChars.contains(c))) {
           // if suffix is .* and no regex special chars present in non-empty prefix, then use prefix query
           new PrefixQuery(new Term(column, regex.dropRight(2)))
-        } else if (regex.replaceAll("\\.\\*", "").nonEmpty) {
+        } else {
           // regular non-empty regex query
           new RegexpQuery(new Term(column, regex), RegExp.NONE)
-        } else {
-          // value="" means the label is absent or has an empty value
-          // FIXME: there was already a bug here
-          // FIXME: label=~".*" should also match label="foo" case which the code below wont
-          leafFilter(column, NotEqualsRegex(".+"))
         }
-=======
-        if (regex.replaceAll("\\.\\*", "") == "")
-          new MatchAllDocsQuery
-        else if (regex.nonEmpty)
-          new RegexpQuery(new Term(column, regex), RegExp.NONE)
-        else leafFilter(column, NotEqualsRegex(".+")) // value="" means the label is absent or has an empty value.
->>>>>>> c7e26a9e
 
       case NotEqualsRegex(value) =>
         val term = new Term(column, removeRegexAnchors(value.toString))
