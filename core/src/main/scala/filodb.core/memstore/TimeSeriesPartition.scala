--- conflicted
+++ resolved
@@ -149,19 +149,15 @@
     }
   }
 
-<<<<<<< HEAD
   // Alternative API intended solely for TimeSeriesShard ingestion from RecordContainers
-  private[core] def ingest(recordBase: Any, recordOff: Long, blockHolder: BlockMemFactory): Unit = {
+  private[core] def ingest(ingestTime: Long, recordBase: Any, recordOff: Long, blockHolder: BlockMemFactory): Unit = {
     val reader = schema.brRowReader
     reader.recordBase = recordBase
     reader.recordOffset = recordOff
-    ingest(reader, blockHolder)
-  }
-
-  protected def initNewChunk(ts: Long): Unit = {
-=======
+    ingest(ingestTime, reader, blockHolder)
+  }
+
   protected def initNewChunk(startTime: Long, ingestionTime: Long): Unit = {
->>>>>>> e3d60c05
     // First row of a chunk, set the start time to it
     val (infoAddr, newAppenders) = bufferPool.obtain()
     val currentChunkID = chunkID(startTime, ingestionTime / 1000) // convert to seconds
@@ -436,44 +432,28 @@
 TimeSeriesPartition(partID, schema, partitionKey, shard, bufferPool, shardStats, memFactory, initMapSize) {
   import TimeSeriesPartition._
 
-  val schName = schema.name
-  _log.debug(s"Creating TracingTimeSeriesPartition: dataset=$ref schema=$schName partId=$partID $stringPartition")
-
-<<<<<<< HEAD
-  override def ingest(row: RowReader, blockHolder: BlockMemFactory): Unit = {
+  _log.debug(s"Creating TracingTimeSeriesPartition dataset=$ref schema=${schema.name} partId=$partID $stringPartition")
+
+  override def ingest(ingestionTime: Long, row: RowReader, blockHolder: BlockMemFactory): Unit = {
     val ts = row.getLong(0)
-    _log.debug(s"Ingesting dataset=$ref schema=$schName shard=$shard partId=$partID $stringPartition ts=$ts " +
+    _log.debug(s"Ingesting dataset=$ref schema=${schema.name} shard=$shard partId=$partID $stringPartition " +
+               s"ingestionTime=$ingestionTime ts=$ts " +
                (1 until schema.numDataColumns).map(row.getAny).mkString("[", ",", "]"))
-    super.ingest(row, blockHolder)
-=======
-  override def ingest(ingestionTime: Long, row: RowReader, blockHolder: BlockMemFactory): Unit = {
-    val ts = dataset.timestamp(row)
-    _log.debug(s"Ingesting dataset=${dataset.ref} shard=$shard partId=$partID $stringPartition " +
-               s"ingestionTime=$ingestionTime ts=$ts " +
-               (1 until dataset.dataColumns.length).map(row.getAny).mkString("[", ",", "]"))
     super.ingest(ingestionTime, row, blockHolder)
->>>>>>> e3d60c05
   }
 
   override def switchBuffers(blockHolder: BlockMemFactory, encode: Boolean = false): Boolean = {
-    _log.debug(s"SwitchBuffers dataset=$ref schema=$schName shard=$shard partId=$partID $stringPartition - " +
+    _log.debug(s"SwitchBuffers dataset=$ref schema=${schema.name} shard=$shard partId=$partID $stringPartition - " +
                s"encode=$encode for currentChunk ${currentInfo.debugString}")
     super.switchBuffers(blockHolder, encode)
   }
 
-<<<<<<< HEAD
-  override protected def initNewChunk(ts: Long): Unit = {
-    _log.debug(s"dataset=$ref schema=$schName shard=$shard partId=$partID $stringPartition - initNewChunk($ts)")
-    super.initNewChunk(ts)
-    _log.debug(s"dataset=$ref schema=$schName shard=$shard partId=$partID $stringPartition - newly created ChunkInfo " +
-=======
   override protected def initNewChunk(startTime: Long, ingestionTime: Long): Unit = {
-    _log.debug(s"dataset=${dataset.ref} shard=$shard partId=$partID $stringPartition - " +
+    _log.debug(s"dataset=$ref schema=${schema.name} shard=$shard partId=$partID $stringPartition - " +
                s"initNewChunk($startTime, $ingestionTime)")
     super.initNewChunk(startTime, ingestionTime)
-    _log.debug(s"dataset=${dataset.ref} shard=$shard partId=$partID $stringPartition - newly created ChunkInfo " +
->>>>>>> e3d60c05
-               s"${currentInfo.debugString}")
+    _log.debug(s"dataset=$ref schema=${schema.name} shard=$shard partId=$partID $stringPartition - " +
+               s"newly created ChunkInfo ${currentInfo.debugString}")
   }
 }
 
