package filodb.core

import java.io.{File, IOException}
import java.lang.management.ManagementFactory

import com.typesafe.config.{Config, ConfigRenderOptions}
import com.typesafe.scalalogging.StrictLogging
import scala.util.{Failure, Try}

import filodb.core.metadata.Schemas

object Utils extends StrictLogging {
  private val threadMbean = ManagementFactory.getThreadMXBean
  private val cpuTimeEnabled = threadMbean.isCurrentThreadCpuTimeSupported && threadMbean.isThreadCpuTimeEnabled
  logger.info(s"Measurement of CPU Time Enabled: $cpuTimeEnabled")

  def currentThreadCpuTimeNanos: Long = {
    if (cpuTimeEnabled) threadMbean.getCurrentThreadCpuTime
    else System.nanoTime()
  }

  def calculateAvailableOffHeapMemory(filodbConfig: Config): Long = {
    val containerMemory = ManagementFactory.getOperatingSystemMXBean()
      .asInstanceOf[com.sun.management.OperatingSystemMXBean].getTotalPhysicalMemorySize()
    val currentJavaHeapMemory = Runtime.getRuntime().maxMemory()
    val osMemoryNeeds = filodbConfig.getMemorySize("memstore.memory-alloc.os-memory-needs").toBytes
    logger.info(s"Detected available memory containerMemory=$containerMemory" +
      s" currentJavaHeapMemory=$currentJavaHeapMemory osMemoryNeeds=$osMemoryNeeds")

    logger.info(s"Memory Alloc Options: " +
      s"${filodbConfig.getConfig("memstore.memory-alloc").root().render(ConfigRenderOptions.concise())}")

    val availableMem = if (filodbConfig.hasPath("memstore.memory-alloc.available-memory-bytes")) {
      val avail = filodbConfig.getMemorySize("memstore.memory-alloc.available-memory-bytes").toBytes
      logger.info(s"Using automatic-memory-config using overridden memory-alloc.available-memory $avail")
      avail
    } else {
      logger.info(s"Using automatic-memory-config using without available memory override")
      containerMemory - currentJavaHeapMemory - osMemoryNeeds
    }
    logger.info(s"Available memory calculated or configured as $availableMem")
    availableMem
  }

  // Recursively delete a folder
  def deleteRecursively(f: File, deleteRoot: Boolean = false): Try[Boolean] = {
    val subDirDeletion: Try[Boolean] =
      if (f.isDirectory)
        f.listFiles match {
          case xs: Array[File] if xs != null && !xs.isEmpty =>
            val subDirDeletions: Array[Try[Boolean]] = xs map (f => deleteRecursively(f, true))
            subDirDeletions reduce ((reduced, thisOne) => {
              thisOne match {
                // Ensures even if one Right(_) is found, thr response will be Right(Throwable)
                case scala.util.Success(_) if reduced == scala.util.Success(true) => thisOne
                case Failure(_) => thisOne
                case _ => reduced
              }
            })
          case _ => scala.util.Success(true)
        }
      else
        scala.util.Success(true)

    subDirDeletion match {
      case scala.util.Success(_) =>
        if (deleteRoot) {
          if (f.delete()) scala.util.Success(true) else Failure(new IOException(s"Unable to delete $f"))
        } else scala.util.Success(true)
      case right@Failure(_) => right
    }

  }

  /**
   * @param schemaName Source schema name.
   * @param schemaHash Source schema hash.
   * @param schemaNameToCheck the schema name to check against.
   * @param schemaHashToCheck the schema hash to check against.
   * @return true if the schema name and hash match or if the schemas are back compatible histograms
   */
  def doesSchemaMatchOrBackCompatibleHistograms(schemaName : String, schemaHash : Int,
                                                      schemaNameToCheck : String, schemaHashToCheck : Int) : Boolean = {
    if (schemaHash == schemaHashToCheck) { true }
    else {
      val sortedSchemas = Seq(schemaName, schemaNameToCheck).sortBy(_.length)
<<<<<<< HEAD
      val ret = if ((sortedSchemas(0) == "prom-histogram") && (sortedSchemas(1) == "otel-cumulative-histogram")) true
      else if ((sortedSchemas(0) == "delta-histogram") && (sortedSchemas(1) == "otel-delta-histogram")) true
      else if (
        (sortedSchemas(0) == "preagg-delta-histogram") && (sortedSchemas(1) == "preagg-otel-delta-histogram")
=======
      val ret = if (
        (sortedSchemas(0) == Schemas.promHistogram.name) &&
        (sortedSchemas(1) == Schemas.otelCumulativeHistogram.name)
      ) true
      else if (
        (sortedSchemas(0) == Schemas.deltaHistogram.name) &&
        (sortedSchemas(1) == Schemas.otelDeltaHistogram.name)
      ) true
      else if (
        (sortedSchemas(0) == Schemas.preaggDeltaHistogram.name) &&
        (sortedSchemas(1) == Schemas.preaggOtelDeltaHistogram.name)
>>>>>>> 387bae02
      ) true
      else false
      ret
    }
  }
}<|MERGE_RESOLUTION|>--- conflicted
+++ resolved
@@ -84,12 +84,6 @@
     if (schemaHash == schemaHashToCheck) { true }
     else {
       val sortedSchemas = Seq(schemaName, schemaNameToCheck).sortBy(_.length)
-<<<<<<< HEAD
-      val ret = if ((sortedSchemas(0) == "prom-histogram") && (sortedSchemas(1) == "otel-cumulative-histogram")) true
-      else if ((sortedSchemas(0) == "delta-histogram") && (sortedSchemas(1) == "otel-delta-histogram")) true
-      else if (
-        (sortedSchemas(0) == "preagg-delta-histogram") && (sortedSchemas(1) == "preagg-otel-delta-histogram")
-=======
       val ret = if (
         (sortedSchemas(0) == Schemas.promHistogram.name) &&
         (sortedSchemas(1) == Schemas.otelCumulativeHistogram.name)
@@ -101,7 +95,6 @@
       else if (
         (sortedSchemas(0) == Schemas.preaggDeltaHistogram.name) &&
         (sortedSchemas(1) == Schemas.preaggOtelDeltaHistogram.name)
->>>>>>> 387bae02
       ) true
       else false
       ret
