package filodb.core.binaryrecord2

import scala.collection.mutable.ArrayBuffer

import org.agrona.DirectBuffer
import org.agrona.concurrent.UnsafeBuffer

import filodb.core.metadata.{Column, Dataset}
import filodb.core.metadata.Column.ColumnType.{LongColumn, TimestampColumn}
import filodb.core.query.ColumnInfo
import filodb.memory.{BinaryRegion, BinaryRegionLarge, UTF8StringMedium}
import filodb.memory.format.{RowReader, UnsafeUtils, ZeroCopyUTF8String}
import filodb.memory.format.{vectors => bv}

// scalastyle:off number.of.methods

/**
 * A RecordSchema is the schema for a BinaryRecord - what type of each field a BR holds.
 * Since it knows the schema it can also read values out efficiently.  It does not mutate memory or BinaryRecords.
 *
 * One instance of this class is meant to serve all of the BinaryRecords of this schema.
 * Note that BinaryRecords are not regular Java objects, but rather just a memory location or pointer.
 * The methods of this class must be used for access.
 *
 * RecordSchema v2 has a feature called partition key fields.  The idea is that all fields starting at an optional
 * partitionFieldStart belong to the "partition key".  Special features for partition key fields:
 * - A hashcode is calculated for all partition key fields and stored in the record itself for fast comparisons
 *   and raw data recovery
 * - The partition key fields between BinaryRecords can be compared very fast for equality, so long as all the
 *   partition key fields share the same schema (they can start at differend field #'s).  This takes advantage of
 *   the fact that all variable length fields after the partitionFieldStart are contiguous and can be binary compared
 *
 * @param columns In order, the column of each field in this schema
 * @param brSchema schema of any binary record type column
 * @param partitionFieldStart Some(n) from n to the last field are considered the partition key.  A field number.
 * @param predefinedKeys A list of predefined keys to save space for the tags/MapColumn field(s)
 */
final class RecordSchema(val columns: Seq[ColumnInfo],
                         val partitionFieldStart: Option[Int] = None,
                         val predefinedKeys: Seq[String] = Nil,
                         val brSchema: Map[Int, RecordSchema] = Map.empty) {
  import RecordSchema._
  import BinaryRegion.NativePointer

  val colNames = columns.map(_.name)
  val columnTypes = columns.map(_.colType)
  require(columnTypes.nonEmpty, "columnTypes cannot be empty")
  require(predefinedKeys.length < 4096, "Too many predefined keys")
  require(partitionFieldStart.isEmpty ||
          partitionFieldStart.get < columnTypes.length, s"partitionFieldStart $partitionFieldStart is too high")

  // Offset to fixed area for each field.  Extra elemnt at end is end of fixed size area / hash.
  // Note: these offsets start at 4, after the length header
  private val offsets = columnTypes.map(colTypeToFieldSize).scan(4)(_ + _).toArray

  // Offset from BR start to beginning of variable area.  Also the minimum length of a BR.
  val variableAreaStart = partitionFieldStart.map(x => 4).getOrElse(0) + offsets.last

  val (predefKeyOffsets, predefKeyBytes, predefKeyNumMap) = makePredefinedStructures(predefinedKeys)

  val numFields = columnTypes.length

  // Typed, efficient functions, one for each field/column, to add to a RecordBuilder efficiently from a RowReader
  // with no boxing or extra allocations involved
  val builderAdders = columnTypes.zipWithIndex.map {
    case (Column.ColumnType.LongColumn, colNo) =>
      (row: RowReader, builder: RecordBuilder) => builder.addLong(row.getLong(colNo))
    case (Column.ColumnType.TimestampColumn, colNo) =>
      (row: RowReader, builder: RecordBuilder) => builder.addLong(row.getLong(colNo))
    case (Column.ColumnType.DoubleColumn, colNo) =>
      (row: RowReader, builder: RecordBuilder) => builder.addDouble(row.getDouble(colNo))
    case (Column.ColumnType.HistogramColumn, colNo) =>
      (row: RowReader, builder: RecordBuilder) => builder.addBlob(row.getHistogram(colNo).serialize())
    case (Column.ColumnType.IntColumn, colNo) =>
      (row: RowReader, builder: RecordBuilder) => builder.addInt(row.getInt(colNo))
    case (Column.ColumnType.StringColumn, colNo) =>
      // TODO: we REALLY need a better API than ZeroCopyUTF8String as it creates so much garbage
      (row: RowReader, builder: RecordBuilder) => builder.addBlob(row.filoUTF8String(colNo))
    case (Column.ColumnType.BinaryRecordColumn, colNo) =>
      (row: RowReader, builder: RecordBuilder) =>
        builder.addBlob(row.getBlobBase(colNo), row.getBlobOffset(colNo), row.getBlobNumBytes(colNo))
    case (t: Column.ColumnType, colNo) =>
      // TODO: add more efficient methods
      (row: RowReader, builder: RecordBuilder) => builder.addSlowly(row.getAny(colNo))
  }.toArray

  def numColumns: Int = columns.length

  def isTimeSeries: Boolean = columnTypes.length >= 1 &&
    (columnTypes.head == LongColumn || columnTypes.head == TimestampColumn)

  /**
    * Offset to the fixed field primitive or pointer which are at the beginning of the BR
    * @param index column number (and not column id)
    */
  def fieldOffset(index: Int): Int = offsets(index)

  def numBytes(base: Any, offset: Long): Int = BinaryRegionLarge.numBytes(base, offset)

  /**
   * Retrieves the partition hash field from a BinaryRecord.  If partitionFieldStart is None, the results
   * of this will be undefined.
   */
  def partitionHash(base: Any, offset: Long): Int = UnsafeUtils.getInt(base, offset + offsets.last)
  def partitionHash(address: NativePointer): Int = UnsafeUtils.getInt(address + offsets.last)

  /**
   * Retrieves an Int from field # index.  No schema matching is done for speed - you must use this only when
   * the columnType at that field is really an int.
   */
  def getInt(address: NativePointer, index: Int): Int = UnsafeUtils.getInt(address + offsets(index))
  def getInt(base: Any, offset: Long, index: Int): Int = UnsafeUtils.getInt(base, offset + offsets(index))

  /**
   * Retrieves a Long from field # index.  No schema matching is done for speed - you must use this only when
   * the columnType at that field is really a Long.
   */
  def getLong(address: NativePointer, index: Int): Long = UnsafeUtils.getLong(address + offsets(index))
  def getLong(base: Any, offset: Long, index: Int): Long = UnsafeUtils.getLong(base, offset + offsets(index))

  /**
   * Retrieves a Double from field # index.  No schema matching is done for speed - you must use this only when
   * the columnType at that field is really a Double.
   */
  def getDouble(address: NativePointer, index: Int): Double = UnsafeUtils.getDouble(address + offsets(index))
  def getDouble(base: Any, offset: Long, index: Int): Double = UnsafeUtils.getDouble(base, offset + offsets(index))

  /**
   * Retrieves the value class for a native BinaryRecord UTF8 string field.  This should not result in any
   * allocations so long as the severe restrictions for value classes are followed.  Don't use in a collection!
   */
  def utf8StringPointer(address: NativePointer, index: Int): UTF8StringMedium = {
    val utf8Addr = address + UnsafeUtils.getInt(address + offsets(index))
    new UTF8StringMedium(utf8Addr)
  }

  /**
   * Extracts out the base, offset, length of a string/blob field.  Much preferable to using
   * asJavaString/asZCUTF8Str methods due to not needing allocations.
   */
  def blobBase(base: Any, offset: Long, index: Int): Any = base
  def blobOffset(base: Any, offset: Long, index: Int): Long =
    offset + UnsafeUtils.getInt(base, offset + offsets(index)) + 2
  def blobNumBytes(base: Any, offset: Long, index: Int): Int =
    UTF8StringMedium.numBytes(base, offset + UnsafeUtils.getInt(base, offset + offsets(index)))

  /**
   * Sets an existing DirectBuffer to wrap around the given blob/UTF8/Histogram bytes, including the
   * 2-byte length prefix.  Since the DirectBuffer is already allocated, this results in no new allocations.
   * Could be used to efficiently retrieve blobs or histograms again and again.
   */
<<<<<<< HEAD
  def blobAsBuffer(base: Any, offset: Long, index: Int, buf: UnsafeBuffer): Unit = {
=======
  def blobAsBuffer(base: Any, offset: Long, index: Int, buf: DirectBuffer): Unit = {
>>>>>>> d3c4c65f
    // Number of bytes to give out should not be beyond range of record
    val blobLen = Math.min(numBytes(base, offset), blobNumBytes(base, offset, index) + 2)
    base match {
      case a: Array[Byte] =>
        buf.wrap(a, utf8StringOffset(base, offset, index).toInt - UnsafeUtils.arayOffset, blobLen)
      case UnsafeUtils.ZeroPointer =>
        buf.wrap(utf8StringOffset(base, offset, index), blobLen)
    }
  }

  // Same as above but allocates a new UnsafeBuffer wrapping the blob as a reference
  def blobAsBuffer(base: Any, offset: Long, index: Int): DirectBuffer = {
    val newBuf = new UnsafeBuffer(Array.empty[Byte])
    blobAsBuffer(base, offset, index, newBuf)
    newBuf
  }

  /**
    * Used for extracting the offset for a UTF8StringMedium.
    * Note that blobOffset method is for the offset to the actual blob bytes, not including length header.
    */
  def utf8StringOffset(base: Any, offset: Long, index: Int): Long =
    offset + UnsafeUtils.getInt(base, offset + offsets(index))

  /**
   * COPIES the BinaryRecord field # index out as a new Java String on the heap.  Allocation + copying cost.
   */
  def asJavaString(base: Any, offset: Long, index: Int): String =
    UTF8StringMedium.toString(base, offset + UnsafeUtils.getInt(base, offset + offsets(index)))

  // TEMPorary: to be deprecated
  def asZCUTF8Str(base: Any, offset: Long, index: Int): ZeroCopyUTF8String = {
    val realOffset = offset + UnsafeUtils.getInt(base, offset + offsets(index))
    new ZeroCopyUTF8String(base, realOffset + 2, UTF8StringMedium.numBytes(base, realOffset))
  }
  def asZCUTF8Str(address: NativePointer, index: Int): ZeroCopyUTF8String =
    asZCUTF8Str(UnsafeUtils.ZeroPointer, address, index)

  /**
   * EXPENSIVE to do at server side. Creates a easy-to-read string
   * representation of the contents of this BinaryRecord.
   */
  def stringify(base: Any, offset: Long): String = {
    import Column.ColumnType._
    val result = new ArrayBuffer[String]()
    columnTypes.zipWithIndex.map {
      case (IntColumn, i)    => result += s"${colNames(i)}= ${getInt(base, offset, i)}"
      case (LongColumn, i)   => result += s"${colNames(i)}= ${getLong(base, offset, i)}"
      case (DoubleColumn, i) => result += s"${colNames(i)}= ${getDouble(base, offset, i)}"
      case (StringColumn, i) => result += s"${colNames(i)}= ${asJavaString(base, offset, i)}"
      case (TimestampColumn, i) => result += s"${colNames(i)}= ${getLong(base, offset, i)}"
      case (MapColumn, i)    => val consumer = new StringifyMapItemConsumer
                                consumeMapItems(base, offset, i, consumer)
                                result += s"${colNames(i)}= ${consumer.prettyPrint}"
      case (BinaryRecordColumn, i)  => result += s"${colNames(i)}= ${brSchema(i).stringify(base, offset)}"
      case (HistogramColumn, i) =>
        result += s"${colNames(i)}= ${bv.BinaryHistogram.BinHistogram(blobAsBuffer(base, offset, i))}"
    }
    s"b2[${result.mkString(",")}]"
  }

  def stringify(address: NativePointer): String = stringify(UnsafeUtils.ZeroPointer, address)
  def stringify(bytes: Array[Byte]): String = stringify(bytes, UnsafeUtils.arayOffset)

  /**
    * EXPENSIVE to do at server side. Creates a stringified map with contents of this BinaryRecord.
    */
  def toStringPairs(base: Any, offset: Long): Seq[(String, String)] = {
    import Column.ColumnType._
    val resultMap = new collection.mutable.ArrayBuffer[(String, String)]()
    columnTypes.zipWithIndex.map {
      case (IntColumn, i)    => resultMap += ((colNames(i), getInt(base, offset, i).toString))
      case (LongColumn, i)   => resultMap += ((colNames(i), getLong(base, offset, i).toString))
      case (DoubleColumn, i) => resultMap += ((colNames(i), getDouble(base, offset, i).toString))
      case (StringColumn, i) => resultMap += ((colNames(i), asJavaString(base, offset, i).toString))
      case (TimestampColumn, i) => resultMap += ((colNames(i), getLong(base, offset, i).toString))
      case (MapColumn, i)    => val consumer = new StringifyMapItemConsumer
                                consumeMapItems(base, offset, i, consumer)
                                resultMap ++= consumer.stringPairs
      case (BinaryRecordColumn, i)  => resultMap ++= brSchema(i).toStringPairs(base, offset)
      case (HistogramColumn, i) =>
        resultMap += ((colNames(i), bv.BinaryHistogram.BinHistogram(blobAsBuffer(base, offset, i)).toString))
    }
    resultMap
  }

  /**
   * Iterates through each key/value pair of a MapColumn field without any object allocations.
   * How is this done?  By calling the consumer for each pair and directly passing the base and offset.
   * The consumer would use the UTF8StringMedium object to work with the UTF8String blobs.
   *
   * TODO: have a version of consumer that is passed the value class if both key and value are offheap.
   * This can only be done however if we move the predefined keys offheap.
   */
  def consumeMapItems(base: Any, offset: Long, index: Int, consumer: MapItemConsumer): Unit = {
    val mapOffset = offset + UnsafeUtils.getInt(base, offset + offsets(index))
    val mapNumBytes = UnsafeUtils.getInt(base, mapOffset)
    var curOffset = mapOffset + 4
    val endOffset = curOffset + mapNumBytes
    var itemIndex = 0
    while (curOffset < endOffset) {
      // Read key length.  Is it a predefined key?
      val keyLen = UnsafeUtils.getShort(base, curOffset) & 0x0FFFF
      val keyIndex = keyLen ^ 0x0F000
      if (keyIndex < 0x1000) {   // predefined key; no key bytes
        consumer.consume(predefKeyBytes, predefKeyOffsets(keyIndex), base, curOffset + 2, itemIndex)
        curOffset += 4 + (UnsafeUtils.getShort(base, curOffset + 2) & 0x0FFFF)
      } else {
        consumer.consume(base, curOffset, base, curOffset + 2 + keyLen, itemIndex)
        curOffset += 4 + keyLen + (UnsafeUtils.getShort(base, curOffset + 2 + keyLen) & 0x0FFFF)
      }
      itemIndex += 1
    }
  }

  /**
    * Returns the offset from start of the BinaryRecord to the
    * UTF8StringMedium (2 byte length header + UTF8 string bytes)
    */
  def getStringOffset(base: Any, offset: Long, index: Int): Int = {
    UnsafeUtils.getInt(base, offset + offsets(index))
  }

  def consumeMapItems(address: NativePointer, index: Int, consumer: MapItemConsumer): Unit =
    consumeMapItems(UnsafeUtils.ZeroPointer, address, index, consumer)

  /**
   * Returns true if the two BinaryRecords are equal
   */
  def equals(base1: Any, offset1: Long, base2: Any, offset2: Long): Boolean =
    BinaryRegionLarge.equals(base1, offset1, base2, offset2)
  def equals(record1: NativePointer, record2: NativePointer): Boolean =
    BinaryRegionLarge.equals(UnsafeUtils.ZeroPointer, record1, UnsafeUtils.ZeroPointer, record2)

  /**
   * Returns the BinaryRecordv2 as its own byte array, copying if needed
   */
  def asByteArray(base: Any, offset: Long): Array[Byte] = base match {
    case a: Array[Byte] if offset == UnsafeUtils.arayOffset => a
    case other: Any              => BinaryRegionLarge.asNewByteArray(base, offset)
    case UnsafeUtils.ZeroPointer => BinaryRegionLarge.asNewByteArray(base, offset)
  }
  def asByteArray(address: NativePointer): Array[Byte] = asByteArray(UnsafeUtils.ZeroPointer, address)

  /**
   * Allows us to compare two RecordSchemas against each other
   */
  override def equals(other: Any): Boolean = other match {
    case r: RecordSchema => columnTypes == r.columnTypes &&
                            partitionFieldStart == r.partitionFieldStart &&
                            predefinedKeys == r.predefinedKeys
    case other: Any      => false
  }

  override def hashCode: Int = ((columnTypes.hashCode * 31) + partitionFieldStart.hashCode) * 31 +
                               predefinedKeys.hashCode

  import debox.{Map => DMap}   // An unboxed, fast Map

  private def makePredefinedStructures(predefinedKeys: Seq[String]): (Array[Long], Array[Byte], DMap[Long, Int]) = {
    // Convert predefined keys to UTF8StringMediums.  First estimate size they would all take.
    val totalNumBytes = predefinedKeys.map(_.length + 2).sum
    val stringBytes = new Array[Byte](totalNumBytes)
    val keyToNum = DMap.empty[Long, Int]
    var index = 0
    val offsets = predefinedKeys.scanLeft(UnsafeUtils.arayOffset.toLong) { case (offset, str) =>
                    val bytes = str.getBytes
                    UTF8StringMedium.copyByteArrayTo(bytes, stringBytes, offset)
                    keyToNum(makeKeyKey(bytes)) = index
                    index += 1
                    offset + bytes.size + 2
                  }.toArray
    (offsets, stringBytes, keyToNum)
  }

  // For serialization purposes
  private[filodb] def toSerializableTuple: (Seq[ColumnInfo], Option[Int], Seq[String], Map[Int, RecordSchema]) =
    (columns, partitionFieldStart, predefinedKeys, brSchema)
}

trait MapItemConsumer {
  /**
   * Invoked for each key and value pair.  The (base, offset) points to a UTF8StringMedium, use that objects
   * methods to work with each UTF8 string.
   * @param (keyBase,keyOffset) pointer to the key UTF8String
   * @param (valueBase, valueOffset) pointer to the value UTF8String
   * @param index an increasing index of the pair within the map, starting at 0
   */
  def consume(keyBase: Any, keyOffset: Long, valueBase: Any, valueOffset: Long, index: Int): Unit
}

/**
 * A MapItemConsumer which turns the key and value pairs into strings
 */
class StringifyMapItemConsumer extends MapItemConsumer {
  val stringPairs = new collection.mutable.ArrayBuffer[(String, String)]
  def prettyPrint: String = "{" + stringPairs.map { case (k, v) => s"$k: $v" }.mkString(", ") + "}"
  def consume(keyBase: Any, keyOffset: Long, valueBase: Any, valueOffset: Long, index: Int): Unit = {
    stringPairs += (UTF8StringMedium.toString(keyBase, keyOffset) ->
                    UTF8StringMedium.toString(valueBase, valueOffset))
  }
}

object RecordSchema {
  import Column.ColumnType._

  val colTypeToFieldSize = Map[Column.ColumnType, Int](IntColumn -> 4,
                                                       LongColumn -> 8,
                                                       DoubleColumn -> 8,
                                                       TimestampColumn -> 8,  // Just a long ms timestamp
                                                       StringColumn -> 4,
                                                       BinaryRecordColumn -> 4,
                                                       MapColumn -> 4,
                                                       HistogramColumn -> 4)

  /**
   * Creates a "unique" Long key for each incoming predefined key for quick lookup.  This will not be perfect
   * but probably good enough for the beginning.
   * TODO: improve on this.  One reason for difficulty is that we need custom hashCode and equals functions and
   * we don't want to box.
   * In the output, the lower 32 bits is the hashcode of the bytes.
   */
  private[binaryrecord2] def makeKeyKey(strBytes: Array[Byte]): Long = {
    val hash = BinaryRegion.hasher32.hash(strBytes, 0, strBytes.size, BinaryRegion.Seed)
    (UnsafeUtils.getInt(strBytes, UnsafeUtils.arayOffset).toLong << 32) | hash
  }

  private[binaryrecord2] def makeKeyKey(strBytes: Array[Byte], index: Int, len: Int, keyHash: Int): Long = {
    val hash = if (keyHash != 7) { keyHash }
               else { BinaryRegion.hasher32.hash(strBytes, index, len, BinaryRegion.Seed) }
    (UnsafeUtils.getInt(strBytes, index + UnsafeUtils.arayOffset).toLong << 32) | hash
  }

  /**
   * Create an "ingestion" RecordSchema with the data columns followed by the partition columns.
   */
  def ingestion(dataset: Dataset, predefinedKeys: Seq[String] = Nil): RecordSchema = {
    val columns = dataset.dataColumns ++ dataset.partitionColumns
    new RecordSchema(columns.map(c => ColumnInfo(c.name, c.columnType)),
                     Some(dataset.dataColumns.length),
                     predefinedKeys)
  }

  def fromSerializableTuple(tuple: (Seq[ColumnInfo],
                                    Option[Int], Seq[String], Map[Int, RecordSchema])): RecordSchema =
    new RecordSchema(tuple._1, tuple._2, tuple._3, tuple._4)
}

// Used with PartitionTimeRangeReader, when a user queries for a partition column
final class PartKeyUTF8Iterator(schema: RecordSchema, base: Any, offset: Long, fieldNo: Int) extends bv.UTF8Iterator {
  val blob = schema.asZCUTF8Str(base, offset, fieldNo)
  final def next: ZeroCopyUTF8String = blob
}

final class PartKeyLongIterator(schema: RecordSchema, base: Any, offset: Long, fieldNo: Int) extends bv.LongIterator {
  val num = schema.getLong(base, offset, fieldNo)
  final def next: Long = num
}

/**
 * This is a class meant to provide a RowReader API for the new BinaryRecord v2.
 * NOTE: Strings cause an allocation of a ZeroCopyUTF8String instance.  TODO: provide a better API that does
 * not result in allocations.
 * It is meant to be reused again and again and is MUTABLE.
 */
final class BinaryRecordRowReader(schema: RecordSchema,
                                  var recordBase: Any = UnsafeUtils.ZeroPointer,
                                  var recordOffset: Long = 0L) extends RowReader {
  // BinaryRecordV2 fields always have a value
  def notNull(columnNo: Int): Boolean = columnNo >= 0 && columnNo < schema.numFields
  def getBoolean(columnNo: Int): Boolean = schema.getInt(recordBase, recordOffset, columnNo) != 0
  def getInt(columnNo: Int): Int = schema.getInt(recordBase, recordOffset, columnNo)
  def getLong(columnNo: Int): Long = schema.getLong(recordBase, recordOffset, columnNo)
  def getDouble(columnNo: Int): Double = schema.getDouble(recordBase, recordOffset, columnNo)
  def getFloat(columnNo: Int): Float = ???
  def getString(columnNo: Int): String = filoUTF8String(columnNo).toString
  override def getHistogram(columnNo: Int): bv.Histogram =
    bv.BinaryHistogram.BinHistogram(blobAsBuffer(columnNo)).toHistogram
  def getAny(columnNo: Int): Any = schema.columnTypes(columnNo).keyType.extractor.getField(this, columnNo)
  override def filoUTF8String(i: Int): ZeroCopyUTF8String = schema.asZCUTF8Str(recordBase, recordOffset, i)

  def getBlobBase(columnNo: Int): Any = schema.blobBase(recordBase, recordOffset, columnNo)
  def getBlobOffset(columnNo: Int): Long = schema.blobOffset(recordBase, recordOffset, columnNo)
  def getBlobNumBytes(columnNo: Int): Int = schema.blobNumBytes(recordBase, recordOffset, columnNo)

  val buf = new UnsafeBuffer(Array.empty[Byte])
  // NOTE: this method reuses the same buffer to avoid allocations.
<<<<<<< HEAD
  override def blobAsBuffer(columnNo: Int): UnsafeBuffer = {
=======
  override def blobAsBuffer(columnNo: Int): DirectBuffer = {
>>>>>>> d3c4c65f
    UnsafeUtils.wrapDirectBuf(recordBase, schema.utf8StringOffset(recordBase, recordOffset, columnNo),
                              getBlobNumBytes(columnNo) + 2, buf)
    buf
  }
}<|MERGE_RESOLUTION|>--- conflicted
+++ resolved
@@ -149,11 +149,7 @@
    * 2-byte length prefix.  Since the DirectBuffer is already allocated, this results in no new allocations.
    * Could be used to efficiently retrieve blobs or histograms again and again.
    */
-<<<<<<< HEAD
-  def blobAsBuffer(base: Any, offset: Long, index: Int, buf: UnsafeBuffer): Unit = {
-=======
   def blobAsBuffer(base: Any, offset: Long, index: Int, buf: DirectBuffer): Unit = {
->>>>>>> d3c4c65f
     // Number of bytes to give out should not be beyond range of record
     val blobLen = Math.min(numBytes(base, offset), blobNumBytes(base, offset, index) + 2)
     base match {
@@ -441,11 +437,7 @@
 
   val buf = new UnsafeBuffer(Array.empty[Byte])
   // NOTE: this method reuses the same buffer to avoid allocations.
-<<<<<<< HEAD
-  override def blobAsBuffer(columnNo: Int): UnsafeBuffer = {
-=======
   override def blobAsBuffer(columnNo: Int): DirectBuffer = {
->>>>>>> d3c4c65f
     UnsafeUtils.wrapDirectBuf(recordBase, schema.utf8StringOffset(recordBase, recordOffset, columnNo),
                               getBlobNumBytes(columnNo) + 2, buf)
     buf
