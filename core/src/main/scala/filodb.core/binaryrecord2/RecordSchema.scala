package filodb.core.binaryrecord2

import scala.collection.mutable.ArrayBuffer

import org.agrona.DirectBuffer
import org.agrona.concurrent.UnsafeBuffer

import filodb.core.metadata.{Column, Dataset}
import filodb.core.metadata.Column.ColumnType.{LongColumn, TimestampColumn}
import filodb.core.query.ColumnInfo
import filodb.memory.{BinaryRegion, BinaryRegionLarge, UTF8StringMedium}
import filodb.memory.format.{RowReader, UnsafeUtils, ZeroCopyUTF8String}
import filodb.memory.format.{vectors => bv}

// scalastyle:off number.of.methods

/**
 * A RecordSchema is the schema for a BinaryRecord - what type of each field a BR holds.
 * Since it knows the schema it can also read values out efficiently.  It does not mutate memory or BinaryRecords.
 *
 * One instance of this class is meant to serve all of the BinaryRecords of this schema.
 * Note that BinaryRecords are not regular Java objects, but rather just a memory location or pointer.
 * The methods of this class must be used for access.
 *
 * RecordSchema v2 has a feature called partition key fields.  The idea is that all fields starting at an optional
 * partitionFieldStart belong to the "partition key".  Special features for partition key fields:
 * - A hashcode is calculated for all partition key fields and stored in the record itself for fast comparisons
 *   and raw data recovery
 * - The partition key fields between BinaryRecords can be compared very fast for equality, so long as all the
 *   partition key fields share the same schema (they can start at differend field #'s).  This takes advantage of
 *   the fact that all variable length fields after the partitionFieldStart are contiguous and can be binary compared
 *
 * @param columns In order, the column of each field in this schema
 * @param brSchema schema of any binary record type column
 * @param partitionFieldStart Some(n) from n to the last field are considered the partition key.  A field number.
 * @param predefinedKeys A list of predefined keys to save space for the tags/MapColumn field(s)
 */
final class RecordSchema(val columns: Seq[ColumnInfo],
                         val partitionFieldStart: Option[Int] = None,
                         val predefinedKeys: Seq[String] = Nil,
                         val brSchema: Map[Int, RecordSchema] = Map.empty) {
  import RecordSchema._
  import BinaryRegion.NativePointer

  val colNames = columns.map(_.name)
  val columnTypes = columns.map(_.colType)
  require(columnTypes.nonEmpty, "columnTypes cannot be empty")
  require(predefinedKeys.length < 4096, "Too many predefined keys")
  require(partitionFieldStart.isEmpty ||
          partitionFieldStart.get < columnTypes.length, s"partitionFieldStart $partitionFieldStart is too high")

  // Offset to fixed area for each field.  Extra elemnt at end is end of fixed size area / hash.
  // Note: these offsets start at 4, after the length header
  private val offsets = columnTypes.map(colTypeToFieldSize).scan(4)(_ + _).toArray

  // Offset from BR start to beginning of variable area.  Also the minimum length of a BR.
  val variableAreaStart = partitionFieldStart.map(x => 4).getOrElse(0) + offsets.last

  val (predefKeyOffsets, predefKeyBytes, predefKeyNumMap) = makePredefinedStructures(predefinedKeys)

  val numFields = columnTypes.length

  // Typed, efficient functions, one for each field/column, to add to a RecordBuilder efficiently from a RowReader
  // with no boxing or extra allocations involved
  val builderAdders = columnTypes.zipWithIndex.map {
    case (Column.ColumnType.LongColumn, colNo) =>
      (row: RowReader, builder: RecordBuilder) => builder.addLong(row.getLong(colNo))
    case (Column.ColumnType.TimestampColumn, colNo) =>
      (row: RowReader, builder: RecordBuilder) => builder.addLong(row.getLong(colNo))
    case (Column.ColumnType.DoubleColumn, colNo) =>
      (row: RowReader, builder: RecordBuilder) => builder.addDouble(row.getDouble(colNo))
    case (Column.ColumnType.HistogramColumn, colNo) =>
      (row: RowReader, builder: RecordBuilder) => builder.addBlob(row.getHistogram(colNo).serialize())
    case (Column.ColumnType.IntColumn, colNo) =>
      (row: RowReader, builder: RecordBuilder) => builder.addInt(row.getInt(colNo))
    case (Column.ColumnType.StringColumn, colNo) =>
      // TODO: we REALLY need a better API than ZeroCopyUTF8String as it creates so much garbage
      (row: RowReader, builder: RecordBuilder) => builder.addBlob(row.filoUTF8String(colNo))
    case (Column.ColumnType.BinaryRecordColumn, colNo) =>
      (row: RowReader, builder: RecordBuilder) =>
        builder.addBlob(row.getBlobBase(colNo), row.getBlobOffset(colNo), row.getBlobNumBytes(colNo))
    case (t: Column.ColumnType, colNo) =>
      // TODO: add more efficient methods
      (row: RowReader, builder: RecordBuilder) => builder.addSlowly(row.getAny(colNo))
  }.toArray

  def numColumns: Int = columns.length

  def isTimeSeries: Boolean = columnTypes.length >= 1 &&
    (columnTypes.head == LongColumn || columnTypes.head == TimestampColumn)

  /**
    * Offset to the fixed field primitive or pointer which are at the beginning of the BR
    * @param index column number (and not column id)
    */
  def fieldOffset(index: Int): Int = offsets(index)

  def numBytes(base: Any, offset: Long): Int = BinaryRegionLarge.numBytes(base, offset)

  /**
   * Retrieves the partition hash field from a BinaryRecord.  If partitionFieldStart is None, the results
   * of this will be undefined.
   */
  def partitionHash(base: Any, offset: Long): Int = UnsafeUtils.getInt(base, offset + offsets.last)
  def partitionHash(address: NativePointer): Int = UnsafeUtils.getInt(address + offsets.last)

  /**
   * Retrieves an Int from field # index.  No schema matching is done for speed - you must use this only when
   * the columnType at that field is really an int.
   */
  def getInt(address: NativePointer, index: Int): Int = UnsafeUtils.getInt(address + offsets(index))
  def getInt(base: Any, offset: Long, index: Int): Int = UnsafeUtils.getInt(base, offset + offsets(index))

  /**
   * Retrieves a Long from field # index.  No schema matching is done for speed - you must use this only when
   * the columnType at that field is really a Long.
   */
  def getLong(address: NativePointer, index: Int): Long = UnsafeUtils.getLong(address + offsets(index))
  def getLong(base: Any, offset: Long, index: Int): Long = UnsafeUtils.getLong(base, offset + offsets(index))

  /**
   * Retrieves a Double from field # index.  No schema matching is done for speed - you must use this only when
   * the columnType at that field is really a Double.
   */
  def getDouble(address: NativePointer, index: Int): Double = UnsafeUtils.getDouble(address + offsets(index))
  def getDouble(base: Any, offset: Long, index: Int): Double = UnsafeUtils.getDouble(base, offset + offsets(index))

  /**
   * Retrieves the value class for a native BinaryRecord UTF8 string field.  This should not result in any
   * allocations so long as the severe restrictions for value classes are followed.  Don't use in a collection!
   */
  def utf8StringPointer(address: NativePointer, index: Int): UTF8StringMedium = {
    val utf8Addr = address + UnsafeUtils.getInt(address + offsets(index))
    new UTF8StringMedium(utf8Addr)
  }

  /**
   * Extracts out the base, offset, length of a string/blob field.  Much preferable to using
   * asJavaString/asZCUTF8Str methods due to not needing allocations.
   */
  def blobBase(base: Any, offset: Long, index: Int): Any = base
  def blobOffset(base: Any, offset: Long, index: Int): Long =
    offset + UnsafeUtils.getInt(base, offset + offsets(index)) + 2
  def blobNumBytes(base: Any, offset: Long, index: Int): Int =
    UTF8StringMedium.numBytes(base, offset + UnsafeUtils.getInt(base, offset + offsets(index)))

  /**
   * Sets an existing DirectBuffer to wrap around the given blob/UTF8/Histogram bytes, including the
   * 2-byte length prefix.  Since the DirectBuffer is already allocated, this results in no new allocations.
   * Could be used to efficiently retrieve blobs or histograms again and again.
   */
<<<<<<< HEAD
  def blobAsBuffer(base: Any, offset: Long, index: Int, buf: UnsafeBuffer): Unit = {
    // Number of bytes to give out should not be beyond range of record
    val blobLen = Math.min(numBytes(base, offset), blobNumBytes(base, offset, index) + 2)
    base match {
      case a: Array[Byte] =>
        buf.wrap(a, utf8StringOffset(base, offset, index).toInt - UnsafeUtils.arayOffset, blobLen)
      case UnsafeUtils.ZeroPointer =>
        buf.wrap(utf8StringOffset(base, offset, index), blobLen)
    }
=======
  def blobAsBuffer(base: Any, offset: Long, index: Int, buf: DirectBuffer): Unit = base match {
    case a: Array[Byte] =>
      buf.wrap(a, utf8StringOffset(base, offset, index).toInt - UnsafeUtils.arayOffset,
               blobNumBytes(base, offset, index) + 2)
    case UnsafeUtils.ZeroPointer =>
      buf.wrap(utf8StringOffset(base, offset, index), blobNumBytes(base, offset, index) + 2)
>>>>>>> ea55bd5e
  }

  // Same as above but allocates a new UnsafeBuffer wrapping the blob as a reference
  def blobAsBuffer(base: Any, offset: Long, index: Int): DirectBuffer = {
    val newBuf = new UnsafeBuffer(Array.empty[Byte])
    blobAsBuffer(base, offset, index, newBuf)
    newBuf
  }

  /**
    * Used for extracting the offset for a UTF8StringMedium.
    * Note that blobOffset method is for the offset to the actual blob bytes, not including length header.
    */
  def utf8StringOffset(base: Any, offset: Long, index: Int): Long =
    offset + UnsafeUtils.getInt(base, offset + offsets(index))

  /**
   * COPIES the BinaryRecord field # index out as a new Java String on the heap.  Allocation + copying cost.
   */
  def asJavaString(base: Any, offset: Long, index: Int): String =
    UTF8StringMedium.toString(base, offset + UnsafeUtils.getInt(base, offset + offsets(index)))

  // TEMPorary: to be deprecated
  def asZCUTF8Str(base: Any, offset: Long, index: Int): ZeroCopyUTF8String = {
    val realOffset = offset + UnsafeUtils.getInt(base, offset + offsets(index))
    new ZeroCopyUTF8String(base, realOffset + 2, UTF8StringMedium.numBytes(base, realOffset))
  }
  def asZCUTF8Str(address: NativePointer, index: Int): ZeroCopyUTF8String =
    asZCUTF8Str(UnsafeUtils.ZeroPointer, address, index)

  /**
   * EXPENSIVE to do at server side. Creates a easy-to-read string
   * representation of the contents of this BinaryRecord.
   */
  def stringify(base: Any, offset: Long): String = {
    import Column.ColumnType._
    val result = new ArrayBuffer[String]()
    columnTypes.zipWithIndex.map {
      case (IntColumn, i)    => result += s"${colNames(i)}= ${getInt(base, offset, i)}"
      case (LongColumn, i)   => result += s"${colNames(i)}= ${getLong(base, offset, i)}"
      case (DoubleColumn, i) => result += s"${colNames(i)}= ${getDouble(base, offset, i)}"
      case (StringColumn, i) => result += s"${colNames(i)}= ${asJavaString(base, offset, i)}"
      case (TimestampColumn, i) => result += s"${colNames(i)}= ${getLong(base, offset, i)}"
      case (MapColumn, i)    => val consumer = new StringifyMapItemConsumer
                                consumeMapItems(base, offset, i, consumer)
                                result += s"${colNames(i)}= ${consumer.prettyPrint}"
      case (BinaryRecordColumn, i)  => result += s"${colNames(i)}= ${brSchema(i).stringify(base, offset)}"
      case (HistogramColumn, i) =>
        result += s"${colNames(i)}= ${bv.BinaryHistogram.BinHistogram(blobAsBuffer(base, offset, i))}"
    }
    s"b2[${result.mkString(",")}]"
  }

  def stringify(address: NativePointer): String = stringify(UnsafeUtils.ZeroPointer, address)
  def stringify(bytes: Array[Byte]): String = stringify(bytes, UnsafeUtils.arayOffset)

  /**
    * EXPENSIVE to do at server side. Creates a stringified map with contents of this BinaryRecord.
    */
  def toStringPairs(base: Any, offset: Long): Seq[(String, String)] = {
    import Column.ColumnType._
    val resultMap = new collection.mutable.ArrayBuffer[(String, String)]()
    columnTypes.zipWithIndex.map {
      case (IntColumn, i)    => resultMap += ((colNames(i), getInt(base, offset, i).toString))
      case (LongColumn, i)   => resultMap += ((colNames(i), getLong(base, offset, i).toString))
      case (DoubleColumn, i) => resultMap += ((colNames(i), getDouble(base, offset, i).toString))
      case (StringColumn, i) => resultMap += ((colNames(i), asJavaString(base, offset, i).toString))
      case (TimestampColumn, i) => resultMap += ((colNames(i), getLong(base, offset, i).toString))
      case (MapColumn, i)    => val consumer = new StringifyMapItemConsumer
                                consumeMapItems(base, offset, i, consumer)
                                resultMap ++= consumer.stringPairs
      case (BinaryRecordColumn, i)  => resultMap ++= brSchema(i).toStringPairs(base, offset)
      case (HistogramColumn, i) =>
        resultMap += ((colNames(i), bv.BinaryHistogram.BinHistogram(blobAsBuffer(base, offset, i)).toString))
    }
    resultMap
  }

  /**
   * Iterates through each key/value pair of a MapColumn field without any object allocations.
   * How is this done?  By calling the consumer for each pair and directly passing the base and offset.
   * The consumer would use the UTF8StringMedium object to work with the UTF8String blobs.
   *
   * TODO: have a version of consumer that is passed the value class if both key and value are offheap.
   * This can only be done however if we move the predefined keys offheap.
   */
  def consumeMapItems(base: Any, offset: Long, index: Int, consumer: MapItemConsumer): Unit = {
    val mapOffset = offset + UnsafeUtils.getInt(base, offset + offsets(index))
    val mapNumBytes = UnsafeUtils.getInt(base, mapOffset)
    var curOffset = mapOffset + 4
    val endOffset = curOffset + mapNumBytes
    var itemIndex = 0
    while (curOffset < endOffset) {
      // Read key length.  Is it a predefined key?
      val keyLen = UnsafeUtils.getShort(base, curOffset) & 0x0FFFF
      val keyIndex = keyLen ^ 0x0F000
      if (keyIndex < 0x1000) {   // predefined key; no key bytes
        consumer.consume(predefKeyBytes, predefKeyOffsets(keyIndex), base, curOffset + 2, itemIndex)
        curOffset += 4 + (UnsafeUtils.getShort(base, curOffset + 2) & 0x0FFFF)
      } else {
        consumer.consume(base, curOffset, base, curOffset + 2 + keyLen, itemIndex)
        curOffset += 4 + keyLen + (UnsafeUtils.getShort(base, curOffset + 2 + keyLen) & 0x0FFFF)
      }
      itemIndex += 1
    }
  }

  /**
    * Returns the offset from start of the BinaryRecord to the
    * UTF8StringMedium (2 byte length header + UTF8 string bytes)
    */
  def getStringOffset(base: Any, offset: Long, index: Int): Int = {
    UnsafeUtils.getInt(base, offset + offsets(index))
  }

  def consumeMapItems(address: NativePointer, index: Int, consumer: MapItemConsumer): Unit =
    consumeMapItems(UnsafeUtils.ZeroPointer, address, index, consumer)

  /**
   * Returns true if the two BinaryRecords are equal
   */
  def equals(base1: Any, offset1: Long, base2: Any, offset2: Long): Boolean =
    BinaryRegionLarge.equals(base1, offset1, base2, offset2)
  def equals(record1: NativePointer, record2: NativePointer): Boolean =
    BinaryRegionLarge.equals(UnsafeUtils.ZeroPointer, record1, UnsafeUtils.ZeroPointer, record2)

  /**
   * Returns the BinaryRecordv2 as its own byte array, copying if needed
   */
  def asByteArray(base: Any, offset: Long): Array[Byte] = base match {
    case a: Array[Byte] if offset == UnsafeUtils.arayOffset => a
    case other: Any              => BinaryRegionLarge.asNewByteArray(base, offset)
    case UnsafeUtils.ZeroPointer => BinaryRegionLarge.asNewByteArray(base, offset)
  }
  def asByteArray(address: NativePointer): Array[Byte] = asByteArray(UnsafeUtils.ZeroPointer, address)

  /**
   * Allows us to compare two RecordSchemas against each other
   */
  override def equals(other: Any): Boolean = other match {
    case r: RecordSchema => columnTypes == r.columnTypes &&
                            partitionFieldStart == r.partitionFieldStart &&
                            predefinedKeys == r.predefinedKeys
    case other: Any      => false
  }

  override def hashCode: Int = ((columnTypes.hashCode * 31) + partitionFieldStart.hashCode) * 31 +
                               predefinedKeys.hashCode

  import debox.{Map => DMap}   // An unboxed, fast Map

  private def makePredefinedStructures(predefinedKeys: Seq[String]): (Array[Long], Array[Byte], DMap[Long, Int]) = {
    // Convert predefined keys to UTF8StringMediums.  First estimate size they would all take.
    val totalNumBytes = predefinedKeys.map(_.length + 2).sum
    val stringBytes = new Array[Byte](totalNumBytes)
    val keyToNum = DMap.empty[Long, Int]
    var index = 0
    val offsets = predefinedKeys.scanLeft(UnsafeUtils.arayOffset.toLong) { case (offset, str) =>
                    val bytes = str.getBytes
                    UTF8StringMedium.copyByteArrayTo(bytes, stringBytes, offset)
                    keyToNum(makeKeyKey(bytes)) = index
                    index += 1
                    offset + bytes.size + 2
                  }.toArray
    (offsets, stringBytes, keyToNum)
  }

  // For serialization purposes
  private[filodb] def toSerializableTuple: (Seq[ColumnInfo], Option[Int], Seq[String], Map[Int, RecordSchema]) =
    (columns, partitionFieldStart, predefinedKeys, brSchema)
}

trait MapItemConsumer {
  /**
   * Invoked for each key and value pair.  The (base, offset) points to a UTF8StringMedium, use that objects
   * methods to work with each UTF8 string.
   * @param (keyBase,keyOffset) pointer to the key UTF8String
   * @param (valueBase, valueOffset) pointer to the value UTF8String
   * @param index an increasing index of the pair within the map, starting at 0
   */
  def consume(keyBase: Any, keyOffset: Long, valueBase: Any, valueOffset: Long, index: Int): Unit
}

/**
 * A MapItemConsumer which turns the key and value pairs into strings
 */
class StringifyMapItemConsumer extends MapItemConsumer {
  val stringPairs = new collection.mutable.ArrayBuffer[(String, String)]
  def prettyPrint: String = "{" + stringPairs.map { case (k, v) => s"$k: $v" }.mkString(", ") + "}"
  def consume(keyBase: Any, keyOffset: Long, valueBase: Any, valueOffset: Long, index: Int): Unit = {
    stringPairs += (UTF8StringMedium.toString(keyBase, keyOffset) ->
                    UTF8StringMedium.toString(valueBase, valueOffset))
  }
}

object RecordSchema {
  import Column.ColumnType._

  val colTypeToFieldSize = Map[Column.ColumnType, Int](IntColumn -> 4,
                                                       LongColumn -> 8,
                                                       DoubleColumn -> 8,
                                                       TimestampColumn -> 8,  // Just a long ms timestamp
                                                       StringColumn -> 4,
                                                       BinaryRecordColumn -> 4,
                                                       MapColumn -> 4,
                                                       HistogramColumn -> 4)

  /**
   * Creates a "unique" Long key for each incoming predefined key for quick lookup.  This will not be perfect
   * but probably good enough for the beginning.
   * TODO: improve on this.  One reason for difficulty is that we need custom hashCode and equals functions and
   * we don't want to box.
   * In the output, the lower 32 bits is the hashcode of the bytes.
   */
  private[binaryrecord2] def makeKeyKey(strBytes: Array[Byte]): Long = {
    val hash = BinaryRegion.hasher32.hash(strBytes, 0, strBytes.size, BinaryRegion.Seed)
    (UnsafeUtils.getInt(strBytes, UnsafeUtils.arayOffset).toLong << 32) | hash
  }

  private[binaryrecord2] def makeKeyKey(strBytes: Array[Byte], index: Int, len: Int, keyHash: Int): Long = {
    val hash = if (keyHash != 7) { keyHash }
               else { BinaryRegion.hasher32.hash(strBytes, index, len, BinaryRegion.Seed) }
    (UnsafeUtils.getInt(strBytes, index + UnsafeUtils.arayOffset).toLong << 32) | hash
  }

  /**
   * Create an "ingestion" RecordSchema with the data columns followed by the partition columns.
   */
  def ingestion(dataset: Dataset, predefinedKeys: Seq[String] = Nil): RecordSchema = {
    val columns = dataset.dataColumns ++ dataset.partitionColumns
    new RecordSchema(columns.map(c => ColumnInfo(c.name, c.columnType)),
                     Some(dataset.dataColumns.length),
                     predefinedKeys)
  }

  def fromSerializableTuple(tuple: (Seq[ColumnInfo],
                                    Option[Int], Seq[String], Map[Int, RecordSchema])): RecordSchema =
    new RecordSchema(tuple._1, tuple._2, tuple._3, tuple._4)
}

// Used with PartitionTimeRangeReader, when a user queries for a partition column
final class PartKeyUTF8Iterator(schema: RecordSchema, base: Any, offset: Long, fieldNo: Int) extends bv.UTF8Iterator {
  val blob = schema.asZCUTF8Str(base, offset, fieldNo)
  final def next: ZeroCopyUTF8String = blob
}

final class PartKeyLongIterator(schema: RecordSchema, base: Any, offset: Long, fieldNo: Int) extends bv.LongIterator {
  val num = schema.getLong(base, offset, fieldNo)
  final def next: Long = num
}

/**
 * This is a class meant to provide a RowReader API for the new BinaryRecord v2.
 * NOTE: Strings cause an allocation of a ZeroCopyUTF8String instance.  TODO: provide a better API that does
 * not result in allocations.
 * It is meant to be reused again and again and is MUTABLE.
 */
final class BinaryRecordRowReader(schema: RecordSchema,
                                  var recordBase: Any = UnsafeUtils.ZeroPointer,
                                  var recordOffset: Long = 0L) extends RowReader {
  // BinaryRecordV2 fields always have a value
  def notNull(columnNo: Int): Boolean = columnNo >= 0 && columnNo < schema.numFields
  def getBoolean(columnNo: Int): Boolean = schema.getInt(recordBase, recordOffset, columnNo) != 0
  def getInt(columnNo: Int): Int = schema.getInt(recordBase, recordOffset, columnNo)
  def getLong(columnNo: Int): Long = schema.getLong(recordBase, recordOffset, columnNo)
  def getDouble(columnNo: Int): Double = schema.getDouble(recordBase, recordOffset, columnNo)
  def getFloat(columnNo: Int): Float = ???
  def getString(columnNo: Int): String = filoUTF8String(columnNo).toString
  override def getHistogram(columnNo: Int): bv.Histogram =
    bv.BinaryHistogram.BinHistogram(blobAsBuffer(columnNo)).toHistogram
  def getAny(columnNo: Int): Any = schema.columnTypes(columnNo).keyType.extractor.getField(this, columnNo)
  override def filoUTF8String(i: Int): ZeroCopyUTF8String = schema.asZCUTF8Str(recordBase, recordOffset, i)

  def getBlobBase(columnNo: Int): Any = schema.blobBase(recordBase, recordOffset, columnNo)
  def getBlobOffset(columnNo: Int): Long = schema.blobOffset(recordBase, recordOffset, columnNo)
  def getBlobNumBytes(columnNo: Int): Int = schema.blobNumBytes(recordBase, recordOffset, columnNo)

  val buf = new UnsafeBuffer(Array.empty[Byte])
  // NOTE: this method reuses the same buffer to avoid allocations.
<<<<<<< HEAD
  override def blobAsBuffer(columnNo: Int): UnsafeBuffer = {
=======
  override def blobAsBuffer(columnNo: Int): DirectBuffer = {
>>>>>>> ea55bd5e
    UnsafeUtils.wrapDirectBuf(recordBase, schema.utf8StringOffset(recordBase, recordOffset, columnNo),
                              getBlobNumBytes(columnNo) + 2, buf)
    buf
  }
}<|MERGE_RESOLUTION|>--- conflicted
+++ resolved
@@ -149,8 +149,7 @@
    * 2-byte length prefix.  Since the DirectBuffer is already allocated, this results in no new allocations.
    * Could be used to efficiently retrieve blobs or histograms again and again.
    */
-<<<<<<< HEAD
-  def blobAsBuffer(base: Any, offset: Long, index: Int, buf: UnsafeBuffer): Unit = {
+  def blobAsBuffer(base: Any, offset: Long, index: Int, buf: DirectBuffer): Unit = {
     // Number of bytes to give out should not be beyond range of record
     val blobLen = Math.min(numBytes(base, offset), blobNumBytes(base, offset, index) + 2)
     base match {
@@ -159,14 +158,6 @@
       case UnsafeUtils.ZeroPointer =>
         buf.wrap(utf8StringOffset(base, offset, index), blobLen)
     }
-=======
-  def blobAsBuffer(base: Any, offset: Long, index: Int, buf: DirectBuffer): Unit = base match {
-    case a: Array[Byte] =>
-      buf.wrap(a, utf8StringOffset(base, offset, index).toInt - UnsafeUtils.arayOffset,
-               blobNumBytes(base, offset, index) + 2)
-    case UnsafeUtils.ZeroPointer =>
-      buf.wrap(utf8StringOffset(base, offset, index), blobNumBytes(base, offset, index) + 2)
->>>>>>> ea55bd5e
   }
 
   // Same as above but allocates a new UnsafeBuffer wrapping the blob as a reference
@@ -446,11 +437,7 @@
 
   val buf = new UnsafeBuffer(Array.empty[Byte])
   // NOTE: this method reuses the same buffer to avoid allocations.
-<<<<<<< HEAD
-  override def blobAsBuffer(columnNo: Int): UnsafeBuffer = {
-=======
   override def blobAsBuffer(columnNo: Int): DirectBuffer = {
->>>>>>> ea55bd5e
     UnsafeUtils.wrapDirectBuf(recordBase, schema.utf8StringOffset(recordBase, recordOffset, columnNo),
                               getBlobNumBytes(columnNo) + 2, buf)
     buf
