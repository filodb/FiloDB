--- conflicted
+++ resolved
@@ -13,60 +13,36 @@
 object Filter {
   final case class Equals(value: Any) extends Filter {
     val filterFunc: Any => Boolean = (item: Any) => value.equals(item)
-<<<<<<< HEAD
-    override def valuesStrings: Set[Any] = Set(value)
-=======
     def valuesStrings: Set[Any] = Set(value)
->>>>>>> 56c14678
   }
 
   final case class In(values: Set[Any]) extends Filter {
     val filterFunc: (Any) => Boolean = (item: Any) => values.contains(item)
-<<<<<<< HEAD
-    override def valuesStrings: Set[Any] = values
-=======
     def valuesStrings: Set[Any] = values
->>>>>>> 56c14678
   }
 
   final case class And(left: Filter, right: Filter) extends Filter {
     private val leftFunc = left.filterFunc
     private val rightFunc = right.filterFunc
     val filterFunc: (Any) => Boolean = (item: Any) => leftFunc(item) && rightFunc(item)
-<<<<<<< HEAD
-    override def valuesStrings: Set[Any] = left.valuesStrings.union(right.valuesStrings)
-=======
     def valuesStrings: Set[Any] = left.valuesStrings.union(right.valuesStrings)
->>>>>>> 56c14678
   }
 
   final case class NotEquals(value: Any) extends Filter {
     val filterFunc: (Any) => Boolean = (item: Any) => !value.equals(item)
-<<<<<<< HEAD
-    override def valuesStrings: Set[Any] = Set(value)
-=======
     def valuesStrings: Set[Any] = Set(value)
->>>>>>> 56c14678
   }
 
   final case class EqualsRegex(value: Any) extends Filter {
     val pattern = Pattern.compile(value.toString, Pattern.DOTALL)
     val filterFunc: (Any) => Boolean = (item: Any) =>  pattern.matcher(item.toString).matches()
-<<<<<<< HEAD
-    override def valuesStrings: Set[Any] = Set(value)
-=======
     def valuesStrings: Set[Any] = Set(value)
->>>>>>> 56c14678
   }
 
   final case class NotEqualsRegex(value: Any) extends Filter {
     val pattern = Pattern.compile(value.toString, Pattern.DOTALL)
     val filterFunc: (Any) => Boolean = (item: Any) =>  !pattern.matcher(item.toString).matches()
-<<<<<<< HEAD
-    override def valuesStrings: Set[Any] = Set(value)
-=======
     def valuesStrings: Set[Any] = Set(value)
->>>>>>> 56c14678
   }
 
 }
