--- conflicted
+++ resolved
@@ -825,15 +825,13 @@
     #disable this feature
     disable-index-caching = false
 
-<<<<<<< HEAD
+    # Whether to add the _type_ label to all time series for the purpose of filtering
+    type-field-indexing-enabled = false
+
     # The Part Key index implementation to use.  Supported values:
     # lucene - Lucene based index (default)
     # tantivy - Tantivy based index
     part-key-index-type = lucene
-=======
-    # Whether to add the _type_ label to all time series for the purpose of filtering
-    type-field-indexing-enabled = false
->>>>>>> 5ae7cbe8
   }
 
   # for standalone worker cluster configuration, see akka-bootstrapper
