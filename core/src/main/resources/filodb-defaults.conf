filodb {
  v2-cluster-enabled = false

  partition = ""

  # Number of nodes in cluster; used to calculate per-shard resources based
  # on how many shards assigned to node.
  # Required config if v2-clustering or automatic memory-alloc is enabled
  # min-num-nodes-in-cluster = 2

  cluster-discovery {
    // set this to a smaller value (like 30s) at thee query entry points
    // if FiloDB HTTP API is indeed the query entry point, this should be overridden to small value
    // so that failure detection is quick.
    failure-detection-interval = 15 minutes

    # one of the two below properties should be enabled
    # enable this to use the k8s stateful sets mode and its hostname to extract ordinal
    # k8s-stateful-sets-hostname-format = "filodb-cluster-{}.mydomain.com"
    #
    # use explicit hostlist - enabled during development only
    # host-list = [
    #    "127.0.0.1:2552",
    #    "127.0.0.1:3552"
    # ]
    #
    # indicates the ordinal for localhost - enabled during development only
    # localhost-ordinal = 1
  }

  grpc {
      # If false, grpc service will not be started, other configurations are irrelevant
      start-grpc-service = false
      bind-grpc-port = 8888
      # See https://github.com/grpc/grpc/blob/master/doc/keepalive.md for more details of these parameters
      # on no activity for 10 mins, connections will be closed and Channel will be in idle state, on subsequent RPC
      # connection will be reestablished
      idle-timeout-seconds = 600   # 10 mins
      # Enabling these will keep sending keep alive pings and the connections will be kept open despite no activity
      # setting to 0 will not set these parameters and they will have their default values, keep-alive-time-seconds
      # will be infinite, that is no keep alive ping will be sent. keep-alive-timeout-seconds is irrelevant if no ping
      # is sent
      keep-alive-time-seconds = 0  # every minute
      keep-alive-timeout-seconds = 0  # keep alive ack will timeout and connection closed  if no response is seen in this time
      # Refer to https://github.com/grpc/grpc/blob/master/doc/load-balancing.md
      load-balancing-policy = "round_robin"
      # Maximum permissible inbound message size in gRPC, defaults to 100MB. This is more than
      # enough from the default 4MB, ideally the query response should not be this large and the other overrides for
      # query response size should have kicked in first to fail the query.
      max-inbound-message-size = 104857600
  }

  # list of paths to dataset + ingestion config files
  # deprecated in favor of inline-dataset-configs
  dataset-configs = [ ]

  # As an alternative to dataset-configs, one can inline list each dataset/stream ingestion config
  # here, which might be more convenient in some cases than listing file paths (eg tests, reuse of shared configs).
  # This is only used if dataset-configs is empty.
  # inline-dataset-configs = [
  #   {
  #     dataset = "prometheus"
  #     definition { ... }
  #     sourceconfig { ... }
  #   },
  # ]
  inline-dataset-configs = []

  # Definition of cluster-wide partition key scheme.  The partition key defines each unique time series,
  # such as labels or tags, and is used for sharding time series across the cluster.
  # The below definition is standard for Prometheus schema.
  # Please do not modify unless you know what you are doing; some internal code esp in gateway module is sensitive
  # to the exact definitions.
  partition-schema {
    # Typical column types used: map, string.  Also possible: ts,long,double
    # NOTE: the metric column needs underscores to escape conflicts with tag labels named the same.
    columns = ["_metric_:string", "tags:map"]

    # Predefined keys allow space to be saved for over the wire tags with the given keys
    # WARN: 1. It is suggested to only ADD to predefined keys that are not used already,
    #          which means only new tags with underscore prefixed and suffixed.
    #       2. Changing/Renaming existing keys will cause incorrect tags to be reported and probably require a clean wipe.
    #       3. Even when adding new keys, be careful. If that tag is already being used, there is no
    #          equality of partKeys between old and new time series.
    predefined-keys = ["_ws_", "_ns_", "app", "__name__", "instance", "dc", "le", "job", "exporter", "_pi_"]
    # FYI: _pi_ stands for publish interval; _ws_ stands for workspace, _ns_ stands for namespace

    options {
      # Copy tags can be used to create a new labelPair from one of the existing labelPair in a TimeSeries.
      # It honors the order in which the label keys are represented against a new key.
      # Eg: For copyTags `"_ns_" = [ "exporter", "job" ]`, when an incoming TimeSeries already has both `exporter`
      #     and `job`, then it will pickup only the value from `exporter` for `_ns_`.
      copyTags = {
        "_ns_" = ["_ns", "exporter", "job"]
      }
      ignoreShardKeyColumnSuffixes = {"_metric_" = ["_bucket", "_count", "_sum"]}
      ignoreTagsOnPartitionKeyHash = ["le"]
      metricColumn = "_metric_"
      # shard key columns should be in hierarchical order
      shardKeyColumns = ["_ws_", "_ns_", "_metric_"]

      # Multi-column facets to be created on "partition-schema" columns.
      # Eg: below config creates a facet "all-hosts-availZone" by concatenating
      # the column values ("avail_zone", "rack", "host") "\u03C0" as delimiter
      # If the data is hierarchical in nature, This feature lets us fetch the metadata very efficiently by using
      # lucene facet feature.
      #
      # Note: only "string" column type supported.
      # multiColumnFacets = {
      #       all-hosts-availZone = ["avail_zone", "rack", "host"]
      # }
      multiColumnFacets = {}
    }
  }

  # Definitions of possible data schemas to be used in all datasets
  # Each one must have a unique name and column schema.
  # FiloDB will refuse to start if the schema definitions have errors.  Use the validateSchemas CLI command to check.
  # Please do not modify unless you know what you are doing; some internal code esp in gateway module is sensitive
  # to the exact definitions.
  schemas {
    gauge {
      # Each column def is of name:type format.  Type may be ts,long,double,string,int
      # The first column must be ts or long
      columns = ["timestamp:ts", "value:double:detectDrops=false"]

      # Default column to query using PromQL
      value-column = "value"

      # Downsampling configuration.  See doc/downsampling.md
      downsamplers = [ "tTime(0)", "dMin(1)", "dMax(1)", "dSum(1)", "dCount(1)", "dAvg(1)" ]

      # The marker implemention that determines row numbers at which to downsample
      downsample-period-marker = "time(0)"

      # If downsamplers are defined, then the downsample schema must also be defined
      downsample-schema = "ds-gauge"
    }

    # For metrics from Prom or other places without a known type, we treat them as gauges
    # The column name is different to be sure of no hash conflicts
    untyped {
      columns = ["timestamp:ts", "number:double"]
      value-column = "number"
      downsamplers = []
    }

    prom-counter {
      columns = ["timestamp:ts", "count:double:detectDrops=true"]
      value-column = "count"
      downsamplers = ["tTime(0)", "dLast(1)"]
      # Downsample periods are determined by counter dips of the counter column
      downsample-period-marker = "counter(1)"
      downsample-schema = "prom-counter"
    }

    delta-counter {
      columns = ["timestamp:ts", "count:double:{detectDrops=false,delta=true}"]
      value-column = "count"
      downsamplers = ["tTime(0)", "dSum(1)"]
      downsample-period-marker = "time(0)"
      downsample-schema = "delta-counter"
    }

    prom-histogram {
      columns = ["timestamp:ts",
                 "sum:double:detectDrops=true",
                 "count:double:detectDrops=true",
                 "h:hist:counter=true"]
      value-column = "h"
      downsamplers = ["tTime(0)", "dLast(1)", "dLast(2)", "hLast(3)"]
      # Downsample periods are determined by counter dips of the count column
      downsample-period-marker = "counter(2)"
      downsample-schema = "prom-histogram"
    }

    delta-histogram {
      columns = ["timestamp:ts",
        "sum:double:{detectDrops=false,delta=true}",
        "count:double:{detectDrops=false,delta=true}",
        "h:hist:{counter=false,delta=true}"]
      value-column = "h"
      downsamplers = ["tTime(0)", "dSum(1)", "dSum(2)", "hSum(3)"]
      downsample-period-marker = "time(0)"
      downsample-schema = "delta-histogram"
    }

    otel-cumulative-histogram {
      columns = ["timestamp:ts",
                 "sum:double:detectDrops=true",
                 "count:double:detectDrops=true",
                 "h:hist:counter=true",
                 "min:double:detectDrops=true",
                 "max:double:detectDrops=true"]
      value-column = "h"
      downsamplers = ["tTime(0)", "dLast(1)", "dLast(2)", "hLast(3)", "dMin(4)", "dMax(5)"]
      # Downsample periods are determined by counter dips of the count column
      downsample-period-marker = "counter(2)"
      downsample-schema = "otel-cumulative-histogram"
    }

    otel-delta-histogram {
      columns = ["timestamp:ts",
        "sum:double:{detectDrops=false,delta=true}",
        "count:double:{detectDrops=false,delta=true}",
        "h:hist:{counter=false,delta=true}",
        "min:double:{detectDrops=false,delta=true}",
        "max:double:{detectDrops=false,delta=true}"]
      value-column = "h"
      downsamplers = ["tTime(0)", "dSum(1)", "dSum(2)", "hSum(3)", "dMin(4)", "dMax(5)"]
      downsample-period-marker = "time(0)"
      downsample-schema = "otel-delta-histogram"
    }

    # PreAgg Schema defintions.
    # preagg-gauge and preagg-delta-counter have same schemas. Defining two different data-schemas to enable
    # additional features/functionalities at query-time.
    preagg-gauge {
      columns = [
        "timestamp:ts",
        "count:double:detectDrops=false",
        "min:double:detectDrops=false",
        "sum:double:detectDrops=false",
        "max:double:detectDrops=false",
      ]
      value-column = "sum"
      downsample-period-marker = "time(0)"
      downsamplers = ["tTime(0)", "dSum(1)", "dMin(2)", "dSum(3)", "dMax(4)"]
      downsample-schema = "preagg-gauge"
    }
    preagg-delta-counter {
      columns = [
        "timestamp:ts",
        "count:double:{detectDrops=false,delta=true}",
        "min:double:detectDrops=false",
        "sum:double:{detectDrops=false,delta=true}",
        "max:double:detectDrops=false",
      ]
      value-column = "sum"
      downsample-period-marker = "time(0)"
      downsamplers = ["tTime(0)", "dSum(1)", "dMin(2)", "dSum(3)", "dMax(4)"]
      downsample-schema = "preagg-delta-counter"
    }
    preagg-delta-histogram {
      columns = ["timestamp:ts",
        "sum:double:{detectDrops=false,delta=true}",
        "count:double:{detectDrops=false,delta=true}",
        "tscount:double:{detectDrops=false,delta=true}",
        "h:hist:{counter=false,delta=true}"]
      value-column = "h"
      downsample-period-marker = "time(0)"
      downsamplers = ["tTime(0)", "dSum(1)", "dSum(2)", "dSum(3)", "hSum(4)"]
      downsample-schema = "preagg-delta-histogram"
    }
    preagg-otel-delta-histogram {
      columns = ["timestamp:ts",
        "sum:double:{detectDrops=false,delta=true}",
        "count:double:{detectDrops=false,delta=true}",
        "tscount:double:{detectDrops=false,delta=true}",
        "h:hist:{counter=false,delta=true}",
        "min:double:{detectDrops=false,delta=true}",
        "max:double:{detectDrops=false,delta=true}"]
      value-column = "h"
      downsample-period-marker = "time(0)"
      downsamplers = ["tTime(0)", "dSum(1)", "dSum(2)", "dSum(3)", "hSum(4)", "dMin(5)", "dMax(6)"]
      downsample-schema = "preagg-otel-delta-histogram"
    }

    # Used for downsampled gauge data
    ds-gauge {
      columns = [ "timestamp:ts", "min:double", "max:double", "sum:double", "count:double", "avg:double" ]
      value-column = "avg"
      downsamplers = []
    }
  }

  quotas {
    # if one is not defined for data source, this number is used for all limits
    default = 2000000000
    # prometheus {
    #   defaults = [100, 500, 10000, 100000]
    #   custom = [
    #     {
    #       shardKeyPrefix = ["myWs", "myNs", "myMetricName"]
    #       quota = 10000
    #     }
    #   ]
    # }
  }

  tasks {
    # Frequency with which new shard maps are published
    shardmap-publish-frequency = 5s

    # Internal task configs for handling lifecycle management and events
    timeouts {
      default = 8000ms
      initialization = 60s
      graceful-stop = 8000ms
      resolve-actor = 10s

      # The timeout before retrying status updates
      status-ack-timeout = 15s
    }
  }

  scheduler {
    enable-assertions = false
  }

  profiler {
    enable-simple-profiler = true
    sample-rate = 100ms
    report-interval = 180s
    top-count = 50
  }

  # # of shards each application/metric is spread out to = 2^spread
  spread-default = 1
  # default spread can be overriden for a specific sharding key combination.
  # Eg: If "__name__, _ns" are your sharding key, for a _ns "App-Test001" the spread can be overriden as follows:
  # spread-assignment = [ { _ws_ = demo, _ns_ = App-Test001, _spread_ = 5 } ]
  spread-assignment = []

  shard-key-level-ingestion-metrics-enabled = true
  # Time between each TenantIngestionMetering query/publish job
  metering-query-interval = 15 minutes
  # info config used for metric breakdown
  cluster-type = "raw" // possible values: downsample, raw, recRule, aggregates etc.
  # Name of the deployment partition that this FiloDB cluster belongs to
  deployment-partition-name = "local"

  query {
    # hierarchical query experience configs
    hierarchical {
      # Parent logical plans for which the hierarchical query experience is enabled
      # This follows the "OR" convention if there are multiple parent logical plans which are enabled in lp tree
      allowed-parent-logical-plans = [
        "Aggregate"
      ]

      # There are few periodic series plans which stores the RawSeries plan. This config allows us to select the
      # logical plans which are allowed to manipulate/optimize the underlying RawSeries
      allowed-periodic-series-plans-with-raw-series = [
        "PeriodicSeriesWithWindowing",
        "PeriodicSeries"
      ]

      # Range functions allowed for hierarchical query experience
      allowed-range-functions = [
        "rate",
        "increase",
      ]

      # Aggregations allowed for hierarchical query experience
      allowed-aggregation-operators = ["sum"]
    }

    # feature flag to enable start time inclusive in window lookback
    inclusive-range = true

    # feature flag for query result streaming
    streaming-query-results-enabled = false

    # Number of result RVs per streaming result message
    # Applies when streaming is enabled
    num-rvs-per-result-message = 250

    translate-prom-to-filodb-histogram = true
    # Timeout for query engine subtree/ExecPlans for requests to sub nodes
    # Higher default until we have a way to really timeout query execution at leaves
    ask-timeout = 120 seconds

    stale-sample-after = 5 minutes

    # Maximum number of samples to return in a query
    sample-limit = 1000000

    # Binary Join Cardinality limit
    join-cardinality-limit = 25000

    # Group by Cardinality limit
    group-by-cardinality-limit = 1000

    # Maximum result size returnable from any ExecPlan::execute call (including nested calls)
    # If this is updated, akka.remote.netty.tcp.maximum-frame-size should be updated, too.
    result-byte-limit = 18 MiB

    # If true, an exception is thrown if any ExecPlan::execute result size is greater than result-byte-limit.
    enforce-result-byte-limit = false

    # Remove this config to always enforce the usual limit.
    relaxed-pipe-only-equals-regex-limit = 10000

    # Minimum step required for a query
    min-step = 5 seconds

    # Parallelism (query threadpool per dataset) ... ceil(available processors * factor)
    threads-factor = 1.0

    # Maximum number of steps/windows to use the RangeVectorAggregator.fastReduce aggregators.  This aggregator
    # uses memory proportional to the # of windows, rather than the # of time series aggregated; it can speed up
    # high cardinality aggregations in particular.
    fastreduce-max-windows = 50

    # Enable faster rate/increase/delta calculations. Depends on drop detection in chunks (detectDrops=true)
    faster-rate = true

    # Choices are "legacy", "antlr", and "shadow". Shadow mode uses legacy but also checks antlr for errors.
    parser = "antlr"
    container-size-overrides {
        filodb-query-exec-aggregate-large-container                    = 65536
        filodb-query-exec-metadataexec                                 = 65536
    }
    grpc {
      # Override used to disable call to the multi partition calls over gRPC. Specify comma separated partition names
      # which should match partitionName in PartitionAssignment, if the partition name is present in the deny list,
      # the calls to that partition will not use gRPC despite the gRPC endpoint available in PartitionAssignment
      # Partition names are case insensitive, to block using grpc remote QS across all partitions use *
      partitions-deny-list = ""
    }

    # Config to disable workspaces where we don't want max min columns to be selected for back compatibility
    # If unspecified, all workspaces are disabled by default.
    workspaces-disabled-max-min = ["disabled_ws"]

    # config to figure out the tenant column filter to enable max min column selection
    max-min-tenant-column-filter = "_ws_"

    single.cluster.cache {
        enabled = true
        # The maximum number of entries in the cache
        cache-size = 2048
    }
    routing {
      enable-remote-raw-exports = false
      max-time-range-remote-raw-export = 180 minutes
      enable-approximate-equals-in-stitch = true
      # This is the time after the partition switch, the agents might still be sending the metrics to old partition
      # There is no deterministic way but 5 mins is a reasonably good time for the agents to detect the change in
      # partitions and start sending the metrics to the new partition.
      period-of-uncertainty-ms  = 5 minutes
    }

    # Config values are used when partialResults query parameter is not provided
    allow-partial-results-metadataquery = true
    allow-partial-results-rangequery = false

    circuit-breaker {
      # query circuit breaker enabled or not
      enabled = false
      # open the circuit when number of failures reaches this count
      open-when-num-failures = 5
      # move to half-open after this time
      reset-timeout = 15 seconds
      # backoff-factor when trying to half-open
      exp-backoff-factor = 1.5
      # maximum time in open state
      max-reset-timeout = 5 minutes
    }
  }

  shard-manager {
    # Minimum time required between successive automatic shard reassignments done by ShardManager
    reassignment-min-interval = 2 hours
    # Flag to enable
    enable-k8s-stateful-shard-strategy = false
    k8s-strategy {
        max-hostname-lookup-attempts = 8
    }
  }

  cassandra {
    hosts = ["localhost"]
    port = 9042
    keyspace = "filodb"
    downsample-keyspace = "filodb_downsample"
    admin-keyspace = "filodb_admin"
    # username = "abc"
    # password = "xyz"
    # read-timeout = 12 s
    # connect-timeout = 5 s
    # default-consistency-level = QUORUM.  NOTE: see this link for the string values:
    # http://docs.datastax.com/en/drivers/java/2.1/com/datastax/driver/core/ConsistencyLevel.html

    # Number of parallel chunkset writes at a time
    write-parallelism = 4

    # CQL CREATE KEYSPACE options.  You will want to change these for production.
    keyspace-replication-options = "{'class': 'SimpleStrategy', 'replication_factor': '1'}"

    # NONE, LZ4, SNAPPY.  Compression of CQL traffic over the network.  Turn on for remote clusters,
    # can help by up to 20-30% - unless you use lz4-chunk-compress, in which case leave this off
    cql-compression = "NONE"

    # Compress columnar chunks using LZ4 and store them over CQL that way.
    # Use this instead of cql-compression for the best read performance
    lz4-chunk-compress = false

    # See http://docs.datastax.com/en/cql/3.1/cql/cql_reference/compressSubprop.html for valid values;
    # Use "" to turn off compression.  For the main chunks table only.
    sstable-compression = "LZ4Compressor"

    # retry duration (including jitter) is configured to be little more than chunk-duration / groups-per-shard
    max-retry-attempts = 5
    retry-interval = 10s
    retry-interval-max-jitter = 10s

    # http://docs.datastax.com/en/drivers/java/2.1/com/datastax/driver/core/ConsistencyLevel.html
    checkpoint-read-consistency-level = "LOCAL_QUORUM"
    ingestion-consistency-level = "LOCAL_ONE"
    default-read-consistency-level = "LOCAL_ONE"

    # Number of splits in the partitionKeysByUpdateTime table to keep cassandra partition size under control
    #  1mil max pks per shard per hour / 200 splits
    #      = 5000 keys per split * 1000 bytes per pk
    #      = 5MB per cass partition. Goal is to keep it under 10MB.
    pk-by-updated-time-table-num-splits = 200

    # TTL for rows in ingestion time index tables. Ensure it is long enough to ensure that
    # downsampler or repair migration will complete in that time
    write-time-index-ttl = 3 days

    # Creation of tables is enabled. Do not set to true in production to avoid
    # multiple nodes trying to create table at once
    create-tables-enabled = false

    # amount of parallelism to introduce in the token scan queries. This controls number of spark partitions
    # increase if the number of splits seen in cassandra reads is low and spark jobs are slow, or
    # if we see Cassandra read timeouts in token range scans.
    num-token-range-splits-for-scans = 20

    # Parallel scans per shard. Use this property and num-token-range-splits-for-scans to
    # issue parallel queries to cassandra during index load to index reduce recovery times
    # Increase this if the number of pk-v2-table-num-buckets is high causing recovery times
    # to increase
    index-scan-parallelism-per-shard = 2

    # Use v2 tables for storing and reading part keys
    part-keys-v2-table-enabled = false

    # Number of buckets used in part-key-v2 cass tables
    # (to control wide rows problem and keep each cass partition under 10mb)
    # Here is the math:
    # 6 bil part keys * 2kb per part key = 12 TB
    # We aim for 10MB per partition, so 12TB  / 10MB per cass-partition = 1.2 million cass-partitions
    # Since cass-partition is combination of shard+bucket in the schema:
    # With 256 shards, We need 1.2 mil/256  = 4687 buckets for each shard
    pk-v2-table-num-buckets = 6000
  }

  downsampler {

    chunk-downsampler-enabled = true

    # See filodb.downsampler.chunk.SparkSessionFactory for details.
    spark-session-factory = "filodb.downsampler.chunk.DefaultSparkSessionFactory"

    # Name of the dataset from which to downsample
    # raw-dataset-name = "prometheus"

    # Use to override cassandra Session Provider class name used by downsampler
    # cass-session-provider-fqcn = fqcn

    # Number of time series to operate on at one time. Reduce if there is much less memory available
    cass-write-batch-size = 250

    # Number of rows to read in one fetch. Reduce if we see Cassandra read timeouts
    cass-read-fetch-size = 5000

    # Amount of time to wait for a Cassandra write to finish before proceeding to next batch of partitions
    cassandra-write-timeout = 10.minutes

    # How much to increase userTime range by to formulate ingestionTime range to search for chunks to downsample.
    # Recommended to be at least twice chunkDuration of raw dataset to accommodate for early/late arriving data
    widen-ingestion-time-range-by = 2h

    # whether to sleep at end for metrics flush
    should-sleep-for-metrics-flush = true

    # configure only these three items.
    downsample-store-config {
      # Amount of ingestion time to query to create one chunk of downsampled data
      flush-interval = 6h

      # number of items in the downsampled chunk
      max-chunks-size = 400

      # Read parallelism in downsample cluster
      demand-paging-parallelism = 30

      # Limits maximum amount of data a single leaf query can scan per shard
      max-data-per-shard-query = 100 MB

      # Write buffer size, in bytes, for blob columns (histograms, UTF8Strings).  Since these are variable data types,
      # we need a maximum size, not a maximum number of items.
      max-blob-buffer-size = 15000

      # This block memory is used for overflow of write buffers and for storing encoded downsample chunks
      # Configure to NumPartitionsPerCassWrite * (EstChunkSize * EstNumChunksPerPartition) + buffer
      # 10000 * (1KB per col * 6 cols * 3 chunks) + buffer
      shard-mem-size = 400 MB

      # switch to enable/disable calculation of cardinality in downsample cluster
      metering-enabled = false

    }

    # If non-empty, partition will be downsampled only if it matches one of the allow filters
    allow-filters = [
      # {
      #  tagA1 = value1
      #  tagA2 = value2
      #},
      #{
      #  tagB1 = value1
      #  tagB2 = value2
      #}
    ]

    # Partition will be downsampled only if it does not match every allow filter.
    # If allow is non-empty, this list can be used to further filter out items in allow
    # If allow is empty, this list flags data not eligible foe downsampling
    block-filters = [
      #{
      #  tagB1 = value1
      #  tagB2 = value2
      #  tagB3 = value3
      #}
    ]

    # Downsampling of TS Partition will be traced if it matches the filter below
    trace-filters = [
      #{
      #  tagB1 = value1
      #  tagB2 = value2
      #  tagB3 = value3
      #}
    ]

    data-export {
      enabled = false
      log-all-row-errors = true
      parallelism = 10
      # Catalog under Unified Catalog
      catalog = ""
      # Database under Catalog
      database = ""
      # Table format
      format = "iceberg"
      # None: does not request any shuffles or sort to be performed automatically by Spark.
      # Hash: is the new default and requests that Spark uses a hash-based exchange to shuffle the incoming write data before writing.
      options = {
        "distribution-mode": "hash"
      }
      # Describe the sequence of labels that compose a rule-group's key.
      # A time-series should match at most one key.
      key-labels = ["_ws_"]
      # These labels will be dropped from every exported row.
      drop-labels = ["_ws_", "drop-label1"]

      # Each row's labels are compared against all rule-group keys. If a match is found,
      #   the row's labels are compared *sequentially* against each of the group's rules until
      #   a rule meets both of the following criteria:
      #       (1) No "block" filters are matched.
      #       (2) The "allow" filters are either matched or empty.
      # This rule will be applied to the row. This means that row data is/isn't exported
      #   depending on the matched filters, and any other rule effects are also applied (such as dropped labels).
      # If a matching rule (or group) are not found, the data will not be exported.
      groups = [
        {
          key = ["ws-foo"]
          # Iceberg table name
          table = "ws-foo"
          # Table path
          table-path = "s3a://<bucket>/<directory>/<catalog>/<database>/ws-foo"
          # to add additional dynamic label-based columns to the table
          # Eg: _ws_ is the label key in time series to populate column workspace
          # 3rd param NOT NULL/NULL, specifies column can be NOT NULL or NULL
          # Similarly, _ns_ is the label key in time series to populate column namespace
          label-column-mapping = [
            "_ws_", "workspace", "NOT NULL",
            "_ns_", "namespace", "NOT NULL"
          ]
          # Partition Iceberg Table by any of the col from label-column-mapping
          partition-by-columns = ["namespace"]
          rules = [
            {
              allow-filters = [
                ["_ns_=\"my_ns\"", "bar!=\"baz\""],
                ["_ns_=\"my_other_ns\""]
              ]
              block-filters = [
                ["_metric_=~\".*bad_suffix\""]
              ]
              drop-labels = ["label1", "other_label"]
            }
          ]
        }
      ]
    }
  }

  ds-index-job {

    # Name of the dataset from which to downsample
    # raw-dataset-name = "prometheus"

    # Use to override cassandra Session Provider class name used by downsampler
    # cass-session-provider-fqcn = fqcn

    # Number of time series to operate on at one time. Reduce if there is much less memory available
    cass-write-batch-size = 10000

    # Maximum time to wait during cassandra reads to form a batch of partitions to downsample
    cass-write-batch-time = 3s

    # amount of parallelism to introduce in the spark job. This controls number of spark partitions
    # increase if the number of splits seen in cassandra reads is low and spark jobs are slow.
    splits-per-node = 1

    # Amount of time to wait for a Cassandra write to finish before proceeding to next batch of partitions
    cassandra-write-timeout = 1.minutes
  }

  spark {
    # The amount of time to wait for dataset creation, truncation, schema changes, etc.
    dataset-ops-timeout = 30s

    # The amount of time to wait for a dataset to finish flushing at the end of a DataFrame write
    flush-timeout = 5m

    # The port used by FiloDB coordinators on executor nodes and the driver to communicate with each
    # other via Akka clustering.  Leaving this commented out will default the port setting to 0, which
    # means find any free open port.
    # executor.port = 5444
    # driver.port = 5555
  }

  # Which MemStore, ChunkSink (for chunk persistence) and MetaStore to use
  # Should be the full class path / FQCN to an implementation of StoreFactory
  store-factory = "filodb.coordinator.TimeSeriesNullStoreFactory"

  columnstore {
    # Number of cache entries for the table cache
    tablecache-size = 50

    # Maximum number of partitions that can be fetched at once that will still fit in
    # one Spark partition/thread when using IN clause in query.
    # If number of partitions are more than this limit then full table scan is performed.
    inquery-partitions-limit = 12
  }

  memstore {
    # Parallelism of persistance flush tasks. Should never be greater than groups-per-shard
    flush-task-parallelism = 2

    # Minimum amount of memory as percentage of capacity to maintain in the block manager.
    # Increase if very large volume of ODP queries are expected within headroom task interval since
    # eviction will not happen during queries.
    ensure-block-memory-headroom-percent = 5

    # Headroom to maintain on the count of TSPs on the heap as a percent of
    # value in max-partitions-on-heap-per-shard config.
    # Increase if very high cardinality ODP queries are expected within headroom task interval since
    # eviction will not happen during queries.
    ensure-tsp-count-headroom-percent = 5

    # Minimum amount of memory as percentage of capacity to maintain in the native memory manager.
    # This is memory used for write-buffers, off-heap partKey and chunkMap. Falling below the headroom
    # threshold means data will be force-evicted from memory and new data is dropped if not enough eviction can happen.
    # Increase if very high cardinality ODP queries are expected within headroom task interval since
    # eviction will not happen during queries.
    ensure-native-memory-headroom-percent = 5

    # Maximum number of partitions to target on heap per shard. If numPartitions exceed this value
    # eviction will trigger on the shard. Set this by considering java heap setting, and total size
    # of partition keys and chunk-map on off-heap. Decreasing this will free off-heap memory more quickly.
    # Default to a high number - tune if needed
    max-partitions-on-heap-per-shard = 2000000

    # Number of bytes of offheap mem to allocate to write buffers for all shards.  Ex. 1000MB, 1G, 2GB
    # Note: this memory is shared across all configued datasets on a node.
    ingestion-buffer-mem-size = 200MB

    memory-alloc {
      # automatic memory allocation is enabled if true
      automatic-alloc-enabled = false

      # if not provided this is calculated as ContainerOrNodeMemory - os-memory-needs - CurrentJVMHeapMemory
      # available-memory-bytes = 5GB

      # memory dedicated for proper functioning of OS
      os-memory-needs = 500MB

      # NOTE: In the three configs below,
      # lucene-memory-percent + native-memory-manager-percent + block-memory-manager-percent
      # should equal 100
      ##############################################################
      #                    #                     #                 #
      #  LuceneMemPercent  # NativeMemPercent    # BlockMemPercent #
      #                    #                     #                 #
      ##############################################################

      # Memory percent of available-memory reserved for Lucene memory maps.
      # Note we do not use this config to explicitly allocate space for lucene.
      # But reserving this space ensures that more of the lucene memory maps are stored in memory
      lucene-memory-percent = 5

      # memory percent of available-memory reserved for native memory manager
      # (used for partKeys, chunkMaps, chunkInfos, writeBuffers)
      native-memory-manager-percent = 24

      # Memory percent of available-memory reserved for block memory manager
      # (used for storing chunks)
      # This is divvied amongst datasets on the node per configuration for dataset
      # The shards of the dataset on the node get even amount of memory from this fraction
      block-memory-manager-percent = 71
    }

    # Settings for Tantivy backed indexes
    tantivy {
        # Max number of items to keep in the column cache.  This speeds up retrieval of values,
        # especially on fast queries.  Each cached item is very small, < 1KB
        column-cache-count = 1000

        # Max size of the query results cache, in bytes.  This can have a major performance win
        # for alert type queries that are periodically running the same query over and over.
        query-cache-max-bytes = 50MB

        # Estimated size of an item in the query cache, in bytes.  This is the size in bits
        # of the number of documents each segment searches over, estimated to 250k docs.
        # This is a hint to the cache only and does not bound the max number of items.
        query-cache-estimated-item-size = 31250

        # Percentage of deleted docs in a segment that will flag this to be considered
        # for a merge.  Setting this too high will leave too many documents around
        # and increase query time.
        deleted-doc-merge-threshold = 0.1
    }

    # At the cost of some extra heap memory, we can track queries holding shared lock for a long time
    # and starving the exclusive access of lock for eviction
    track-queries-holding-eviction-lock = true

    # Whether or not in TimeSeriesShard, faceting is enabled in lucene index for shard key labels.
    # If all of the index-faceting-enabled-* properties are false, faceting is fully disabled.
    # Disable if performance cost of faceting even the shard key label are too high
    index-faceting-enabled-shard-key-labels = true

    # Whether or not in TimeSeriesShard, faceting is enabled in lucene index for ALL labels.
    # If all of the index-faceting-enabled-* properties are false, faceting is fully disabled.
    # Disable if performance cost of faceting all labels is too high
    index-faceting-enabled-for-all-labels = true

    # Whether caching on index is disabled underlying Lucene index uses LRUCache enabled by default, the flag lets us
    #disable this feature
    disable-index-caching = false

    # Whether to add the _type_ label to all time series for the purpose of filtering
    type-field-indexing-enabled = false
<<<<<<< HEAD
=======

    # The Part Key index implementation to use.  Supported values:
    # lucene - Lucene based index (default)
    # tantivy - Tantivy based index
    part-key-index-type = lucene
>>>>>>> 9181cd9d
  }

  # for standalone worker cluster configuration, see akka-bootstrapper

  # dataset-definitions:
  # See FiloServer.scala for a way to automatically define datasets at startup

  hive {
    # Uncomment the below to enable automatic syncing of FiloDB datasets into Hive Metastore external
    # tables so that one does not need to register tables manually with the Hive store.
    # FiloDB tables in the cassandra keyspace below will be synced to the Hive database name below.
    # database-name = "filodb"
  }
}

# Configuration for the open-source ingestion gateway
gateway {
  # TCP Port for Influx Line Protocol incoming data
  influx-port = 8007

  # Number of threads or parallel tasks serializing input records to container format for Kafka/sink
  producer-parallelism = 16

  # Minimum size of queue for each shard's records.  Must be a power of 2
  min-queue-size = 256

  # Maximum size of queue for each shard's records.  Must be a power of 2.  When the max queue size is reached
  # then the connection will stop accepting incoming records.
  max-queue-size = 262144

  # Amount of sleep the ingesting TCP server does when the queue for a given shard is full
  queue-full-wait = 100ms

  tcp {
    ssl-enabled = false
    netty-receive-buffer-size = 1048576
    netty-send-buffer-size = 1048576
  }
}

akka {

  http.server.request-timeout = 1m
  test.single-expect-default = 10s

  extensions = ["filodb.coordinator.FilodbCluster"]

  # Use SLF4J for deployed environment logging
  loggers = ["akka.event.slf4j.Slf4jLogger"]

  # will filter the log events using the backend configuration
  # (e.g. logback.xml) before they are published to the event bus.
  logging-filter = "akka.event.slf4j.Slf4jLoggingFilter"
  loglevel = "INFO"
  actor {

    #https://doc.akka.io/docs/akka/2.5/project/migration-guide-2.4.x-2.5.x.html#additional-serialization-bindings
    # Set this to off to disable serialization-bindings defined in
    # additional-serialization-bindings. That should only be needed
    # for backwards compatibility reasons.
    enable-additional-serialization-bindings = off

    provider = "akka.cluster.ClusterActorRefProvider"
    warn-about-java-serializer-usage = off
    debug {
      # To enable logging of every Akka message received by the various actors, uncomment the lines below,
      # then change the loglevel above to DEBUG
      # receive = on
      # autoreceive = on
      lifecycle = on
    }

    serializers {
      kryo = "io.altoo.akka.serialization.kryo.KryoSerializer"
    }

    serialization-bindings {
      "filodb.coordinator.client.IngestionCommands$IngestRows" = kryo
      "filodb.query.QueryCommand" = kryo
      "filodb.coordinator.client.QueryResponse" = kryo
      "filodb.core.query.Result" = kryo
      "filodb.coordinator.client.DatasetCommands$CreateDataset" = kryo
      "filodb.coordinator.StatusActor$EventEnvelope" = kryo
      "filodb.coordinator.StatusActor$StatusAck" = kryo
      "filodb.coordinator.CurrentShardSnapshot" = kryo

      "filodb.query.StreamQueryError" = kryo
      "filodb.query.StreamQueryResult" = kryo
      "filodb.query.StreamQueryResultHeader" = kryo
      "filodb.query.StreamQueryResultFooter" = kryo
      "filodb.query.QueryResult" = kryo
      "filodb.query.QueryError" = kryo
      "filodb.query.exec.ExecPlan" = kryo
      "filodb.query.LogicalPlan" = kryo
      "filodb.query.TopkCardinalityResult" = kryo
    }

    # Reduce the number of threads used by default by the fork-join pool, as it's not really doing much work.
    default-dispatcher.fork-join-executor {
      parallelism-factor = 2.0
      parallelism-max = 32
    }

    # Just the defaults to start with. TODO optimize and pick the executor needed.
    shard-status-dispatcher {
      type = Dispatcher
      executor = "fork-join-executor"
      # Configuration for the fork join pool
      fork-join-executor {
        # Min number of threads to cap factor-based parallelism number to
        parallelism-min = 2
        # Parallelism (threads) ... ceil(available processors * factor)
        parallelism-factor = 2.0
        # Max number of threads to cap factor-based parallelism number to
        parallelism-max = 10
      }
      # Throughput defines the maximum number of messages to be
      # processed per actor before the thread jumps to the next actor.
      # Set to 1 for as fair as possible.
      throughput = 100
    }
  }

  remote {
    log-remote-lifecycle-events = off
    netty {

      #https://doc.akka.io/docs/akka/2.5/project/migration-guide-2.4.x-2.5.x.html#mutual-tls-authentication-now-required-by-default-for-netty-based-ssl-transport
      ssl.require-mutual-authentication = off

      tcp {
        # Leave out the hostname, it will be automatically determined.
        # The Akka port will be overridden by filodb.spark.* settings
        port = 0
        send-buffer-size = 1024000b
        receive-buffer-size = 1024000b
        # If this is updated, filodb.query.result-byte-limit should be updated, too.
        maximum-frame-size = 18 MiB
      }
    }
  }

  cluster {
    roles = [worker]

    # If a join request fails it will be retried after this period. Disable join retry by specifying "off".
    retry-unsuccessful-join-after = 10s

    # Auto downing is turned off by default.  See
    # http://doc.akka.io/docs/akka/2.3.16/scala/cluster-usage.html#Automatic_vs__Manual_Downing
    # Instead, we use this repo to provide smarter downing solutions:
    # https://github.com/sisioh/akka-cluster-custom-downing
    # Note that this strategy should work well but for fixed size clusters QuorumLeader might be better
    downing-provider-class = "org.sisioh.akka.cluster.custom.downing.MajorityLeaderAutoDowning"

    metrics.enabled = off
    failure-detector {
      heartbeat-interval = 5s
      acceptable-heartbeat-pause = 15s
      threshold = 12.0
      expected-response-after = 5s
    }
  }

  # Be sure to terminate/exit JVM process after Akka shuts down.  This is important for the
  # custom downing provider's split brain resolution to work properly.  Basically, the minority
  # group will shut down itself and exit the process, helping to bring newer nodes online.
  coordinated-shutdown.exit-jvm = on
}

akka-kryo-serialization {
  # For details of kryo section see https://github.com/altoo-ag/akka-kryo-serialization
  implicit-registration-logging = "false"
  kryo-trace = "false"

  kryo-initializer = "filodb.coordinator.client.KryoInit"

  # Make the buffer size bigger as we send out chunks quite often
  buffer-size = 65536

  # compress after ser and decompress before deser
  post-serialization-transformations = "lz4"

  # automatic means fall back to FQCN's if class is not pre-registered.  This is safer.
  id-strategy = "automatic"

  mappings {
    # Set standard IDs here from say Scala up to 99.
    # DO NOT INCLUDE FiloDB classes here.  Those are better to put in Serializer.scala so they can be typechecked.
    "scala.Some" = 64
    "scala.Tuple2" = 65
    "scala.None$" = 66
    "scala.collection.immutable.Nil$" = 67
    "scala.collection.immutable.$colon$colon" = 68
    "scala.collection.mutable.ArrayBuffer" = 69
    "scala.collection.immutable.Vector" = 70
  }
}


custom-downing {
  stable-after = 20s

  majority-leader-auto-downing {
    majority-member-role = "worker"    # Must match akka.cluster.roles
    down-if-in-minority = true
    shutdown-actor-system-on-resolution = true
  }
}

kamon {
  modules {
    metriclog-reporter {
      enabled = false
      name = "MetricLog Reporter"
      description = "Log all Metrics"
      factory = "filodb.coordinator.KamonLogger$MetricsLogFactory"
    }
    spanlog-reporter {
      enabled = false
      name = "SpanLog Reporter"
      description = "Log all traced Spans"
      factory = "filodb.coordinator.KamonLogger$SpanLogFactory"
    }
    status-page {
      enabled = false
      name = "Status Page"
      description = "Exposes an embedded web server with a single page app displaying Kamon status information."
      factory = "kamon.status.page.StatusPage$Factory"
    }
    otel-trace-reporter {
      enabled = false
    }
  }

  otel.trace {
    # Hostname and port where the OTLP Server is running
    host = "localhost"
    port = 4317
  }

  prometheus.buckets {
    # Have more buckets, better resolution really helps esp with heatmaps
    default-buckets = [
      4,
      8,
      16,
      32,
      64,
      128,
      256,
      512,
      1024,
      2048,
      4096,
      8192,
      16384,
      32768,
      65536,
      131072,
      262144,
      524288
    ]

    # Start at 0.01ms so we can measure smaller timings
    time-buckets = [
      0.00001,
      0.000025,
      0.00005,
      0.0001,
      0.00025,
      0.0005,
      0.001,
      0.0025,
      0.005,
      0.01,
      0.025,
      0.05,
      0.1,
      0.25,
      0.5,
      1,
      2.5,
      5,
      10,
      25,
      50,
      100,
      250
    ]
  }
}<|MERGE_RESOLUTION|>--- conflicted
+++ resolved
@@ -859,14 +859,11 @@
 
     # Whether to add the _type_ label to all time series for the purpose of filtering
     type-field-indexing-enabled = false
-<<<<<<< HEAD
-=======
 
     # The Part Key index implementation to use.  Supported values:
     # lucene - Lucene based index (default)
     # tantivy - Tantivy based index
     part-key-index-type = lucene
->>>>>>> 9181cd9d
   }
 
   # for standalone worker cluster configuration, see akka-bootstrapper
