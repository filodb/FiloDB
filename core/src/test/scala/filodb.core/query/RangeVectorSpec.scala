package filodb.core.query


import filodb.core.metadata.Column.ColumnType
import filodb.memory.format.{SeqRowReader, ZeroCopyUTF8String}
import org.scalatest.funspec.AnyFunSpec
import org.scalatest.matchers.should.Matchers


class RangeVectorSpec  extends AnyFunSpec with Matchers {
  val now = System.currentTimeMillis()
  val numRawSamples = 1000
  val reportingInterval = 10000
  val tuples = (numRawSamples until 0).by(-1).map(n => (now - n * reportingInterval, n.toDouble))

  class TuplesRangeVector(inputTuples: Seq[(Long, Double)]) extends RangeVector {
    import NoCloseCursor._
    override def rows(): RangeVectorCursor = inputTuples.map { t =>
      new SeqRowReader(Seq[Any](t._1, t._2))
    }.iterator
    override def key: RangeVectorKey = new RangeVectorKey {
      def labelValues: Map[ZeroCopyUTF8String, ZeroCopyUTF8String] = Map.empty
      def sourceShards: Seq[Int] = Nil
      def partIds: Seq[Int] = Nil
      def schemaNames: Seq[String] = Nil
    }
  }

  val cols = Array(new ColumnInfo("timestamp", ColumnType.TimestampColumn),
                   new ColumnInfo("value", ColumnType.DoubleColumn))

  it("should be able to create and read from SerializedRangeVector") {
    val rv = new TuplesRangeVector(tuples)
    val srv = SerializedRangeVector(rv, cols)
    val observedTs = srv.rows.toSeq.map(_.getLong(0))
    val observedVal = srv.rows.toSeq.map(_.getDouble(1))
    observedTs shouldEqual tuples.map(_._1)
    observedVal shouldEqual tuples.map(_._2)

    val srv2 = SerializedRangeVector(srv, cols)
    val observedTs2 = srv2.rows.toSeq.map(_.getLong(0))
    val observedVal2 = srv2.rows.toSeq.map(_.getDouble(1))
    observedTs2 shouldEqual tuples.map(_._1)
    observedVal2 shouldEqual tuples.map(_._2)
  }

  it("should be able to share containers across multiple SerializedRangeVectors") {
    val rvs = Seq(new TuplesRangeVector(tuples take 400), new TuplesRangeVector(tuples drop 400))
    val schema = SerializedRangeVector.toSchema(cols)
    val builder = SerializedRangeVector.newBuilder()

    // Sharing one builder across multiple input RangeVectors
<<<<<<< HEAD
    val srvs = rvs.map(rv => SerializedRangeVector(rv, builder, schema))
=======
    val srvs = rvs.map(rv => SerializedRangeVector(rv, builder, schema, "RangeVectorSpec"))
>>>>>>> 5ce3d240

    // Now verify each of them
    val observedTs = srvs(0).rows.toSeq.map(_.getLong(0))
    val observedVal = srvs(0).rows.toSeq.map(_.getDouble(1))
    observedTs shouldEqual tuples.take(400).map(_._1)
    observedVal shouldEqual tuples.take(400).map(_._2)

    val observedTs2 = srvs(1).rows.toSeq.map(_.getLong(0))
    val observedVal2 = srvs(1).rows.toSeq.map(_.getDouble(1))
    observedTs2 shouldEqual tuples.drop(400).map(_._1)
    observedVal2 shouldEqual tuples.drop(400).map(_._2)
  }
}<|MERGE_RESOLUTION|>--- conflicted
+++ resolved
@@ -50,11 +50,7 @@
     val builder = SerializedRangeVector.newBuilder()
 
     // Sharing one builder across multiple input RangeVectors
-<<<<<<< HEAD
-    val srvs = rvs.map(rv => SerializedRangeVector(rv, builder, schema))
-=======
     val srvs = rvs.map(rv => SerializedRangeVector(rv, builder, schema, "RangeVectorSpec"))
->>>>>>> 5ce3d240
 
     // Now verify each of them
     val observedTs = srvs(0).rows.toSeq.map(_.getLong(0))
