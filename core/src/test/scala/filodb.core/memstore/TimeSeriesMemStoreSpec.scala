package filodb.core.memstore

import scala.concurrent.duration._
import com.typesafe.config.ConfigFactory
import monix.execution.ExecutionModel.BatchedExecution
import monix.reactive.Observable
import org.apache.lucene.util.BytesRef
import org.scalatest.BeforeAndAfter
import org.scalatest.concurrent.ScalaFutures
import org.scalatest.exceptions.TestFailedException
import org.scalatest.time.{Millis, Seconds, Span}
import filodb.core._
import filodb.core.binaryrecord2.{RecordBuilder}
import filodb.core.metadata.Schemas
import filodb.core.query.{ColumnFilter, Filter, QuerySession, ServiceUnavailableException}
import filodb.core.store._
import filodb.memory.format.{UnsafeUtils, ZeroCopyUTF8String}
import filodb.memory.format.vectors.LongHistogram
import org.scalatest.funspec.AnyFunSpec
import org.scalatest.matchers.should.Matchers

class TimeSeriesMemStoreSpec extends AnyFunSpec with Matchers with BeforeAndAfter with ScalaFutures {
  implicit val s: monix.execution.Scheduler = monix.execution.Scheduler.Implicits.global

  import MachineMetricsData._
  import ZeroCopyUTF8String._

  val config = ConfigFactory.parseString("""
                                            |filodb.memstore.max-partitions-on-heap-per-shard = 1100
                                            |filodb.memstore.ensure-block-memory-headroom-percent = 10
                                            |filodb.memstore.ensure-tsp-count-headroom-percent = 10
                                            |filodb.memstore.ensure-native-memory-headroom-percent = 10
                                            |filodb.memstore.index-updates-publishing-enabled = true
                                            |  """.stripMargin)
                            .withFallback(ConfigFactory.load("application_test.conf")).resolve()
                            .getConfig("filodb")
<<<<<<< HEAD
  val memStore = new TimeSeriesMemStore(config, new NullColumnStore, new InMemoryMetaStore())
  implicit override val patienceConfig: PatienceConfig = PatienceConfig(timeout = Span(5, Seconds), interval = Span(50, Millis))
=======
  val memStore = new TimeSeriesMemStore(config, new NullColumnStore, new NullColumnStore, new InMemoryMetaStore())
  implicit override val patienceConfig = PatienceConfig(timeout = Span(5, Seconds), interval = Span(50, Millis))
>>>>>>> e75c3933

  after {
    memStore.reset()
    memStore.metastore.clearAllData()
  }

  val schemas1 = Schemas(schema1)
  val schemas2 = Schemas(schema2)

  it("should detect duplicate setup") {
    memStore.setup(dataset1.ref, schemas1, 0, TestData.storeConf, 1, TestData.downsampleConf)
    try {
      memStore.setup(dataset1.ref, schemas1, 0, TestData.storeConf, 1, TestData.downsampleConf)
      fail()
    } catch {
      case e: ShardAlreadySetup => { } // expected
    }
  }


  // Look mama!  Real-time time series ingestion and querying across multiple partitions!
  it("should ingest into multiple series and be able to query across all partitions in real time") {
    val memStore = new TimeSeriesMemStore(config, new NullColumnStore, new NullColumnStore, new InMemoryMetaStore())
    memStore.setup(dataset1.ref, schemas1, 0, TestData.storeConf, 1, TestData.downsampleConf)
    val rawData = multiSeriesData().take(20)
    val data = records(dataset1, rawData)   // 2 records per series x 10 series
    memStore.ingest(dataset1.ref, 0, data)

    memStore.asInstanceOf[TimeSeriesMemStore].refreshIndexForTesting(dataset1.ref)
    memStore.numPartitions(dataset1.ref, 0) shouldEqual 10
    memStore.indexNames(dataset1.ref, 10).toSeq should contain theSameElementsAs Seq(("series", 0), ("_type_",0))
    memStore.latestOffset(dataset1.ref, 0) shouldEqual 0

    val minSet = rawData.map(_(1).asInstanceOf[Double]).toSet
    val split = memStore.getScanSplits(dataset1.ref, 1).head
    val q = memStore.scanRows(dataset1, Seq(1), FilteredPartitionScan(split))
    q.map(_.getDouble(0)).toSet should equal (minSet)

    // query the series name string column as well
    val q2 = memStore.scanRows(dataset1, Seq(dataset1.partitionColumns.head.id), FilteredPartitionScan(split))
    val partStrings = q2.map(_.filoUTF8String(0).toString).toSet
    val expectedStrings = rawData.map(_(5).asInstanceOf[String]).toSet
    partStrings shouldEqual expectedStrings
  }

  it("should ingest into multiple series and query across partitions") {
    memStore.setup(dataset1.ref, schemas1, 1, TestData.storeConf, 1, TestData.downsampleConf)
    val data = records(dataset1, linearMultiSeries().take(20))   // 2 records per series x 10 series
    memStore.ingest(dataset1.ref, 1, data)

    // NOTE: ingesting into wrong shard should give an error
    intercept[IllegalArgumentException] {
      memStore.ingest(dataset1.ref, 0, data)
    }

    memStore.refreshIndexForTesting(dataset1.ref)
    val split = memStore.getScanSplits(dataset1.ref, 1).head
    val agg1 = memStore.scanRows(dataset1, Seq(1), FilteredPartitionScan(split)).map(_.getDouble(0)).sum
    agg1 shouldEqual (1 to 20).map(_.toDouble).sum
  }

  it("should ingest map/tags column as partition key and aggregate") {
    memStore.setup(dataset2.ref, schemas2h, 0, TestData.storeConf, 1, TestData.downsampleConf)
    val data = records(dataset2, withMap(linearMultiSeries().take(20)))   // 2 records per series x 10 series
    memStore.ingest(dataset2.ref, 0, data)

    memStore.asInstanceOf[TimeSeriesMemStore].refreshIndexForTesting(dataset2.ref)
    val split = memStore.getScanSplits(dataset2.ref, 1).head
    val filter = ColumnFilter("n", Filter.Equals("2".utf8))
    val agg1 = memStore.scanRows(dataset2, Seq(1), FilteredPartitionScan(split, Seq(filter))).map(_.getDouble(0)).sum
    agg1 shouldEqual (3 + 8 + 13 + 18)
  }

  it("should ingest map/tags column as partition key and read using _type_ filter") {
    memStore.setup(dataset2.ref, schemas2h, 0, TestData.storeConf, 1, TestData.downsampleConf)
    val data = records(dataset2, withMap(linearMultiSeries().take(20)))   // 2 records per series x 10 series
    memStore.ingest(dataset2.ref, 0, data)

    memStore.refreshIndexForTesting(dataset2.ref)
    val split = memStore.getScanSplits(dataset2.ref, 1).head
    val filter1 = ColumnFilter("n", Filter.Equals("2".utf8))
    val filter2 = ColumnFilter("_type_", Filter.Equals("schemaID:11228".utf8))

    val agg1 = memStore.scanRows(dataset2, Seq(1), FilteredPartitionScan(split, Seq(filter1, filter2))).map(_.getDouble(0)).sum
    agg1 shouldEqual (3 + 8 + 13 + 18)

    // invalid _type_ should return no results
    val filter3 = ColumnFilter("_type_", Filter.Equals("non-existent-type".utf8))
    memStore.scanRows(dataset2, Seq(1), FilteredPartitionScan(split, Seq(filter1, filter3))).toSeq shouldEqual Nil

  }

  it("should ingest histograms and read them back properly") {
    memStore.setup(histDataset.ref, schemas2h, 0, TestData.storeConf, 1, TestData.downsampleConf)
    val data = linearHistSeries().take(40)
    memStore.ingest(histDataset.ref, 0, records(histDataset, data))
    memStore.refreshIndexForTesting(histDataset.ref)

    memStore.numRowsIngested(histDataset.ref, 0) shouldEqual 40L
    // Below will catch any partition match errors.  Should only be 10 tsParts.
    memStore.numPartitions(histDataset.ref, 0) shouldEqual 10

    val split = memStore.getScanSplits(histDataset.ref, 1).head
    val filter = ColumnFilter("dc", Filter.Equals("1".utf8))
    // check sums
    val sums = memStore.scanRows(histDataset, Seq(2), FilteredPartitionScan(split, Seq(filter)))
                       .map(_.getLong(0)).toList
    sums shouldEqual Seq(data(1)(2).asInstanceOf[Long],
                         data(11)(2).asInstanceOf[Long],
                         data(21)(2).asInstanceOf[Long],
                         data(31)(2).asInstanceOf[Long])

    val hists = memStore.scanRows(histDataset, Seq(3), FilteredPartitionScan(split, Seq(filter)))
                        .map(_.getHistogram(0))
    hists.zipWithIndex.foreach { case (h, i) =>
      h shouldEqual data(1 + 10*i)(3).asInstanceOf[LongHistogram]
    }
  }

  it("should ingest multiple schemas simultaneously into one shard") {
    val ref = dataset2.ref
    memStore.setup(ref, schemas2h, 0, TestData.storeConf, 1, TestData.downsampleConf)
    val data = linearHistSeries().take(40)
    memStore.ingest(ref, 0, records(histDataset, data))
    val data2 = records(dataset2, withMap(linearMultiSeries()).take(30))   // 3 records per series x 10 series
    memStore.ingest(ref, 0, data2)

    memStore.refreshIndexForTesting(ref)

    memStore.numRowsIngested(ref, 0) shouldEqual 70L
    // Below will catch any partition match errors.  Should be 20 (10 hist + 10 dataset2)
    memStore.numPartitions(ref, 0) shouldEqual 20
  }

  it("should be able to handle nonexistent partition keys") {
    memStore.setup(dataset1.ref, schemas1, 0, TestData.storeConf, 1, TestData.downsampleConf)

    val q = memStore.scanRows(dataset1, Seq(1), SinglePartitionScan(Array[Byte]()))
    q.toBuffer.length should equal (0)
  }

  it("should ingest into multiple series and be able to query on one partition in real time") {
    memStore.setup(dataset1.ref, schemas1, 0, TestData.storeConf, 1, TestData.downsampleConf)
    val data = multiSeriesData().take(20)     // 2 records per series x 10 series
    memStore.ingest(dataset1.ref, 0, records(dataset1, data))

    val minSeries0 = data(0)(1).asInstanceOf[Double]
    val partKey0 = partKeyBuilder.partKeyFromObjects(schema1, data(0)(5))
    val q = memStore.scanRows(dataset1, Seq(1), SinglePartitionScan(partKey0, 0))
    q.map(_.getDouble(0)).toSeq.head shouldEqual minSeries0

    val minSeries1 = data(1)(1).asInstanceOf[Double]
    val partKey1 = partKeyBuilder.partKeyFromObjects(schema1, "Series 1")
    val q2 = memStore.scanRows(dataset1, Seq(1), SinglePartitionScan(partKey1, 0))
    q2.map(_.getDouble(0)).toSeq.head shouldEqual minSeries1
  }

  it("should query on multiple partitions using filters") {
    memStore.setup(dataset1.ref, schemas1, 0, TestData.storeConf, 1, TestData.downsampleConf)
    val data = records(dataset1, linearMultiSeries().take(20))   // 2 records per series x 10 series
    memStore.ingest(dataset1.ref, 0, data)
    memStore.refreshIndexForTesting(dataset1.ref)

    val filter = ColumnFilter("series", Filter.Equals("Series 1".utf8))
    val split = memStore.getScanSplits(dataset1.ref, 1).head
    val q2 = memStore.scanRows(dataset1, Seq(1), FilteredPartitionScan(split, Seq(filter)))
    q2.map(_.getDouble(0)).toSeq should equal (Seq(2.0, 12.0))
  }

  it("should ingest into multiple shards, getScanSplits, query, get index info from shards") {
    memStore.setup(dataset2.ref, schemas2h, 0, TestData.storeConf, 2, TestData.downsampleConf)
    memStore.setup(dataset2.ref, schemas2h, 1, TestData.storeConf, 2, TestData.downsampleConf)
    val data = records(dataset2, withMap(linearMultiSeries()).take(20))   // 2 records per series x 10 series
    memStore.ingest(dataset2.ref, 0, data)
    val data2 = records(dataset2, withMap(linearMultiSeries(200000L, 6), 6).take(20))   // 5 series only
    memStore.ingest(dataset2.ref, 1, data2)
    memStore.refreshIndexForTesting(dataset2.ref)

    memStore.activeShards(dataset2.ref) should equal (Seq(0, 1))
    memStore.numRowsIngested(dataset2.ref, 0) should equal (20L)

    val splits = memStore.getScanSplits(dataset2.ref, 1)
    splits should have length (2)

    memStore.indexNames(dataset2.ref, 10).toSet should equal (
      Set(("n", 0), ("series", 0), ("n", 1), ("series", 1), ("_type_",0), ("_type_",1)))

    val filter = ColumnFilter("n", Filter.Equals("2".utf8))
    val agg1 = memStore.scanRows(dataset2, Seq(1), FilteredPartitionScan(splits.head, Seq(filter)))
                       .map(_.getDouble(0)).sum
    agg1 shouldEqual (3 + 8 + 13 + 18)

    val agg2 = memStore.scanRows(dataset2, Seq(1), FilteredPartitionScan(splits.last, Seq(filter)))
                       .map(_.getDouble(0)).sum
    agg2 shouldEqual (3 + 9 + 15)
  }

  it("should handle errors from ingestStream") {
    memStore.setup(dataset1.ref, schemas1, 0, TestData.storeConf, 1, TestData.downsampleConf)
    val errStream = Observable.fromIterable(groupedRecords(dataset1, linearMultiSeries()))
                              .endWithError(new NumberFormatException)
    val fut = memStore.startIngestion(dataset1.ref, 0, errStream, s)
    whenReady(fut.failed) { e =>
      e shouldBe a[NumberFormatException]
    }
  }

  it("should ingestStream and flush on interval") {
    memStore.setup(dataset1.ref, schemas1, 0, TestData.storeConf, 1, TestData.downsampleConf)
    val initChunksWritten = chunksetsWritten

    val stream = Observable.fromIterable(groupedRecords(dataset1, linearMultiSeries()))
                           .executeWithModel(BatchedExecution(5))
    memStore.startIngestion(dataset1.ref, 0, stream, s).futureValue

    // Two flushes and 3 chunksets have been flushed
    chunksetsWritten shouldEqual initChunksWritten + 4

    memStore.refreshIndexForTesting(dataset1.ref)
    // Try reading - should be able to read optimized chunks too
    val splits = memStore.getScanSplits(dataset1.ref, 1)
    val agg1 = memStore.scanRows(dataset1, Seq(1), FilteredPartitionScan(splits.head))
                       .map(_.getDouble(0)).sum
    agg1 shouldEqual ((1 to 100).map(_.toDouble).sum)
  }

  it("should flush dirty part keys during start-ingestion, end-ingestion and re-ingestion") {
    memStore.setup(dataset1.ref, schemas1, 0, TestData.storeConf.copy(groupsPerShard = 2,
                                                        diskTTLSeconds = 1.hour.toSeconds.toInt,
                                                        flushInterval = 10.minutes), 1, TestData.downsampleConf)
    Thread sleep 1000
    val numPartKeysWritten = partKeysWritten
    val numPartKeysPublished = partKeysPublished
    val tsShard = memStore.asInstanceOf[TimeSeriesMemStore].getShard(dataset1.ref, 0).get
    tsShard.dirtyPartitionsForIndexFlush.isEmpty shouldEqual true

    val startTime1 = 10000
    val numSamples = 500

    val stream = Observable.fromIterable(groupedRecords(dataset1,
      linearMultiSeries(startTs= startTime1, seriesPrefix = "Set1"),
      n = numSamples, groupSize = 10, ingestionTimeStep = 310000, ingestionTimeStart = 0))
      .executeWithModel(BatchedExecution(5)) // results in 200 records
    memStore.startIngestion(dataset1.ref, 0, stream, s).futureValue

    partKeysWritten shouldEqual numPartKeysWritten + 10 // 10 set1 series started
    partKeysPublished shouldEqual numPartKeysPublished + 10
    0.until(10).foreach{i => tsShard.partitions.get(i).ingesting shouldEqual true}
    0.until(10).foreach{i => tsShard.activelyIngesting(i) shouldEqual true}

    val startTime2 = startTime1 + 1000 * numSamples

    // ingest more time series so a flush cycle passes without above series ingesting
    // this should result in time series end of ingestion being detected
    val stream2 = Observable.fromIterable(groupedRecords(dataset1,
      linearMultiSeries(startTs= startTime2, seriesPrefix = "Set2"),
      n = numSamples, groupSize = 10, ingestionTimeStep = 310000, ingestionTimeStart = tsShard.lastIngestionTime + 1,
      offset = tsShard.latestOffset.toInt + 1))
      .executeWithModel(BatchedExecution(5)) // results in 200 records
    memStore.startIngestion(dataset1.ref, 0, stream2, s).futureValue

    // 10 Set1 series started + 10 Set1 series ended + 10 Set2 series started
    partKeysWritten shouldEqual numPartKeysWritten + 30
    partKeysPublished shouldEqual numPartKeysPublished + 30
    0.until(10).foreach {i => tsShard.partitions.get(i).ingesting shouldEqual false}
    0.until(10).foreach {i => tsShard.activelyIngesting(i) shouldEqual false}
    10.until(20).foreach {i => tsShard.partitions.get(i).ingesting shouldEqual true}
    10.until(20).foreach {i => tsShard.activelyIngesting(i) shouldEqual true}

    val startTime3 = startTime2 + 1000 * numSamples

    // now reingest the stopped time series set1. This should reset endTime again for the Set1 series
    // it should also end 10 Set2 series
    val stream3 = Observable.fromIterable(groupedRecords(dataset1,
      linearMultiSeries(startTs= startTime3, seriesPrefix = "Set1"),
      n = 500, groupSize = 10, ingestionTimeStep = 310000, ingestionTimeStart = tsShard.lastIngestionTime + 1,
      offset = tsShard.latestOffset.toInt + 1))
      .executeWithModel(BatchedExecution(5)) // results in 200 records
    memStore.startIngestion(dataset1.ref, 0, stream3, s).futureValue

    // 10 Set1 series started + 10 Set1 series ended + 10 Set2 series started + 10 set2 series ended +
    // 10 set1 series restarted
    partKeysWritten shouldEqual numPartKeysWritten + 50
    partKeysPublished shouldEqual numPartKeysPublished + 50
    0.until(10).foreach {i => tsShard.partitions.get(i).ingesting shouldEqual true}
    0.until(10).foreach {i => tsShard.activelyIngesting(i) shouldEqual true}
    10.until(20).foreach {i => tsShard.partitions.get(i).ingesting shouldEqual false}
    10.until(20).foreach {i => tsShard.activelyIngesting(i) shouldEqual false}
  }

  it("should configure memory automatically when enabled") {
    val colStore = new NullColumnStore()

    val config1 = ConfigFactory.parseString(
      """
        |min-num-nodes-in-cluster = 32
        |memstore {
        |    memory-alloc {
        |      automatic-alloc-enabled = true
        |      available-memory-bytes = 1GB
        |      lucene-memory-percent = 10
        |      native-memory-manager-percent = 30
        |      block-memory-manager-percent = 60
        |    }
        |}
        |""".stripMargin).withFallback(config)

    val memStore1 = new TimeSeriesMemStore(config1, colStore, colStore, new InMemoryMetaStore())
    memStore1.setup(dataset1.ref, schemas1, 0, TestData.storeConf.copy(groupsPerShard = 2,
      diskTTLSeconds = 1.hour.toSeconds.toInt,
      flushInterval = 10.minutes, shardMemPercent = 40), 256, TestData.downsampleConf)

    memStore1.ingestionMemory shouldEqual 300000000 // 1GB * 30%
    val tsShard = memStore1.getShard(dataset1.ref, 0).get
    tsShard.blockMemorySize shouldEqual 30000000 // 1GB * 60% (for block memory) * 40% (for dataset memory) / ceil(256/32)

    memStore1.shutdown()

    // Expand cluster by only changing min-num-nodes-in-cluster
    // now each shard should get more memory since fewer shards per node

    val config2 = ConfigFactory.parseString(
      """
        |min-num-nodes-in-cluster = 45
        |""".stripMargin).withFallback(config1)

    val memStore2 = new TimeSeriesMemStore(config2, colStore, colStore, new InMemoryMetaStore())
    memStore2.setup(dataset1.ref, schemas1, 0, TestData.storeConf.copy(groupsPerShard = 2,
      diskTTLSeconds = 1.hour.toSeconds.toInt,
      flushInterval = 10.minutes, shardMemPercent = 40), 256, TestData.downsampleConf)

    memStore2.ingestionMemory shouldEqual 300000000 // 1GB * 30%
    val tsShard2 = memStore2.getShard(dataset1.ref, 0).get
    tsShard2.blockMemorySize shouldEqual 40000000 // 1GB * 60% (for block memory) * 40% (for dataset memory) / ceil(256/45)

    memStore2.shutdown()
  }

  it("should recover index data from col store correctly") {

    val partBuilder = new RecordBuilder(TestData.nativeMem)

    val pkPtrs = GdeltTestData.partKeyFromRecords(dataset1,
      records(dataset1, linearMultiSeries().take(2)), Some(partBuilder))
    val pks = pkPtrs.map(dataset1.partKeySchema.asByteArray(_))

    val colStore = new NullColumnStore() {
      override def scanPartKeys(ref: DatasetRef, shard: Int): Observable[PartKeyRecord] = {
        val keys = Seq(
          PartKeyRecord(pks(0), 50, 100, 0), // series that has ended ingestion
          PartKeyRecord(pks(1), 250, Long.MaxValue, 0) // series that is currently ingesting
        )
        Observable.fromIterable(keys)
      }
    }

    val memStore = new TimeSeriesMemStore(config, colStore, colStore, new InMemoryMetaStore())
    memStore.setup(dataset1.ref, schemas1, 0, TestData.storeConf.copy(groupsPerShard = 2,
      diskTTLSeconds = 1.hour.toSeconds.toInt,
      flushInterval = 10.minutes), 1, TestData.downsampleConf)
    Thread sleep 1000

    val tsShard = memStore.asInstanceOf[TimeSeriesMemStore].getShard(dataset1.ref, 0).get
    tsShard.recoverIndex().futureValue

    tsShard.partitions.size shouldEqual 1 // only ingesting partitions should be loaded into heap
    tsShard.partKeyIndex.indexNumEntries shouldEqual 2 // all partitions should be added to index
    tsShard.partitions.get(0) shouldEqual UnsafeUtils.ZeroPointer
    tsShard.partitions.get(1).partKeyBytes shouldEqual pks(1)
    tsShard.partitions.get(1).ingesting shouldEqual true

    // Entries should be in part key index
    tsShard.partKeyIndex.startTimeFromPartId(0) shouldEqual 50
    tsShard.partKeyIndex.startTimeFromPartId(1) shouldEqual 250
    tsShard.partKeyIndex.endTimeFromPartId(0) shouldEqual 100
    tsShard.partKeyIndex.endTimeFromPartId(1) shouldEqual Long.MaxValue
    tsShard.partKeyIndex.partKeyFromPartId(0).get shouldEqual new BytesRef(pks(0))
    tsShard.partKeyIndex.partKeyFromPartId(1).get shouldEqual new BytesRef(pks(1))

  }

  it("should recover index data from col store ignoring bad schemas") {
    val partBuilder = new RecordBuilder(TestData.nativeMem)

    val pkPtrs = GdeltTestData.partKeyFromRecords(dataset1,
      records(dataset1, linearMultiSeries().take(2)), Some(partBuilder))
    val pks = pkPtrs.map(dataset1.partKeySchema.asByteArray(_)).toArray

    // Corrupt the schema of the second item
    pks(1)(4) = 0xFF.toByte
    pks(1)(5) = 0xFF.toByte

    val colStore = new NullColumnStore() {
      override def scanPartKeys(ref: DatasetRef, shard: Int): Observable[PartKeyRecord] = {
        val keys = Seq(
          PartKeyRecord(pks(0), 50, Long.MaxValue, 0),
          PartKeyRecord(pks(1), 250, Long.MaxValue, 0)
        )
        Observable.fromIterable(keys)
      }
    }

    val memStore = new TimeSeriesMemStore(config, colStore, colStore, new InMemoryMetaStore())
    memStore.setup(dataset1.ref, schemas1, 0, TestData.storeConf.copy(groupsPerShard = 2,
      diskTTLSeconds = 1.hour.toSeconds.toInt,
      flushInterval = 10.minutes), 1, TestData.downsampleConf)
    Thread sleep 1000

    val tsShard = memStore.asInstanceOf[TimeSeriesMemStore].getShard(dataset1.ref, 0).get
    tsShard.recoverIndex().futureValue

    tsShard.partitions.size shouldEqual 1 // only 1, skipping the bad schema
    tsShard.partKeyIndex.indexNumEntries shouldEqual 1 // only 1, skipping the bad schema
  }

  it("should lookupPartitions and return correct PartLookupResult") {
    memStore.setup(dataset2.ref, schemas2h, 0, TestData.storeConf, 1, TestData.downsampleConf)
    val data = records(dataset2, withMap(linearMultiSeries().take(20)))   // 2 records per series x 10 series
    memStore.ingest(dataset2.ref, 0, data)

    memStore.asInstanceOf[TimeSeriesMemStore].refreshIndexForTesting(dataset2.ref)
    val split = memStore.getScanSplits(dataset2.ref, 1).head
    val filter = ColumnFilter("n", Filter.Equals("2".utf8))

    val range = TimeRangeChunkScan(105000L, 2000000L)
    val res = memStore.lookupPartitions(dataset2.ref, FilteredPartitionScan(split, Seq(filter)), range,
      QuerySession.makeForTestingOnly())
    res.firstSchemaId shouldEqual Some(schema2.schemaHash)
    res.partsInMemory.length shouldEqual 2   // two partitions should match
    res.shard shouldEqual 0
    res.chunkMethod shouldEqual range
    res.partIdsMemTimeGap shouldEqual scala.collection.mutable.HashMap(7 -> 107000L)
    res.partIdsNotInMemory.isEmpty shouldEqual true
  }

  import Iterators._

  it("should recoveryStream, skip some records, and receive a stream of offset updates") {
    // There are 4 subgroups within the shard.  Set up the watermarks like this:
    // 0 -> 2L, 1 -> 4L, 2 -> 6L, 3 -> 8L
    // A whole bunch of records should be skipped.  However, remember that each group of 5 records gets one offset.

    memStore.setup(dataset1.ref, schemas1, 0, TestData.storeConf, 1, TestData.downsampleConf)
    val initChunksWritten = chunksetsWritten
    val checkpoints = Map(0 -> 2L, 1 -> 21L, 2 -> 6L, 3 -> 8L)

    // val stream = Observable.fromIterable(linearMultiSeries().take(100).grouped(5).toSeq.map(records(dataset1, _)))
    val stream = Observable.fromIterable(groupedRecords(dataset1, linearMultiSeries(), 200))
    // recover from checkpoints.min to checkpoints.max
    val offsets = memStore.createDataRecoveryObservable(dataset1.ref, 0, stream, 2, 21, checkpoints, 4L)
                          .until(_ >= 21L).toListL.runToFuture.futureValue

    offsets shouldEqual Seq(7L, 11L, 15L, 19L, 21L) // last offset is always reported
    // no flushes
    chunksetsWritten shouldEqual initChunksWritten

    memStore.refreshIndexForTesting(dataset1.ref)
    // Should have less than 50 records ingested
    // Try reading - should be able to read optimized chunks too
    val splits = memStore.getScanSplits(dataset1.ref, 1)
    val data1 = memStore.scanRows(dataset1, Seq(1), FilteredPartitionScan(splits.head))
                        .map(_.getDouble(0)).toSeq
    data1.length shouldEqual 47
  }

  it("should recoverStream after timeout, returns endOffset to start normal ingestion") {
    memStore.setup(dataset1.ref, schemas1, 0, TestData.storeConf, 1, TestData.downsampleConf)
    val checkpoints = Map(0 -> 2L, 1 -> 21L, 2 -> 6L, 3 -> 8L)

    val stream = Observable.never // "never" to mimic no data in stream source
    val startOffset = checkpoints.values.min
    val endOffset = checkpoints.values.max
    // recover from checkpoints.min to checkpoints.max - timeout after 1sec
    val offsets = memStore.createDataRecoveryObservable(dataset1.ref, 0, stream, startOffset, endOffset, checkpoints, 4L)(1.second)
      .until(_ >= 21L).toListL.runToFuture.futureValue

    offsets shouldEqual Seq(checkpoints.values.max) // should equal end offset
  }

  it("should truncate shards properly") {
    memStore.setup(dataset1.ref, schemas1, 0, TestData.storeConf, 1, TestData.downsampleConf)
    val data = records(dataset1, multiSeriesData().take(20))   // 2 records per series x 10 series
    memStore.ingest(dataset1.ref, 0, data)

    memStore.refreshIndexForTesting(dataset1.ref)
    memStore.numPartitions(dataset1.ref, 0) shouldEqual 10
    memStore.indexNames(dataset1.ref, 10).toSeq should contain theSameElementsAs Seq(("series", 0), ("_type_",0))

    memStore.truncate(dataset1.ref, numShards = 4)

    memStore.numPartitions(dataset1.ref, 0) should equal (0)
  }

  private def chunksetsWritten = memStore.store.sinkStats.chunksetsWritten.get()
  private def partKeysWritten = memStore.store.sinkStats.partKeysWritten.get()
  // Partkeys published is tracking the published updates for downstream consumers
  private def partKeysPublished = memStore.store.sinkStats.partKeysUpdatesPublished.get()

  // returns the "endTime" or last sample time of evicted partitions
  // used for testing only
  def markPartitionsForEviction(partIDs: Seq[Int]): Unit = {
    val shard = memStore.getShardE(dataset1.ref, 0)
    for { n <- partIDs } {
      val part = shard.partitions.get(n)
      shard.markPartAsNotIngesting(part, false)
    }
  }

  it("should be able to evict partitions properly on ingestion and on ODP") {
    memStore.setup(dataset1.ref, schemas1, 0, TestData.storeConf, 1, TestData.downsampleConf)

    val shard = memStore.getShardE(dataset1.ref, 0)
    // Ingest normal multi series data with 10 partitions.  Should have 10 partitions.
    val data = records(dataset1, linearMultiSeries(numSeries = 1000).take(1000))
    memStore.ingest(dataset1.ref, 0, data)

    memStore.refreshIndexForTesting(dataset1.ref)

    memStore.numPartitions(dataset1.ref, 0) shouldEqual 1000
    memStore.labelValues(dataset1.ref, 0, "series", 2000).size shouldEqual 1000

    // Purposely mark 100 partitions endTime as occurring a while ago to mark them eligible for eviction
    // We also need to switch buffers so that internally ingestionEndTime() is accurate
    markPartitionsForEviction(0 until 10)

    // Note that we didn't explicitly evict. The code below will test force-eviction. It will also
    // ensure TimeSeriesShard maintains the invariant of not more than maxPartitions (1100 here) limit

    // Now, ingest 120 partitions.  First 110 partitions should be allowed after force-eviction,
    // 10 partitions should be dropped
    val data2 = records(dataset1, linearMultiSeries(numSeries = 1120).drop(1000).take(120))
    memStore.ingest(dataset1.ref, 0, data2)
    Thread sleep 1000    // see if this will make things pass sooner

    shard.partitions.size() shouldEqual 1100
    shard.addPartitionsDisabled() shouldEqual true

    markPartitionsForEviction(10 until 20)
    shard.evictForHeadroom() shouldEqual true // this should evict only 10 partitions, but cannot reach headroom
    // but add of new partitions is enabled since we were able to evict some
    shard.addPartitionsDisabled() shouldEqual false
    shard.partitions.size() shouldEqual 1090

    // fill the 10 slots remaining
    val data3 = records(dataset1, linearMultiSeries(numSeries = 1130).drop(1120).take(10))
    memStore.ingest(dataset1.ref, 0, data3)
    shard.partitions.size() shouldEqual 1100

    // now there is no room for any more partitions. Try ODP
    memStore.refreshIndexForTesting(dataset1.ref)
    val split = memStore.getScanSplits(dataset1.ref, 1).head
    val filter = ColumnFilter("series", Filter.Equals("Series 0".utf8))

    val session = QuerySession.makeForTestingOnly()
    // ODP query should fail since there is no room
    val ex = intercept[TestFailedException] {
      memStore.scanPartitions(dataset1.ref, Seq(0, 1), FilteredPartitionScan(split, Seq(filter)),
        querySession = session)
        .toListL.runToFuture.futureValue
    }
    session.close() // release lock
    ex.getCause.isInstanceOf[ServiceUnavailableException] shouldEqual true

    // mark 1 partition for eviction
    markPartitionsForEviction(20 until 21)
    // Not we are not explicitly evicting. ODP should not evict
    // ODP query should fail even though there is room for eviction
    // Reason is we dont want ODP cannibalism of partitions
    val ex2 = intercept[TestFailedException] {
      memStore.scanPartitions(dataset1.ref, Seq(0, 1), FilteredPartitionScan(split, Seq(filter)),
        querySession = session)
        .toListL.runToFuture.futureValue
    }
    session.close() // release lock
    ex2.getCause.isInstanceOf[ServiceUnavailableException] shouldEqual true

    // after next headroom task run....
    shard.evictForHeadroom() shouldEqual true

    // now query should succeed
    val parts = memStore.scanPartitions(dataset1.ref, Seq(0, 1), FilteredPartitionScan(split, Seq(filter)),
        querySession = session)
        .toListL.runToFuture.futureValue
    parts.size shouldEqual 1
    parts.head.partID shouldEqual 0 // same partId as before for ODPed partitions
    session.close() // release lock
    shard.evictableOdpPartIds.size shouldEqual 1

    // mark some parts as evictable
    markPartitionsForEviction(21 until 25)
    shard.evictForHeadroom() shouldEqual true
    // odp partitions should be evicted first before regular partitions
    shard.evictableOdpPartIds.size shouldEqual 0

  }

  it("should return the expected regex ns format for query stats group") {
    memStore.setup(dataset1.ref, schemas2, 0, TestData.storeConf, 1, TestData.downsampleConf)
    val split = memStore.getScanSplits(dataset1.ref, 1).head
    val session = QuerySession.makeForTestingOnly()
    val filters = Seq(
      ColumnFilter("_ws_", Filter.Equals("test_ws")),
      ColumnFilter("_ns_", Filter.EqualsRegex("App-0|App-1")),
      ColumnFilter("_metric_", Filter.Equals("http_latency")))
    @scala.annotation.unused val value = memStore.scanPartitions(dataset1.ref, Seq(0, 1), FilteredPartitionScan(split, filters),
      querySession = session)
      .toListL.runToFuture.futureValue
    session.queryStats.stat.size shouldEqual 1
    session.queryStats.stat.head._1.size shouldEqual 5
    session.queryStats.stat.head._1(2) shouldEqual "test_ws"
    session.queryStats.stat.head._1(3) shouldEqual "App-0|App-1"
    session.queryStats.stat.head._1(4) shouldEqual "http_latency"
  }

  it("should assign same previously assigned partId using bloom filter when evicted series starts re-ingesting") {

    memStore.setup(dataset1.ref, schemas1, 0, TestData.storeConf, 1, TestData.downsampleConf)

    val shard0 = memStore.getShardE(dataset1.ref, 0)
    // Ingest normal multi series data with 10 partitions.  Should have 10 partitions.
    val data = records(dataset1, linearMultiSeries(numSeries = 1000).take(1000))
    memStore.ingest(dataset1.ref, 0, data)
    memStore.numPartitions(dataset1.ref, 0) shouldEqual 1000

    val shard0Partitions = shard0.partitions
    var part0 = shard0Partitions.get(0)
    dataset1.partKeySchema.asJavaString(part0.partKeyBase, part0.partKeyOffset, 0) shouldEqual "Series 0"
    val pkBytes = dataset1.partKeySchema.asByteArray(part0.partKeyBase, part0.partKeyOffset)
    val pk = PartKey(pkBytes, UnsafeUtils.arayOffset)
    shard0.evictedPartKeys.mightContain(pk) shouldEqual false

    // Purposely mark 100 partitions endTime as occurring a while ago to mark them eligible for eviction
    // We also need to switch buffers so that internally ingestionEndTime() is accurate
    markPartitionsForEviction(0 until 10)
    shard0.evictForHeadroom() shouldEqual true // this should evict 10 partitions since maxAllowed is 1100, and headroom is 110

    shard0Partitions.get(0) shouldEqual null

    // bloom filter should contain the pk
    shard0.evictedPartKeys.mightContain(pk) shouldEqual true
    memStore.refreshIndexForTesting(dataset1.ref)

    // re-ingest partId 0
    val data2 = records(dataset1, linearMultiSeries(numSeries = 1).take(1))
    memStore.ingest(dataset1.ref, 0, data2)
    Thread.sleep(1000)

    part0 = shard0Partitions.get(0)
    part0.partID shouldEqual 0
  }

  it("should return extra WriteBuffers to memoryManager properly") {
    val numSeries = 300
    val policy2 = new FixedMaxPartitionsEvictionPolicy(numSeries * 2)
    val store2 = new TimeSeriesMemStore(
      config, new NullColumnStore, new NullColumnStore, new InMemoryMetaStore(), Some(policy2)
    )

    try {
      // Ingest >250 partitions.  Note how much memory is left after all the allocations
      store2.setup(dataset1.ref, schemas1, 0, TestData.storeConf, 1, TestData.downsampleConf)
      val shard = store2.getShardE(dataset1.ref, 0)

      // Ingest normal multi series data with 10 partitions.  Should have 10 partitions.
      val data = records(dataset1, linearMultiSeries(numSeries = numSeries).take(numSeries))
      store2.ingest(dataset1.ref, 0, data)
      store2.refreshIndexForTesting(dataset1.ref)

      store2.numPartitions(dataset1.ref, 0) shouldEqual numSeries
      shard.bufferPools.size shouldEqual 1
      shard.bufferPools.values.toArray.head.poolSize shouldEqual 100    // Two allocations of 200 each = 400; used up 300; 400-300=100
      val afterIngestFree = shard.bufferMemoryManager.numFreeBytes

      // Switch buffers, encode and release/return buffers for all partitions
      val blockFactory = shard.blockFactoryPool.checkoutForOverflow(0)
      for { n <- 0 until numSeries } {
        val part = shard.partitions.get(n)
        part.switchBuffers(blockFactory, encode = true)
      }

      // Ensure queue length does not get beyond 250, and some memory was freed (free bytes increases)
      shard.bufferPools.values.toArray.head.poolSize shouldEqual 250
      val nowFree = shard.bufferMemoryManager.numFreeBytes
      nowFree should be > (afterIngestFree)
    } finally {
      store2.shutdown()    // release snd free the memory
    }
  }
}<|MERGE_RESOLUTION|>--- conflicted
+++ resolved
@@ -34,13 +34,8 @@
                                             |  """.stripMargin)
                             .withFallback(ConfigFactory.load("application_test.conf")).resolve()
                             .getConfig("filodb")
-<<<<<<< HEAD
-  val memStore = new TimeSeriesMemStore(config, new NullColumnStore, new InMemoryMetaStore())
+  val memStore = new TimeSeriesMemStore(config, new NullColumnStore, new NullColumnStore, new InMemoryMetaStore())
   implicit override val patienceConfig: PatienceConfig = PatienceConfig(timeout = Span(5, Seconds), interval = Span(50, Millis))
-=======
-  val memStore = new TimeSeriesMemStore(config, new NullColumnStore, new NullColumnStore, new InMemoryMetaStore())
-  implicit override val patienceConfig = PatienceConfig(timeout = Span(5, Seconds), interval = Span(50, Millis))
->>>>>>> e75c3933
 
   after {
     memStore.reset()
