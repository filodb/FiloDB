package filodb.core.memstore

import scala.concurrent.Future

import com.typesafe.config.ConfigFactory
import org.scalatest.{BeforeAndAfter, BeforeAndAfterAll, FunSpec, Matchers}
import org.scalatest.concurrent.ScalaFutures
import org.scalatest.time.{Millis, Seconds, Span}

import filodb.core._
import filodb.core.metadata.Dataset
import filodb.core.store._
import filodb.memory._
import filodb.memory.format.UnsafeUtils

object TimeSeriesPartitionSpec {
  import MachineMetricsData._
  import BinaryRegion.NativePointer

  val memFactory = new NativeMemoryManager(50 * 1024 * 1024)

  val maxChunkSize = TestData.storeConf.maxChunksSize
  protected val myBufferPool = new WriteBufferPool(memFactory, schema1.data, TestData.storeConf)

  def makePart(partNo: Int, dataset: Dataset,
               partKey: NativePointer = defaultPartKey,
               bufferPool: WriteBufferPool = myBufferPool): TimeSeriesPartition = {
    new TimeSeriesPartition(partNo, dataset.schema, partKey, 0, bufferPool,
          new TimeSeriesShardStats(dataset.ref, 0), memFactory, 40)
  }

  def tracingPart(partNo: Int, dataset: Dataset,
               partKey: NativePointer = defaultPartKey,
               bufferPool: WriteBufferPool = myBufferPool): TimeSeriesPartition = {
    new TracingTimeSeriesPartition(partNo, dataset.ref, dataset.schema, partKey, 0, bufferPool,
          new TimeSeriesShardStats(dataset.ref, 0), memFactory, 40)
  }
}

trait MemFactoryCleanupTest extends FunSpec with Matchers with BeforeAndAfter with BeforeAndAfterAll {
  override def afterAll(): Unit = {
    super.afterAll()
    TimeSeriesPartitionSpec.memFactory.shutdown()
  }
}

class TimeSeriesPartitionSpec extends MemFactoryCleanupTest with ScalaFutures {
  import MachineMetricsData._
  import TimeSeriesPartitionSpec._

  implicit override val patienceConfig = PatienceConfig(timeout = Span(2, Seconds), interval = Span(50, Millis))

  import monix.execution.Scheduler.Implicits.global

  val config = ConfigFactory.load("application_test.conf").getConfig("filodb")
  // implemented by concrete test sub class
  val colStore: ColumnStore = new NullColumnStore()

  var part: TimeSeriesPartition = null

  val reclaimer = new ReclaimListener {
    def onReclaim(metaAddr: Long, numBytes: Int): Unit = {
      assert(numBytes == schema1.data.blockMetaSize)
      val partID = UnsafeUtils.getInt(metaAddr)
      val chunkID = UnsafeUtils.getLong(metaAddr + 4)
      part.removeChunksAt(chunkID)
    }
  }

  private val blockStore = new PageAlignedBlockManager(200 * 1024 * 1024,
    new MemoryStats(Map("test"-> "test")), reclaimer, 1)
<<<<<<< HEAD
  protected val ingestBlockHolder = new BlockMemFactory(blockStore, None, dataset1.blockMetaSize, dummyContext, true)
=======
  protected val ingestBlockHolder = new BlockMemFactory(blockStore, None, schema1.data.blockMetaSize,
                                      dummyContext, true)
>>>>>>> b1a2f4e1

  before {
    colStore.truncate(dataset1.ref).futureValue
  }

  it("should be able to read immediately after ingesting one row") {
    part = makePart(0, dataset1)
    val data = singleSeriesReaders().take(5)
    part.ingest(0, data(0), ingestBlockHolder)   // just one row
    part.numChunks shouldEqual 1
    part.appendingChunkLen shouldEqual 1
    part.unflushedChunksets shouldEqual 1
    val minData = data.map(_.getDouble(1)).take(1)
    val iterator = part.timeRangeRows(WriteBufferChunkScan, Array(1))
    iterator.map(_.getDouble(0)).toSeq shouldEqual minData
  }

  it("should be able to ingest new rows while flush() executing concurrently") {
    part = makePart(0, dataset1)
    val data = singleSeriesReaders().take(11)
    val minData = data.map(_.getDouble(1))
    val initTS = data(0).getLong(0)
    data.take(10).zipWithIndex.foreach { case (r, i) => part.ingest(0, r, ingestBlockHolder) }

    val origPoolSize = myBufferPool.poolSize

    // First 10 rows ingested. Now flush in a separate Future while ingesting the remaining row
    part.switchBuffers(ingestBlockHolder)
    // After switchBuffers, currentChunks should be null, pool size the same (nothing new allocated yet)
    myBufferPool.poolSize shouldEqual origPoolSize
    part.appendingChunkLen shouldEqual 0

    // Before flush happens, should be able to read all chunks
    part.unflushedChunksets shouldEqual 1
    part.numChunks shouldEqual 1
    val infos1 = part.infos(AllChunkScan).toBuffer
    infos1 should have length 1
    infos1.head.startTime shouldEqual initTS
    val data1 = part.timeRangeRows(AllChunkScan, Array(1)).map(_.getDouble(0)).toBuffer
    data1 shouldEqual (minData take 10)

<<<<<<< HEAD
    val blockHolder = new BlockMemFactory(blockStore, None, dataset1.blockMetaSize, dummyContext)
=======
    val blockHolder = new BlockMemFactory(blockStore, None, schema1.data.blockMetaSize, dummyContext)
>>>>>>> b1a2f4e1
    // Task needs to fully iterate over the chunks, to release the shared lock.
    val flushFut = Future(part.makeFlushChunks(blockHolder).toBuffer)
    data.drop(10).zipWithIndex.foreach { case (r, i) => part.ingest(0, r, ingestBlockHolder) }
    val chunkSets = flushFut.futureValue

    // After flush, the old writebuffers should be returned to pool, but new one allocated for ingesting
    myBufferPool.poolSize shouldEqual origPoolSize

    // there should be a frozen chunk of 10 records plus 1 record in currently appending chunks
    part.numChunks shouldEqual 2
    part.unflushedChunksets shouldEqual 2
    part.appendingChunkLen shouldEqual 1
    val infos2 = part.infos(AllChunkScan).toBuffer
    infos2 should have length 2
    infos2.head.startTime shouldEqual initTS
    infos2.last.startTime shouldEqual data(10).getLong(0)

    val readIt = part.timeRangeRows(initTS, initTS + 500000, Array(1)).map(_.getDouble(0))
    readIt.toBuffer shouldEqual minData

    chunkSets should have length (1)
    chunkSets.head.info.numRows shouldEqual 10
    chunkSets.head.chunks should have length (5)

    chunkSets.head.invokeFlushListener()    // update newestFlushedID
    part.unflushedChunksets shouldEqual 1
  }

  it("should be able to read a time range of ingested data") {
    part = makePart(0, dataset1)
    val data = singleSeriesReaders().take(11)
    val initTS = data(0).getLong(0)
    val appendingTS = data.last.getLong(0)
    val minData = data.map(_.getDouble(1))
    data.take(10).foreach { r => part.ingest(0, r, ingestBlockHolder) }

    // First 10 rows ingested. Now flush in a separate Future while ingesting the remaining row
    part.switchBuffers(ingestBlockHolder)
    part.appendingChunkLen shouldEqual 0

<<<<<<< HEAD
    val blockHolder = new BlockMemFactory(blockStore, None, dataset1.blockMetaSize, dummyContext)
=======
    val blockHolder = new BlockMemFactory(blockStore, None, schema1.data.blockMetaSize, dummyContext)
>>>>>>> b1a2f4e1
    // Task needs to fully iterate over the chunks, to release the shared lock.
    val flushFut = Future(part.makeFlushChunks(blockHolder).toBuffer)
    data.drop(10).zipWithIndex.foreach { case (r, i) => part.ingest(0, r, ingestBlockHolder) }

    // there should be a frozen chunk of 10 records plus 1 record in currently appending chunks
    part.numChunks shouldEqual 2
    part.appendingChunkLen shouldEqual 1

    // Flushed chunk:  initTS -> initTS + 9000 (1000 ms per tick)
    // Read from flushed chunk only
    val readIt = part.timeRangeRows(TimeRangeChunkScan(initTS, initTS + 9000), Array(0, 1)).map(_.getDouble(1))
    readIt.toBuffer shouldEqual minData.take(10)

    val infos1 = part.infos(initTS, initTS + 9000)
    infos1.hasNext shouldEqual true
    val info1 = infos1.nextInfo
    info1.numRows shouldEqual 10
    info1.startTime shouldEqual initTS

    val readIt2 = part.timeRangeRows(TimeRangeChunkScan(initTS + 1000, initTS + 7000), Array(0, 1)).map(_.getDouble(1))
    readIt2.toBuffer shouldEqual minData.drop(1).take(7)

    // Read from appending chunk only:  initTS + 10000
    val readIt3 = part.timeRangeRows(TimeRangeChunkScan(appendingTS, appendingTS + 3000), Array(0, 1))
                      .map(_.getDouble(1))
    readIt3.toBuffer shouldEqual minData.drop(10)

    // Try to read from before flushed to part of flushed chunk
    val readIt4 = part.timeRangeRows(TimeRangeChunkScan(initTS - 7000, initTS + 3000), Array(0, 1)).map(_.getDouble(1))
    readIt4.toBuffer shouldEqual minData.take(4)

    // both flushed and appending chunk
    val readIt5 = part.timeRangeRows(TimeRangeChunkScan(initTS + 7000, initTS + 14000), Array(0, 1)).map(_.getDouble(1))
    readIt5.toBuffer shouldEqual minData.drop(7)

    // No data: past appending chunk
    val readIt6 = part.timeRangeRows(TimeRangeChunkScan(initTS + 20000, initTS + 24000), Array(0, 1))
                      .map(_.getDouble(1))
    readIt6.toBuffer shouldEqual Nil

    // No data: before initTS
    val readIt7 = part.timeRangeRows(TimeRangeChunkScan(initTS - 9000, initTS - 900), Array(0, 1)).map(_.getDouble(1))
    readIt7.toBuffer shouldEqual Nil
  }

  it("should reclaim blocks and evict flushed chunks properly upon reclaim") {
     part = makePart(0, dataset1)
     val data = singleSeriesReaders().take(21)
     val minData = data.map(_.getDouble(1))
     data.take(10).zipWithIndex.foreach { case (r, i) => part.ingest(0, r, ingestBlockHolder) }

     val origPoolSize = myBufferPool.poolSize

     // First 10 rows ingested. Now flush in a separate Future while ingesting 6 more rows
     part.switchBuffers(ingestBlockHolder)
     myBufferPool.poolSize shouldEqual origPoolSize    // current chunks become null, no new allocation yet
<<<<<<< HEAD
     val blockHolder = new BlockMemFactory(blockStore, None, dataset1.blockMetaSize, dummyContext)
=======
     val blockHolder = new BlockMemFactory(blockStore, None, schema1.data.blockMetaSize, dummyContext)
>>>>>>> b1a2f4e1
     // Task needs to fully iterate over the chunks, to release the shared lock.
     val flushFut = Future(part.makeFlushChunks(blockHolder).toBuffer)
     data.drop(10).take(6).zipWithIndex.foreach { case (r, i) => part.ingest(0, r, ingestBlockHolder) }
     val chunkSets = flushFut.futureValue

     // After flush, the old writebuffers should be returned to pool, but new one allocated too
     myBufferPool.poolSize shouldEqual origPoolSize

     // there should be a frozen chunk of 10 records plus 6 records in currently appending chunks
     part.numChunks shouldEqual 2
     part.appendingChunkLen shouldEqual 6
    val initTS = data(0).getLong(0)
    val readIt = part.timeRangeRows(initTS, initTS + 500000, Array(1)).map(_.getDouble(0))
    // readIt.toBuffer shouldEqual Seq(minData take 10, minData drop 10 take 6).toSet
    readIt.toBuffer shouldEqual (minData take 16)

     chunkSets should have length (1)
     chunkSets.head.info.numRows shouldEqual 10
     chunkSets.head.chunks should have length (5)

    part.unflushedChunksets shouldEqual 2
    chunkSets.head.invokeFlushListener()    // update newestFlushedID
    part.unflushedChunksets shouldEqual 1

     val currBlock = blockHolder.currentBlock // hang on to these; we'll later test reclaiming them manually
     blockHolder.markUsedBlocksReclaimable()

     // Now, switch buffers and flush again, ingesting 5 more rows
     // There should now be 3 chunks total, the current write buffers plus the two flushed ones
     part.switchBuffers(ingestBlockHolder)
<<<<<<< HEAD
     val holder2 = new BlockMemFactory(blockStore, None, dataset1.blockMetaSize, dummyContext)
=======
     val holder2 = new BlockMemFactory(blockStore, None, schema1.data.blockMetaSize, dummyContext)
>>>>>>> b1a2f4e1
     // Task needs to fully iterate over the chunks, to release the shared lock.
     val flushFut2 = Future(part.makeFlushChunks(holder2).toBuffer)
     data.drop(16).zipWithIndex.foreach { case (r, i) => part.ingest(0, r, ingestBlockHolder) }
     val chunkSets2 = flushFut2.futureValue

     part.numChunks shouldEqual 3
     part.appendingChunkLen shouldEqual 5
     chunkSets2 should have length (1)
     chunkSets2.head.info.numRows shouldEqual 6

     val data2 = part.timeRangeRows(AllChunkScan, Array(1)).map(_.getDouble(0)).toSeq
     data2 shouldEqual minData

     // Reclaim earliest group of flushed chunks.  Make sure write buffers + latest flushed chunks still there.
    currBlock.reclaim(forced = true)
     val data3 = part.timeRangeRows(AllChunkScan, Array(1)).map(_.getDouble(0))
     data3.toBuffer shouldEqual (minData drop 10)
 }

  it("should not switch buffers and flush when current chunks are empty") {
    part = makePart(0, dataset1)
    val data = singleSeriesReaders().take(11)
    data.zipWithIndex.foreach { case (r, i) => part.ingest(0, r, ingestBlockHolder) }
    part.numChunks shouldEqual 1
    part.appendingChunkLen shouldEqual 11

    // Now, switch buffers and flush.  Appenders will be empty.
    part.switchBuffers(ingestBlockHolder)
<<<<<<< HEAD
    val blockHolder = new BlockMemFactory(blockStore, None, dataset1.blockMetaSize, dummyContext)
=======
    val blockHolder = new BlockMemFactory(blockStore, None, schema1.data.blockMetaSize, dummyContext)
>>>>>>> b1a2f4e1
    val chunkSets = part.makeFlushChunks(blockHolder)
    chunkSets.isEmpty shouldEqual false
    part.numChunks shouldEqual 1
    part.appendingChunkLen shouldEqual 0

    chunkSets.foreach(_.invokeFlushListener())    // update newestFlushedID
    part.unflushedChunksets shouldEqual 0    // No new data

    // Now, switch buffers again without ingesting more data.  Clearly there are no rows, no switch, and no flush.
    part.switchBuffers(ingestBlockHolder)
    part.numChunks shouldEqual 1
    part.makeFlushChunks(blockHolder).isEmpty shouldEqual true

    val minData = data.map(_.getDouble(1))
    val allData = part.timeRangeRows(InMemoryChunkScan, Array(1)).map(_.getDouble(0))
    allData.toSeq shouldEqual minData
  }

  it("should reset metadata correctly when recycling old write buffers") {
    // Ingest data into 10 TSPartitions and switch and encode all of them.  Now WriteBuffers poolsize should be
    // down 10 and then back up.
    val data = singleSeriesReaders().take(10).toBuffer
    val moreData = singleSeriesReaders().drop(10).take(50).toBuffer
    val origPoolSize = myBufferPool.poolSize
    val partitions = (0 to 9).map { partNo =>
      makePart(partNo, dataset1)
    }
    (0 to 9).foreach { i =>
      data.foreach { case d => partitions(i).ingest(0, d, ingestBlockHolder) }
      partitions(i).numChunks shouldEqual 1
      partitions(i).appendingChunkLen shouldEqual 10
      val infos = partitions(i).infos(AllChunkScan)
      infos.hasNext shouldEqual true
      val writeBufInfo = infos.nextInfo
      writeBufInfo.numRows shouldEqual 10

      // Have to give up read lock
      infos.close()
      partitions(i).switchBuffers(ingestBlockHolder, true)

      // After switchBuffers, write buffer is recycled, and numRows should be reset
      writeBufInfo.numRows shouldEqual 0
    }

    myBufferPool.poolSize shouldEqual origPoolSize

    // Do this 4 more times so that we get old recycled metadata back
    (0 until 4).foreach { n =>
      (0 to 9).foreach { i =>
        moreData.drop(n*10).take(10).foreach { case d => partitions(i).ingest(0, d, ingestBlockHolder) }
        partitions(i).appendingChunkLen shouldEqual 10
        partitions(i).switchBuffers(ingestBlockHolder, true)
      }
    }

    // Now ingest again but don't switch buffers.  Ensure appendingChunkLen is appropriate.
    (0 to 9).foreach { i =>
      moreData.drop(40).foreach { case d => partitions(i).ingest(0, d, ingestBlockHolder) }
      partitions(i).appendingChunkLen shouldEqual 10
    }
  }

  it("should automatically use new write buffers and encode old one when write buffers overflow") {
    // Ingest 10 less than maxChunkSize
    val origPoolSize = myBufferPool.poolSize

    part = makePart(0, dataset1)
    val data = singleSeriesReaders().take(maxChunkSize + 10)
    data.take(maxChunkSize - 10).zipWithIndex.foreach { case (r, i) => part.ingest(0, r, ingestBlockHolder) }
    part.numChunks shouldEqual 1
    part.appendingChunkLen shouldEqual (maxChunkSize - 10)
    part.unflushedChunksets shouldEqual 1

    myBufferPool.poolSize shouldEqual (origPoolSize - 1)

    // Now ingest 20 more.  Verify new chunks encoded.  10 rows after switch at 100. Verify can read everything.
    data.drop(maxChunkSize - 10).zipWithIndex.foreach { case (r, i) => part.ingest(0, r, ingestBlockHolder) }
    part.numChunks shouldEqual 2
    part.appendingChunkLen shouldEqual 10
    part.unflushedChunksets shouldEqual 2
    myBufferPool.poolSize shouldEqual (origPoolSize - 1)

    val minData = data.map(_.getDouble(1)) drop 100
    val readData1 = part.timeRangeRows(WriteBufferChunkScan, Array(1)).map(_.getDouble(0))
    readData1.toBuffer shouldEqual minData

    // Now simulate a flush, verify that both chunksets flushed
    // Now, switch buffers and flush.  Appenders will be empty.
    part.switchBuffers(ingestBlockHolder)
<<<<<<< HEAD
    val blockHolder = new BlockMemFactory(blockStore, None, dataset1.blockMetaSize, dummyContext)
=======
    val blockHolder = new BlockMemFactory(blockStore, None, schema1.data.blockMetaSize, dummyContext)
>>>>>>> b1a2f4e1
    val chunkSets = part.makeFlushChunks(blockHolder).toSeq
    chunkSets should have length (2)
    part.numChunks shouldEqual 2
    part.appendingChunkLen shouldEqual 0
    chunkSets.map(_.info.numRows) shouldEqual Seq(100, 10)
  }

  it("should drop out of time order ingested samples") {
    part = makePart(0, dataset1)
    val data = singleSeriesReaders().take(12)
    val minData = data.map(_.getDouble(1))

    // Ingest first 5, then: 8th, 6th, 7th, 9th, 10th
    data.take(5).foreach { r => part.ingest(0, r, ingestBlockHolder) }
    part.ingest(0, data(7), ingestBlockHolder)
    part.ingest(0, data(5), ingestBlockHolder)
    part.ingest(0, data(6), ingestBlockHolder)
    part.ingest(0, data(8), ingestBlockHolder)
    part.ingest(0, data(9), ingestBlockHolder)

    // Try ingesting old sample now at the end.  Verify that end time of chunkInfo is not incorrectly changed.
    part.ingest(0, data(2), ingestBlockHolder)
    // 8 of first 10 ingested, 2 should be dropped.  Switch buffers, and try ingesting out of order again.
    part.appendingChunkLen shouldEqual 8
    part.infoLast.numRows shouldEqual 8
    part.infoLast.endTime shouldEqual data(9).getLong(0)

    part.switchBuffers(ingestBlockHolder)
    part.appendingChunkLen shouldEqual 0

    // Now try ingesting an old smaple again at first element of next chunk.
    part.ingest(0, data(8), ingestBlockHolder)   // This one should be dropped
    part.appendingChunkLen shouldEqual 0
    part.ingest(0, data(10), ingestBlockHolder)
    part.ingest(0, data(11), ingestBlockHolder)

    // there should be a frozen chunk of 10 records plus 2 records in currently appending chunks
    part.numChunks shouldEqual 2
    part.appendingChunkLen shouldEqual 2
    val readData1 = part.timeRangeRows(AllChunkScan, Array(1)).map(_.getDouble(0))
    readData1.toBuffer shouldEqual (minData take 5) ++ (minData drop 7)
    val timestamps = data.map(_.getLong(0))
    val readData2 = part.timeRangeRows(AllChunkScan, Array(0)).map(_.getLong(0))
    readData2.toBuffer shouldEqual (timestamps take 5) ++ (timestamps drop 7)
  }

  it("TracingTSPartition should be able to ingest new rows") {
    part = tracingPart(0, dataset1)
    val data = singleSeriesReaders().take(11)
    val minData = data.map(_.getDouble(1))
    val initTS = data(0).getLong(0)
    data.take(10).zipWithIndex.foreach { case (r, i) => part.ingest(0, r, ingestBlockHolder) }

    val origPoolSize = myBufferPool.poolSize

    // First 10 rows ingested. Now flush in a separate Future while ingesting the remaining row
    part.switchBuffers(ingestBlockHolder)
    // After switchBuffers, currentChunks should be null, pool size the same (nothing new allocated yet)
    myBufferPool.poolSize shouldEqual origPoolSize
    part.appendingChunkLen shouldEqual 0

    // Before flush happens, should be able to read all chunks
    part.unflushedChunksets shouldEqual 1
    part.numChunks shouldEqual 1
    val infos1 = part.infos(AllChunkScan).toBuffer
    infos1 should have length 1
    infos1.head.startTime shouldEqual initTS
    val data1 = part.timeRangeRows(AllChunkScan, Array(1)).map(_.getDouble(0)).toBuffer
    data1 shouldEqual (minData take 10)
  }
}<|MERGE_RESOLUTION|>--- conflicted
+++ resolved
@@ -69,12 +69,8 @@
 
   private val blockStore = new PageAlignedBlockManager(200 * 1024 * 1024,
     new MemoryStats(Map("test"-> "test")), reclaimer, 1)
-<<<<<<< HEAD
-  protected val ingestBlockHolder = new BlockMemFactory(blockStore, None, dataset1.blockMetaSize, dummyContext, true)
-=======
   protected val ingestBlockHolder = new BlockMemFactory(blockStore, None, schema1.data.blockMetaSize,
                                       dummyContext, true)
->>>>>>> b1a2f4e1
 
   before {
     colStore.truncate(dataset1.ref).futureValue
@@ -116,11 +112,7 @@
     val data1 = part.timeRangeRows(AllChunkScan, Array(1)).map(_.getDouble(0)).toBuffer
     data1 shouldEqual (minData take 10)
 
-<<<<<<< HEAD
-    val blockHolder = new BlockMemFactory(blockStore, None, dataset1.blockMetaSize, dummyContext)
-=======
     val blockHolder = new BlockMemFactory(blockStore, None, schema1.data.blockMetaSize, dummyContext)
->>>>>>> b1a2f4e1
     // Task needs to fully iterate over the chunks, to release the shared lock.
     val flushFut = Future(part.makeFlushChunks(blockHolder).toBuffer)
     data.drop(10).zipWithIndex.foreach { case (r, i) => part.ingest(0, r, ingestBlockHolder) }
@@ -161,11 +153,7 @@
     part.switchBuffers(ingestBlockHolder)
     part.appendingChunkLen shouldEqual 0
 
-<<<<<<< HEAD
-    val blockHolder = new BlockMemFactory(blockStore, None, dataset1.blockMetaSize, dummyContext)
-=======
     val blockHolder = new BlockMemFactory(blockStore, None, schema1.data.blockMetaSize, dummyContext)
->>>>>>> b1a2f4e1
     // Task needs to fully iterate over the chunks, to release the shared lock.
     val flushFut = Future(part.makeFlushChunks(blockHolder).toBuffer)
     data.drop(10).zipWithIndex.foreach { case (r, i) => part.ingest(0, r, ingestBlockHolder) }
@@ -222,11 +210,7 @@
      // First 10 rows ingested. Now flush in a separate Future while ingesting 6 more rows
      part.switchBuffers(ingestBlockHolder)
      myBufferPool.poolSize shouldEqual origPoolSize    // current chunks become null, no new allocation yet
-<<<<<<< HEAD
-     val blockHolder = new BlockMemFactory(blockStore, None, dataset1.blockMetaSize, dummyContext)
-=======
      val blockHolder = new BlockMemFactory(blockStore, None, schema1.data.blockMetaSize, dummyContext)
->>>>>>> b1a2f4e1
      // Task needs to fully iterate over the chunks, to release the shared lock.
      val flushFut = Future(part.makeFlushChunks(blockHolder).toBuffer)
      data.drop(10).take(6).zipWithIndex.foreach { case (r, i) => part.ingest(0, r, ingestBlockHolder) }
@@ -257,11 +241,7 @@
      // Now, switch buffers and flush again, ingesting 5 more rows
      // There should now be 3 chunks total, the current write buffers plus the two flushed ones
      part.switchBuffers(ingestBlockHolder)
-<<<<<<< HEAD
-     val holder2 = new BlockMemFactory(blockStore, None, dataset1.blockMetaSize, dummyContext)
-=======
      val holder2 = new BlockMemFactory(blockStore, None, schema1.data.blockMetaSize, dummyContext)
->>>>>>> b1a2f4e1
      // Task needs to fully iterate over the chunks, to release the shared lock.
      val flushFut2 = Future(part.makeFlushChunks(holder2).toBuffer)
      data.drop(16).zipWithIndex.foreach { case (r, i) => part.ingest(0, r, ingestBlockHolder) }
@@ -290,11 +270,7 @@
 
     // Now, switch buffers and flush.  Appenders will be empty.
     part.switchBuffers(ingestBlockHolder)
-<<<<<<< HEAD
-    val blockHolder = new BlockMemFactory(blockStore, None, dataset1.blockMetaSize, dummyContext)
-=======
     val blockHolder = new BlockMemFactory(blockStore, None, schema1.data.blockMetaSize, dummyContext)
->>>>>>> b1a2f4e1
     val chunkSets = part.makeFlushChunks(blockHolder)
     chunkSets.isEmpty shouldEqual false
     part.numChunks shouldEqual 1
@@ -384,11 +360,7 @@
     // Now simulate a flush, verify that both chunksets flushed
     // Now, switch buffers and flush.  Appenders will be empty.
     part.switchBuffers(ingestBlockHolder)
-<<<<<<< HEAD
-    val blockHolder = new BlockMemFactory(blockStore, None, dataset1.blockMetaSize, dummyContext)
-=======
     val blockHolder = new BlockMemFactory(blockStore, None, schema1.data.blockMetaSize, dummyContext)
->>>>>>> b1a2f4e1
     val chunkSets = part.makeFlushChunks(blockHolder).toSeq
     chunkSets should have length (2)
     part.numChunks shouldEqual 2
