package filodb.core.memstore

import scala.concurrent.duration._

import com.typesafe.config.ConfigFactory

import filodb.core.{AsyncTest, TestData}
import filodb.core.metadata.Schemas
import filodb.core.store.{ColumnStore, InMemoryMetaStore, NullColumnStore, StoreConfig}
import filodb.memory.PageAlignedBlockManager
import org.scalatest.funspec.AnyFunSpec

class DemandPagedChunkStoreSpec extends AnyFunSpec with AsyncTest {
  import filodb.core.MachineMetricsData._
  import monix.execution.Scheduler.Implicits.global

  val colStore: ColumnStore = new NullColumnStore()
  val chunkRetentionHours = 10

  val config = ConfigFactory.load("application_test.conf").getConfig("filodb").resolve()
  val policy = new FixedMaxPartitionsEvictionPolicy(20)
  val memStore = new TimeSeriesMemStore(config, colStore, colStore, new InMemoryMetaStore(), Some(policy))
  // implicit override val patienceConfig = PatienceConfig(timeout = Span(2, Seconds), interval = Span(50, Millis))

  val sourceConf = ConfigFactory.parseString("""flush-interval = 1h
                                               |shard-mem-size = 200MB""".stripMargin)
                                .withFallback(TestData.sourceConf.getConfig("store"))

  memStore.setup(dataset1.ref, Schemas(schema1), 0, StoreConfig(sourceConf), 1)
  val onDemandPartMaker = memStore.getShardE(dataset1.ref, 0).partitionMaker

  after {
    memStore.reset()
    memStore.metastore.clearAllData()
  }

  it ("should queue and store optimized chunks into demand paged chunk store") {
    val start = System.currentTimeMillis() - chunkRetentionHours.hours.toMillis
    val pageManager = onDemandPartMaker.blockManager.asInstanceOf[PageAlignedBlockManager]
    val initFreeBlocks = pageManager.numFreeBlocks

    // 2 records per series x 10 series
    val initData = records(dataset1, linearMultiSeries(start).take(20))
    memStore.ingest(dataset1.ref, 0, initData)

    memStore.refreshIndexForTesting(dataset1.ref)
    memStore.numPartitions(dataset1.ref, 0) shouldEqual 10

    val rawData = linearMultiSeries(start, timeStep=100000).drop(100).take(900)  // makes 9 chunks per partition?

    // Now try paging RawPartDatas in, and see that DemandPaging can load blocks into the right partitions
    for { partNo <- 0 to 9 } {
      val chunkStream = filterByPartAndMakeStream(rawData, partNo)
      val rawPartition = TestData.toRawPartData(chunkStream).runToFuture.futureValue
      val result = onDemandPartMaker.populateRawChunks(rawPartition).runToFuture.futureValue
      val tsPartition = result.partition

      tsPartition.appendingChunkLen shouldEqual 2   // 2 samples ingested into write buffers
      tsPartition.numChunks shouldEqual 10          // write buffers + 9 chunks above
    }

    pageManager.numFreeBlocks should be >= (initFreeBlocks - 12)

    // try and ODP more data.  Load older data than chunk retention, should still be able to load
    val data2 = linearMultiSeries(start - 2.hours.toMillis, timeStep=100000).take(20)
    val stream2 = filterByPartAndMakeStream(data2, 0)
    val rawPart2 = TestData.toRawPartData(stream2).runToFuture.futureValue
<<<<<<< HEAD
    @scala.annotation.unused val tsPart2 = onDemandPartMaker.populateRawChunks(rawPart2).runToFuture.futureValue
=======
    val result2 = onDemandPartMaker.populateRawChunks(rawPart2).runToFuture.futureValue
    val tsPart2 = result2.partition
>>>>>>> e75c3933
  }
}<|MERGE_RESOLUTION|>--- conflicted
+++ resolved
@@ -65,11 +65,7 @@
     val data2 = linearMultiSeries(start - 2.hours.toMillis, timeStep=100000).take(20)
     val stream2 = filterByPartAndMakeStream(data2, 0)
     val rawPart2 = TestData.toRawPartData(stream2).runToFuture.futureValue
-<<<<<<< HEAD
-    @scala.annotation.unused val tsPart2 = onDemandPartMaker.populateRawChunks(rawPart2).runToFuture.futureValue
-=======
     val result2 = onDemandPartMaker.populateRawChunks(rawPart2).runToFuture.futureValue
     val tsPart2 = result2.partition
->>>>>>> e75c3933
   }
 }