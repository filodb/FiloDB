package filodb.core

import scala.io.Source

import com.typesafe.config.ConfigFactory
import monix.eval.Task
import monix.reactive.Observable
import org.joda.time.DateTime

import filodb.core.binaryrecord2.RecordBuilder
import filodb.core.memstore.{SomeData, TimeSeriesPartitionSpec, WriteBufferPool}
import filodb.core.metadata.Column.ColumnType
import filodb.core.metadata.{Dataset, DatasetOptions}
import filodb.core.query.RawDataRangeVector
import filodb.core.store._
import filodb.core.Types.{PartitionKey, UTF8Map}
import filodb.memory.format._
import filodb.memory.format.ZeroCopyUTF8String._
import filodb.memory.format.{vectors => bv}
import filodb.memory._

object TestData {
  def toChunkSetStream(ds: Dataset,
                       part: PartitionKey,
                       rows: Seq[RowReader],
                       rowsPerChunk: Int = 10): Observable[ChunkSet] =
    Observable.fromIterator(rows.grouped(rowsPerChunk).map { chunkRows => ChunkSet(ds, part, chunkRows, nativeMem) })

  def toRawPartData(chunkSetStream: Observable[ChunkSet]): Task[RawPartData] = {
    var partKeyBytes: Array[Byte] = null
    chunkSetStream.map { case ChunkSet(info, partKey, _, chunks, _) =>
                    if (partKeyBytes == null) {
                      partKeyBytes = BinaryRegionLarge.asNewByteArray(UnsafeUtils.ZeroPointer, partKey)
                    }
                    RawChunkSet(ChunkSetInfo.toBytes(info), chunks.toArray)
                  }.toListL.map { rawChunkSets => RawPartData(partKeyBytes, rawChunkSets) }
  }

  val sourceConfStr = """
    store {
      max-chunks-size = 100
      demand-paged-chunk-retention-period = 10 hours
      shard-mem-size = 100MB
      groups-per-shard = 4
      ingestion-buffer-mem-size = 80MB
      max-buffer-pool-size = 250
      flush-interval = 10 minutes
      part-index-flush-max-delay = 10 seconds
      part-index-flush-min-delay = 2 seconds
    }
  """
  val sourceConf = ConfigFactory.parseString(sourceConfStr)

  val storeConf = StoreConfig(sourceConf.getConfig("store"))
<<<<<<< HEAD
  val nativeMem = new NativeMemoryManager(50 * 1024 * 1024)
=======
  val nativeMem = new NativeMemoryManager(10 * 1024 * 1024)

  val optionsString = """
  options {
    copyTags = {}
    ignoreShardKeyColumnSuffixes = {}
    ignoreTagsOnPartitionKeyHash = ["le"]
    metricColumn = "__name__"
    valueColumn = "value"
    shardKeyColumns = ["__name__", "_ns"]
  }
  """
>>>>>>> f41d9328
}

object NamesTestData {
  def mapper(rows: Seq[Product]): Seq[RowReader] = rows.map(TupleRowReader)

  val dataColSpecs = Seq("first:string", "last:string", "age:long:interval=10")
  val dataset = Dataset("dataset", Seq("seg:int"), dataColSpecs, "age", DatasetOptions.DefaultOptions)

  // NOTE: first 3 columns are the data columns, thus names could be used for either complete record
  // or the data column rowReader
  val names = Seq((Some("Khalil"),    Some("Mack"),     Some(24L), Some(0)),
                  (Some("Ndamukong"), Some("Suh"),      Some(28L), Some(0)),
                  (Some("Rodney"),    Some("Hudson"),   Some(25L), Some(0)),
                  (Some("Jerry"),     None,             Some(40L), Some(0)),
                  (Some("Peyton"),    Some("Manning"),  Some(39L), Some(0)),
                  (Some("Terrance"),  Some("Knighton"), Some(29L), Some(0)))

  val altNames = Seq((Some("Stacy"),    Some("McGee"),     Some(24L), Some(0)),
                  (Some("Bruce"),     Some("Irvin"),    Some(28L), Some(0)),
                  (Some("Amari"),     Some("Cooper"),   Some(25L), Some(0)),
                  (Some("Jerry"),     None,             Some(40L), Some(0)),
                  (Some("Derek"),     Some("Carr"),     Some(39L), Some(0)),
                  (Some("Karl"),      Some("Joseph"),   Some(29L), Some(0)))

  val firstKey = dataset.timestamp(mapper(names).head)
  val lastKey = dataset.timestamp(mapper(names).last)
  def keyForName(rowNo: Int): Long = dataset.timestamp(mapper(names)(rowNo))

  val partKeyBuilder = new RecordBuilder(TestData.nativeMem, dataset.partKeySchema, 2048)
  val defaultPartKey = partKeyBuilder.addFromObjects(0)

  def chunkSetStream(data: Seq[Product] = names): Observable[ChunkSet] =
    TestData.toChunkSetStream(dataset, defaultPartKey, mapper(data))

  val firstNames = names.map(_._1.get)
  val utf8FirstNames = firstNames.map(_.utf8)
  val sortedFirstNames = Seq("Khalil", "Rodney", "Ndamukong", "Terrance", "Peyton", "Jerry")
  val sortedUtf8Firsts = sortedFirstNames.map(_.utf8)

  val largeDataset = Dataset("dataset", Seq("league:string"), dataColSpecs, "age", DatasetOptions.DefaultOptions)

  val lotLotNames = {
    for { league <- Seq("nfc", "afc")
          numChunks <- 0 to 2
          chunk  <- 0 to numChunks
          startRowNo = numChunks * 10000 + chunk * 100
          rowNo  <- startRowNo to (startRowNo + 99) }
    yield { (names(rowNo % 6)._1, names(rowNo % 6)._2,
             Some(rowNo.toLong),             // the unique row key
             Some(rowNo / 10000 * 10000),    // the segment key
             Some(league)) }                 // partition key
  }
}

/**
 * The first 99 rows of the GDELT data set, from a few select columns, enough to really play around
 * with different layouts and multiple partition as well as row keys.  And hey it's real data!
 */
object GdeltTestData {
  val gdeltLines = Source.fromURL(getClass.getResource("/GDELT-sample-test.csv"))
                         .getLines.toSeq.drop(1)     // drop the header line

  val gdeltLines3 = Source.fromURL(getClass.getResource("/GDELT-sample-test3.csv"))
    .getLines.toSeq.drop(1)     // drop the header line

  val schema = Seq("GLOBALEVENTID:long",
                   "SQLDATE:long",
                   "MonthYear:int",
                   "Year:int",
                   "Actor2Code:string",
                   "Actor2Name:string",
                   "NumArticles:int",
                   "AvgTone:double")
  val columnNames = schema.map(_.split(':').head)

  // WARNING: do not use these directly with toChunkSetStream, you won't get the right fields.
  // Please go through records() / IngestRecords for proper field routing
  val readers = gdeltLines.map { line => ArrayStringRowReader(line.split(",")) }

  // Routes input records to the dataset schema correctly
  def records(ds: Dataset, readerSeq: Seq[RowReader] = readers): SomeData = {
    val builder = new RecordBuilder(MemFactory.onHeapFactory, ds.ingestionSchema)
    val routing = ds.ingestRouting(columnNames)
    readerSeq.foreach { row => builder.addFromReader(RoutingRowReader(row, routing)) }
    builder.allContainers.zipWithIndex.map { case (container, i) => SomeData(container, i) }.head
  }

  def dataRows(ds: Dataset, readerSeq: Seq[RowReader] = readers): Seq[RowReader] = {
    val routing = ds.dataRouting(columnNames)
    readerSeq.map { r => RoutingRowReader(r, routing) }
  }

  def partKeyFromRecords(ds: Dataset, records: SomeData, builder: Option[RecordBuilder] = None): Seq[Long] = {
    val partKeyBuilder = builder.getOrElse(new RecordBuilder(TestData.nativeMem, ds.partKeySchema))
    records.records.map { case (base, offset) =>
      ds.comparator.buildPartKeyFromIngest(base, offset, partKeyBuilder)
    }.toVector
  }

  val badLine = ArrayStringRowReader("NotANumber, , , , , , ,".split(','))   // Will fail
  val altLines =
    """0,1979-01-01,197901,1979,AFR,africa,5,5.52631578947368
      |1,1979-01-01,197901,1979,AGR,farm-yo,6,10.9792284866469
      |2,1979-01-01,197901,1979,AGR,farm-yo,6,10.9792284866469""".stripMargin.split("\n")
  val altReaders = altLines.map { line => ArrayStringRowReader(line.split(",")) }

  case class GdeltRecord(eventId: Long, sqlDate: Long, monthYear: Int, year: Int,
                         actor2Code: String, actor2Name: String, numArticles: Int, avgTone: Double)

  val records = gdeltLines.map { line =>
    val parts = line.split(',')
    GdeltRecord(parts(0).toLong, DateTime.parse(parts(1)).getMillis,
                parts(2).toInt, parts(3).toInt,
                parts(4), parts(5), parts(6).toInt, parts(7).toDouble)
  }
  val seqReaders = records.map { record => SeqRowReader(record.productIterator.toList) }

  // Dataset1: Partition keys (Actor2Code, Year) / Row key GLOBALEVENTID
  val dataset1 = Dataset("gdelt", Seq(schema(4), schema(3)), schema.patch(3, Nil, 2), "GLOBALEVENTID", DatasetOptions.DefaultOptions)

  // Dataset2: Partition key (MonthYear) / Row keys (GLOBALEVENTID, Actor2Code)
  val dataset2 = Dataset("gdelt", Seq(schema(2)), schema.patch(2, Nil, 1), Seq("GLOBALEVENTID", "Actor2Code"))
  val partBuilder2 = new RecordBuilder(TestData.nativeMem, dataset2.partKeySchema, 10240)

  // Dataset3: same as Dataset1 for now
  val dataset3 = dataset1

  // Dataset4: One big partition (Year) with (Actor2Code, GLOBALEVENTID) rowkey
  // to easily test row key scans
  // val dataset4 = Dataset("gdelt", Seq(schema(3)), schema.patch(3, Nil, 1), Seq("Actor2Code", "GLOBALEVENTID"))
  // val partBuilder4 = new RecordBuilder(TestData.nativeMem, dataset4.partKeySchema, 10240)

  // Proj 6: partition Actor2Code,Actor2Name to test partition key bitmap indexing
  val datasetOptions = DatasetOptions.DefaultOptions.copy(
    shardKeyColumns = Seq( "__name__","_ns"))
  val dataset6 = Dataset("gdelt", schema.slice(4, 6), schema.patch(4, Nil, 2), "GLOBALEVENTID", datasetOptions)

  val datasetOptionConfig = """
    options {
      shardKeyColumns = ["__name__","_ns"]
      ignoreShardKeyColumnSuffixes = {}
      valueColumn = "AvgTone"
      metricColumn = "__name__"
      ignoreTagsOnPartitionKeyHash = []
      copyTags = {}
    }
  """
}

// A simulation of machine metrics data
object MachineMetricsData {
  import scala.util.Random.nextInt

  val columns = Seq("timestamp:long", "min:double", "avg:double", "max:double", "count:long")

  def singleSeriesData(initTs: Long = System.currentTimeMillis,
                       incr: Long = 1000): Stream[Product] = {
    Stream.from(0).map { n =>
      (Some(initTs + n * incr),
       Some((45 + nextInt(10)).toDouble),
       Some((60 + nextInt(25)).toDouble),
       Some((100 + nextInt(15)).toDouble),
       Some((85 + nextInt(12)).toLong))
    }
  }

  def singleSeriesReaders(): Stream[RowReader] = singleSeriesData().map(TupleRowReader)

  // Dataset1: Partition keys (series) / Row key timestamp
  val dataset1 = Dataset("metrics", Seq("series:string"), columns)
  val partKeyBuilder = new RecordBuilder(TestData.nativeMem, dataset1.partKeySchema, 2048)
  val defaultPartKey = partKeyBuilder.addFromObjects("series0")

  // Turns either multiSeriesData() or linearMultiSeries() into SomeData's for ingestion into MemStore
  def records(ds: Dataset, stream: Stream[Seq[Any]], offset: Int = 0): SomeData = {
    val builder = new RecordBuilder(MemFactory.onHeapFactory, ds.ingestionSchema)
    stream.foreach { row =>
      builder.startNewRecord()
      row.foreach { thing => builder.addSlowly(thing) }
      builder.endRecord()
    }
    builder.allContainers.zipWithIndex.map { case (container, i) => SomeData(container, i + offset) }.head
  }

  def groupedRecords(ds: Dataset, stream: Stream[Seq[Any]], n: Int = 100, groupSize: Int = 5): Seq[SomeData] =
    stream.take(n).grouped(groupSize).toSeq.zipWithIndex.map { case (group, i) => records(ds, group, i) }

  // Takes the partition key from stream record n, filtering the stream by only that partition,
  // then creates a ChunkSetStream out of it
  // Works with linearMultiSeries() or multiSeriesData()
  def filterByPartAndMakeStream(stream: Stream[Seq[Any]], keyRecord: Int): Observable[ChunkSet] = {
    val rawPartKey = stream(keyRecord)(5)
    val partKey = partKeyBuilder.addFromObjects(rawPartKey)
    TestData.toChunkSetStream(dataset1, partKey, stream.filter(_(5) == rawPartKey).map(SeqRowReader))
  }

  def multiSeriesData(): Stream[Seq[Any]] = {
    val initTs = System.currentTimeMillis
    Stream.from(0).map { n =>
      Seq(initTs + n * 1000,
         (45 + nextInt(10)).toDouble,
         (60 + nextInt(25)).toDouble,
         (99.9 + nextInt(15)).toDouble,
         (85 + nextInt(12)).toLong,
         "Series " + (n % 10))
    }
  }

  // Everything increments by 1 for simple predictability and testing
  def linearMultiSeries(startTs: Long = 100000L, numSeries: Int = 10, timeStep: Int = 1000): Stream[Seq[Any]] = {
    Stream.from(0).map { n =>
      Seq(startTs + n * timeStep,
         (1 + n).toDouble,
         (20 + n).toDouble,
         (99.9 + n).toDouble,
         (85 + n).toLong,
         "Series " + (n % numSeries))
    }
  }

  def addToBuilder(builder: RecordBuilder, data: Seq[Seq[Any]]): Unit = {
    data.foreach { values =>
      builder.startNewRecord()
      builder.addLong(values(0).asInstanceOf[Long])     // timestamp
      builder.addDouble(values(1).asInstanceOf[Double])  // min
      builder.addDouble(values(2).asInstanceOf[Double])  // avg
      builder.addDouble(values(3).asInstanceOf[Double]) // max
      builder.addLong(values(4).asInstanceOf[Long])  // count
      builder.addString(values(5).asInstanceOf[String])  // series (partition key)

      if (values.length > 6) {
        builder.startMap()
        values(6).asInstanceOf[UTF8Map].toSeq.sortBy(_._1).foreach { case (k, v) =>
          builder.addMapKeyValue(k.bytes, v.bytes)
        }
        builder.endMap()
      }
      builder.endRecord()
    }
  }

  val dataset2 = Dataset("metrics", Seq("series:string", "tags:map"), columns)

  def withMap(data: Stream[Seq[Any]], n: Int = 5, extraTags: UTF8Map = Map.empty): Stream[Seq[Any]] =
    data.zipWithIndex.map { case (row, idx) => row :+ (Map("n".utf8 -> (idx % n).toString.utf8) ++ extraTags) }

  val uuidString = java.util.UUID.randomUUID.toString
  val extraTags = Map("job".utf8 -> "prometheus".utf8,
                      "cloudProvider".utf8 -> "AmazonAWS".utf8,
                      "region".utf8 -> "AWS-USWest".utf8,
                      "instance".utf8 -> uuidString.utf8)

  val tagsWithDiffLen = extraTags ++ Map("job".utf8 -> "prometheus23".utf8)
  val tagsDiffSameLen = extraTags ++ Map("region".utf8 -> "AWS-USEast".utf8)

  val extraTagsLen = extraTags.map { case (k, v) => k.numBytes + v.numBytes }.sum

  val histDataset = Dataset("histogram", Seq("tags:map"),
                            Seq("timestamp:ts", "count:long", "sum:long", "h:hist:counter=false"))

  var histBucketScheme: bv.HistogramBuckets = _
  def linearHistSeries(startTs: Long = 100000L, numSeries: Int = 10, timeStep: Int = 1000, numBuckets: Int = 8):
  Stream[Seq[Any]] = {
    histBucketScheme = bv.GeometricBuckets(2.0, 2.0, numBuckets)
    val buckets = new Array[Double](numBuckets)
    def updateBuckets(bucketNo: Int): Unit = {
      for { b <- bucketNo until numBuckets } {
        buckets(b) += 1
      }
    }
    Stream.from(0).map { n =>
      updateBuckets(n % numBuckets)
      Seq(startTs + n * timeStep,
          (1 + n).toLong,
          buckets.sum.toLong,
          bv.MutableHistogram(histBucketScheme, buckets.map(x => x)),
          extraTags ++ Map("__name__".utf8 -> "http_requests_total".utf8, "dc".utf8 -> s"${n % numSeries}".utf8))
    }
  }

  val histMaxDS = Dataset("histmax", Seq("tags:map"),
                          Seq("timestamp:ts", "count:long", "sum:long", "max:double", "h:hist:counter=false"))

  // Pass in the output of linearHistSeries here.
  // Adds in the max column before h/hist
  def histMax(histStream: Stream[Seq[Any]]): Stream[Seq[Any]] =
    histStream.map { row =>
      val hist = row(3).asInstanceOf[bv.MutableHistogram]
      // Set max to a fixed ratio of the "last bucket" top value, ie the last bucket with an actual increase
      val highestBucketVal = hist.bucketValue(hist.numBuckets - 1)
      val lastBucketNum = ((hist.numBuckets - 2) to 0 by -1).filter { b => hist.bucketValue(b) == highestBucketVal }
                            .lastOption.getOrElse(hist.numBuckets - 1)
      val max = hist.bucketTop(lastBucketNum) * 0.8
      ((row take 3) :+ max) ++ (row drop 3)
    }

  val histKeyBuilder = new RecordBuilder(TestData.nativeMem, histDataset.partKeySchema, 2048)
  val histPartKey = histKeyBuilder.addFromObjects(extraTags)

  val blockStore = new PageAlignedBlockManager(100 * 1024 * 1024, new MemoryStats(Map("test"-> "test")), null, 16)
  private val histIngestBH = new BlockMemFactory(blockStore, None, histDataset.blockMetaSize, true)
  private val histBufferPool = new WriteBufferPool(TestData.nativeMem, histDataset, TestData.storeConf)

  // Designed explicitly to work with linearHistSeries records and histDataset from MachineMetricsData
  def histogramRV(startTS: Long, pubFreq: Long = 10000L, numSamples: Int = 100, numBuckets: Int = 8,
                  ds: Dataset = histDataset, pool: WriteBufferPool = histBufferPool):
  (Stream[Seq[Any]], RawDataRangeVector) = {
    val histData = linearHistSeries(startTS, 1, pubFreq.toInt, numBuckets).take(numSamples)
    val container = records(ds, histData).records
    val part = TimeSeriesPartitionSpec.makePart(0, ds, partKey=histPartKey, bufferPool=pool)
    container.iterate(ds.ingestionSchema).foreach { row => part.ingest(row, histIngestBH) }
    // Now flush and ingest the rest to ensure two separate chunks
    part.switchBuffers(histIngestBH, encode = true)
    (histData, RawDataRangeVector(null, part, AllChunkScan, Array(0, 3)))  // select timestamp and histogram columns only
  }

  private val histMaxBP = new WriteBufferPool(TestData.nativeMem, histMaxDS, TestData.storeConf)

  // Designed explicitly to work with histMax(linearHistSeries) records
  def histMaxRV(startTS: Long, pubFreq: Long = 10000L, numSamples: Int = 100, numBuckets: Int = 8):
  (Stream[Seq[Any]], RawDataRangeVector) = {
    val histData = histMax(linearHistSeries(startTS, 1, pubFreq.toInt, numBuckets)).take(numSamples)
    val container = records(histMaxDS, histData).records
    val part = TimeSeriesPartitionSpec.makePart(0, histMaxDS, partKey=histPartKey, bufferPool=histMaxBP)
    container.iterate(histMaxDS.ingestionSchema).foreach { row => part.ingest(row, histIngestBH) }
    // Now flush and ingest the rest to ensure two separate chunks
    part.switchBuffers(histIngestBH, encode = true)
    // Select timestamp, hist, max
    (histData, RawDataRangeVector(null, part, AllChunkScan, Array(0, 4, 3)))
  }
}

// A simulation of custom machine metrics data - for testing extractTimeBucket
object CustomMetricsData {

  val columns = Seq("timestamp:ts", "min:double", "avg:double", "max:double", "count:long")

  //Partition Key with multiple string columns
  val partitionColumns = Seq("metric:string", "app:string")
  val metricdataset = Dataset.make("tsdbdata",
                        partitionColumns,
                        columns,
                        Seq("timestamp"),
                        Seq.empty,
                        DatasetOptions(Seq("metric", "_ns"), "metric", "count")).get
  val partKeyBuilder = new RecordBuilder(TestData.nativeMem, metricdataset.partKeySchema, 2048)
  val defaultPartKey = partKeyBuilder.addFromObjects("metric1", "app1")

  //Partition Key with single map columns
  val partitionColumns2 = Seq("tags:map")
  val metricdataset2 = Dataset.make("tsdbdata",
                        partitionColumns2,
                        columns,
                        Seq("timestamp"),
                        Seq.empty,
                        DatasetOptions(Seq("__name__"), "__name__", "count")).get
  val partKeyBuilder2 = new RecordBuilder(TestData.nativeMem, metricdataset2.partKeySchema, 2048)
  val defaultPartKey2 = partKeyBuilder2.addFromObjects(Map(ZeroCopyUTF8String("abc") -> ZeroCopyUTF8String("cba")))

}

object MetricsTestData {
  val timeseriesDataset = Dataset.make("timeseries",
                                  Seq("tags:map"),
                                  Seq("timestamp:ts", "value:double:detectDrops=true"),
                                  Seq("timestamp"),
                                  Seq.empty,
                                  DatasetOptions(Seq("__name__", "job"), "__name__", "value")).get

  val builder = new RecordBuilder(MemFactory.onHeapFactory, timeseriesDataset.ingestionSchema)

  final case class TagsRowReader(tags: Map[String, String]) extends SchemaRowReader {
    val extractors = Array[RowReader.TypedFieldExtractor[_]](ColumnType.MapColumn.keyType.extractor)
    val kvMap = tags.map { case (k, v) => ZeroCopyUTF8String(k) -> ZeroCopyUTF8String(v) }
    final def getDouble(index: Int): Double = ???
    final def getLong(index: Int): Long = ???
    final def getString(index: Int): String = ???
    final def getAny(index: Int): Any = kvMap
    final def getBoolean(columnNo: Int): Boolean = ???
    final def getFloat(columnNo: Int): Float = ???
    final def getInt(columnNo: Int): Int = ???
    final def notNull(columnNo: Int): Boolean = true
    final def getBlobBase(columnNo: Int): Any = ???
    final def getBlobOffset(columnNo: Int): PartitionKey = ???
    final def getBlobNumBytes(columnNo: Int): Int = ???
  }

  // Takes the output of linearHistSeries and transforms them into Prometheus-schema histograms.
  // Each bucket becomes its own time series with _bucket appended and an le value
  def promHistSeries(startTs: Long = 100000L, numSeries: Int = 10, timeStep: Int = 1000, numBuckets: Int = 8):
  Stream[Seq[Any]] =
    MachineMetricsData.linearHistSeries(startTs, numSeries, timeStep, numBuckets)
      .flatMap { record =>
        val timestamp = record(0)
        val tags = record(4).asInstanceOf[Map[ZeroCopyUTF8String, ZeroCopyUTF8String]]
        val metricName = tags("__name__".utf8).toString
        val countRec = Seq(timestamp, record(1).asInstanceOf[Long].toDouble,
                           tags + ("__name__".utf8 -> (metricName + "_count").utf8))
        val sumRec = Seq(timestamp, record(2).asInstanceOf[Long].toDouble,
                           tags + ("__name__".utf8 -> (metricName + "_sum").utf8))
        val hist = record(3).asInstanceOf[bv.MutableHistogram]
        val bucketTags = tags + ("__name__".utf8 -> (metricName + "_bucket").utf8)
        val bucketRecs = (0 until hist.numBuckets).map { b =>
          Seq(timestamp, hist.bucketValue(b),
              bucketTags + ("le".utf8 -> hist.bucketTop(b).toString.utf8))
        }
        Seq(countRec, sumRec) ++ bucketRecs
      }
}<|MERGE_RESOLUTION|>--- conflicted
+++ resolved
@@ -52,10 +52,7 @@
   val sourceConf = ConfigFactory.parseString(sourceConfStr)
 
   val storeConf = StoreConfig(sourceConf.getConfig("store"))
-<<<<<<< HEAD
   val nativeMem = new NativeMemoryManager(50 * 1024 * 1024)
-=======
-  val nativeMem = new NativeMemoryManager(10 * 1024 * 1024)
 
   val optionsString = """
   options {
@@ -67,7 +64,6 @@
     shardKeyColumns = ["__name__", "_ns"]
   }
   """
->>>>>>> f41d9328
 }
 
 object NamesTestData {
