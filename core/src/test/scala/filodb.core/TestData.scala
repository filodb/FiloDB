package filodb.core

import scala.io.Source

import com.typesafe.config.ConfigFactory
import monix.eval.Task
import monix.reactive.Observable
import org.joda.time.DateTime

import filodb.core.Types.{PartitionKey, UTF8Map}
import filodb.core.binaryrecord2.RecordBuilder
import filodb.core.memstore.{SomeData, TimeSeriesPartitionSpec, WriteBufferPool}
import filodb.core.metadata.{Dataset, DatasetOptions, Schema, Schemas}
import filodb.core.metadata.Column.ColumnType
import filodb.core.query.RawDataRangeVector
import filodb.core.store._
import filodb.memory._
import filodb.memory.format.{vectors => bv, _}
import filodb.memory.format.ZeroCopyUTF8String._

object TestData {
  def toChunkSetStream(s: Schema,
                       part: PartitionKey,
                       rows: Seq[RowReader],
                       rowsPerChunk: Int = 10): Observable[ChunkSet] =
    Observable.fromIterator(rows.grouped(rowsPerChunk).map {
      chunkRows => ChunkSet(s.data, part, 0, chunkRows, nativeMem) })

  def toRawPartData(chunkSetStream: Observable[ChunkSet]): Task[RawPartData] = {
    var partKeyBytes: Array[Byte] = null
    chunkSetStream.map { case ChunkSet(info, partKey, _, chunks, _) =>
                    if (partKeyBytes == null) {
                      partKeyBytes = BinaryRegionLarge.asNewByteArray(UnsafeUtils.ZeroPointer, partKey)
                    }
                    RawChunkSet(ChunkSetInfo.toBytes(info), chunks.toArray)
                  }.toListL.map { rawChunkSets => RawPartData(partKeyBytes, rawChunkSets) }
  }

  val sourceConfStr = """
    store {
      max-chunks-size = 100
      demand-paged-chunk-retention-period = 10 hours
      shard-mem-size = 100MB
      groups-per-shard = 4
      ingestion-buffer-mem-size = 80MB
      max-buffer-pool-size = 250
      flush-interval = 10 minutes
      part-index-flush-max-delay = 10 seconds
      part-index-flush-min-delay = 2 seconds
    }
  """
  val sourceConf = ConfigFactory.parseString(sourceConfStr)

  val storeConf = StoreConfig(sourceConf.getConfig("store"))
  val nativeMem = new NativeMemoryManager(50 * 1024 * 1024)

  val optionsString = """
  options {
    copyTags = {}
    ignoreShardKeyColumnSuffixes = {}
    ignoreTagsOnPartitionKeyHash = ["le"]
    metricColumn = "__name__"
    valueColumn = "value"
    shardKeyColumns = ["__name__", "_ns"]
  }
  """
}

object NamesTestData {
  def mapper(rows: Seq[Product]): Seq[RowReader] = rows.map(TupleRowReader)

  val dataColSpecs = Seq("age:long:interval=10", "first:string", "last:string")
  val dataset = Dataset("dataset", Seq("seg:int"), dataColSpecs, DatasetOptions.DefaultOptions)
  val schema = dataset.schema

  // NOTE: first 3 columns are the data columns, thus names could be used for either complete record
  // or the data column rowReader
  val names = Seq((Some(24L), Some("Khalil"),    Some("Mack"),     Some(0)),
                  (Some(28L), Some("Ndamukong"), Some("Suh"),      Some(0)),
                  (Some(25L), Some("Rodney"),    Some("Hudson"),   Some(0)),
                  (Some(40L), Some("Jerry"),     None,             Some(0)),
                  (Some(39L), Some("Peyton"),    Some("Manning"),  Some(0)),
                  (Some(29L), Some("Terrance"),  Some("Knighton"), Some(0)))

  val altNames = Seq((Some(24L), Some("Stacy"),    Some("McGee"),     Some(0)),
                     (Some(28L), Some("Bruce"),     Some("Irvin"),    Some(0)),
                     (Some(25L), Some("Amari"),     Some("Cooper"),   Some(0)),
                     (Some(40L), Some("Jerry"),     None,             Some(0)),
                     (Some(39L), Some("Derek"),     Some("Carr"),     Some(0)),
                     (Some(29L), Some("Karl"),      Some("Joseph"),   Some(0)))

  val firstKey = schema.timestamp(mapper(names).head)
  val lastKey = schema.timestamp(mapper(names).last)
  def keyForName(rowNo: Int): Long = schema.timestamp(mapper(names)(rowNo))

  val partKeyBuilder = new RecordBuilder(TestData.nativeMem, 2048)
  val defaultPartKey = partKeyBuilder.partKeyFromObjects(dataset.schema, 0)

  def chunkSetStream(data: Seq[Product] = names): Observable[ChunkSet] =
    TestData.toChunkSetStream(schema, defaultPartKey, mapper(data))

  val firstNames = names.map(_._2.get)
  val utf8FirstNames = firstNames.map(_.utf8)
  val sortedFirstNames = Seq("Khalil", "Rodney", "Ndamukong", "Terrance", "Peyton", "Jerry")
  val sortedUtf8Firsts = sortedFirstNames.map(_.utf8)

  val largeDataset = Dataset("dataset", Seq("league:string"), dataColSpecs, DatasetOptions.DefaultOptions)

  val lotLotNames = {
    for { league <- Seq("nfc", "afc")
          numChunks <- 0 to 2
          chunk  <- 0 to numChunks
          startRowNo = numChunks * 10000 + chunk * 100
          rowNo  <- startRowNo to (startRowNo + 99) }
    yield { (Some(rowNo.toLong),             // the unique row key
             names(rowNo % 6)._1, names(rowNo % 6)._2,
             Some(rowNo / 10000 * 10000),    // the segment key
             Some(league)) }                 // partition key
  }
}

/**
 * The first 99 rows of the GDELT data set, from a few select columns, enough to really play around
 * with different layouts and multiple partition as well as row keys.  And hey it's real data!
 */
object GdeltTestData {
  val gdeltLines = Source.fromURL(getClass.getResource("/GDELT-sample-test.csv"))
                         .getLines.toSeq.drop(1)     // drop the header line

  val gdeltLines3 = Source.fromURL(getClass.getResource("/GDELT-sample-test3.csv"))
    .getLines.toSeq.drop(1)     // drop the header line

  val schema = Seq("GLOBALEVENTID:long",
                   "SQLDATE:long",
                   "MonthYear:int",
                   "Year:int",
                   "Actor2Code:string",
                   "Actor2Name:string",
                   "NumArticles:int",
                   "AvgTone:double")
  val columnNames = schema.map(_.split(':').head)

  // WARNING: do not use these directly with toChunkSetStream, you won't get the right fields.
  // Please go through records() / IngestRecords for proper field routing
  val readers = gdeltLines.map { line => ArrayStringRowReader(line.split(",")) }

  // Routes input records to the dataset schema correctly
  def records(ds: Dataset, readerSeq: Seq[RowReader] = readers): SomeData = {
    val builder = new RecordBuilder(MemFactory.onHeapFactory)
    val routing = ds.schema.ingestRouting(columnNames)
    readerSeq.foreach { row => builder.addFromReader(RoutingRowReader(row, routing), ds.schema) }
    builder.allContainers.zipWithIndex.map { case (container, i) => SomeData(container, i) }.head
  }

  def dataRows(ds: Dataset, readerSeq: Seq[RowReader] = readers): Seq[RowReader] = {
    val routing = ds.schema.dataRouting(columnNames)
    readerSeq.map { r => RoutingRowReader(r, routing) }
  }

  def partKeyFromRecords(ds: Dataset, records: SomeData, builder: Option[RecordBuilder] = None): Seq[Long] = {
    val partKeyBuilder = builder.getOrElse(new RecordBuilder(TestData.nativeMem))
    records.records.map { case (base, offset) =>
      ds.comparator.buildPartKeyFromIngest(base, offset, partKeyBuilder)
    }.toVector
  }

  val badLine = ArrayStringRowReader("NotANumber, , , , , , ,".split(','))   // Will fail
  val altLines =
    """0,1979-01-01,197901,1979,AFR,africa,5,5.52631578947368
      |1,1979-01-01,197901,1979,AGR,farm-yo,6,10.9792284866469
      |2,1979-01-01,197901,1979,AGR,farm-yo,6,10.9792284866469""".stripMargin.split("\n")
  val altReaders = altLines.map { line => ArrayStringRowReader(line.split(",")) }

  case class GdeltRecord(eventId: Long, sqlDate: Long, monthYear: Int, year: Int,
                         actor2Code: String, actor2Name: String, numArticles: Int, avgTone: Double)

  val records = gdeltLines.map { line =>
    val parts = line.split(',')
    GdeltRecord(parts(0).toLong, DateTime.parse(parts(1)).getMillis,
                parts(2).toInt, parts(3).toInt,
                parts(4), parts(5), parts(6).toInt, parts(7).toDouble)
  }
  val seqReaders = records.map { record => SeqRowReader(record.productIterator.toList) }

  // NOTE: For all datasets the row key is GLOBALEVENTID
  // Dataset1: Partition keys (Actor2Code, Year)
  val dataset1 = Dataset("gdelt", Seq(schema(4), schema(3)), schema.patch(3, Nil, 2), DatasetOptions.DefaultOptions)
  val schema1 = dataset1.schema

  // Dataset2: Partition key (MonthYear)
  val dataset2 = Dataset("gdelt", Seq(schema(2)), schema.patch(2, Nil, 1))
  val schema2 = dataset2.schema
  val partBuilder2 = new RecordBuilder(TestData.nativeMem, 10240)

  // Dataset3: same as Dataset1 for now
  val dataset3 = dataset1

  // Proj 6: partition Actor2Code,Actor2Name to test partition key bitmap indexing
  val datasetOptions = DatasetOptions.DefaultOptions.copy(
    shardKeyColumns = Seq( "__name__","_ns"))
  val dataset6 = Dataset("gdelt", schema.slice(4, 6), schema.patch(4, Nil, 2), datasetOptions)

  val datasetOptionConfig = """
    options {
      shardKeyColumns = ["__name__","_ns"]
      ignoreShardKeyColumnSuffixes = {}
      valueColumn = "AvgTone"
      metricColumn = "__name__"
      ignoreTagsOnPartitionKeyHash = []
      copyTags = {}
    }
  """
}

// A simulation of machine metrics data, all with the same partition key.  Forms a set of schemas.
object MachineMetricsData {
  import scala.util.Random.nextInt

  val columns = Seq("timestamp:long", "min:double", "avg:double", "max:double", "count:long")
  val dummyContext = Map("test" -> "test")

  def singleSeriesData(initTs: Long = System.currentTimeMillis,
                       incr: Long = 1000): Stream[Product] = {
    Stream.from(0).map { n =>
      (Some(initTs + n * incr),
       Some((45 + nextInt(10)).toDouble),
       Some((60 + nextInt(25)).toDouble),
       Some((100 + nextInt(15)).toDouble),
       Some((85 + nextInt(12)).toLong))
    }
  }

  def singleSeriesReaders(): Stream[RowReader] = singleSeriesData().map(TupleRowReader)

  // Dataset1: Partition keys (series) / Row key timestamp
  val dataset1 = Dataset("metrics1", Seq("series:string"), columns)
  val schema1 = dataset1.schema
  val partKeyBuilder = new RecordBuilder(TestData.nativeMem, 2048)
  val defaultPartKey = partKeyBuilder.partKeyFromObjects(dataset1.schema, "series0")

  // Turns either multiSeriesData() or linearMultiSeries() into SomeData's for ingestion into MemStore
  def records(ds: Dataset, stream: Stream[Seq[Any]], offset: Int = 0): SomeData = {
    val builder = new RecordBuilder(MemFactory.onHeapFactory)
    stream.foreach { row =>
      builder.startNewRecord(ds.schema)
      row.foreach { thing => builder.addSlowly(thing) }
      builder.endRecord()
    }
    builder.allContainers.zipWithIndex.map { case (container, i) => SomeData(container, i + offset) }.head
  }

  def groupedRecords(ds: Dataset, stream: Stream[Seq[Any]], n: Int = 100, groupSize: Int = 5): Seq[SomeData] =
    stream.take(n).grouped(groupSize).toSeq.zipWithIndex.map { case (group, i) => records(ds, group, i) }

  // Takes the partition key from stream record n, filtering the stream by only that partition,
  // then creates a ChunkSetStream out of it
  // Works with linearMultiSeries() or multiSeriesData()
  def filterByPartAndMakeStream(stream: Stream[Seq[Any]], keyRecord: Int): Observable[ChunkSet] = {
    val rawPartKey = stream(keyRecord)(5)
    val partKey = partKeyBuilder.partKeyFromObjects(schema1, rawPartKey)
    TestData.toChunkSetStream(schema1, partKey, stream.filter(_(5) == rawPartKey).map(SeqRowReader))
  }

  def multiSeriesData(): Stream[Seq[Any]] = {
    val initTs = System.currentTimeMillis
    Stream.from(0).map { n =>
      Seq(initTs + n * 1000,
         (45 + nextInt(10)).toDouble,
         (60 + nextInt(25)).toDouble,
         (99.9 + nextInt(15)).toDouble,
         (85 + nextInt(12)).toLong,
         "Series " + (n % 10))
    }
  }

  // Everything increments by 1 for simple predictability and testing
  def linearMultiSeries(startTs: Long = 100000L, numSeries: Int = 10, timeStep: Int = 1000): Stream[Seq[Any]] = {
    Stream.from(0).map { n =>
      Seq(startTs + n * timeStep,
         (1 + n).toDouble,
         (20 + n).toDouble,
         (99.9 + n).toDouble,
         (85 + n).toLong,
         "Series " + (n % numSeries))
    }
  }

  def addToBuilder(builder: RecordBuilder, data: Seq[Seq[Any]], schema: Schema = dataset1.schema): Unit = {
    data.foreach { values =>
      builder.startNewRecord(schema)
      builder.addLong(values(0).asInstanceOf[Long])     // timestamp
      builder.addDouble(values(1).asInstanceOf[Double])  // min
      builder.addDouble(values(2).asInstanceOf[Double])  // avg
      builder.addDouble(values(3).asInstanceOf[Double]) // max
      builder.addLong(values(4).asInstanceOf[Long])  // count
      builder.addString(values(5).asInstanceOf[String])  // series (partition key)

      if (values.length > 6) {
        builder.startMap()
        values(6).asInstanceOf[UTF8Map].toSeq.sortBy(_._1).foreach { case (k, v) =>
          builder.addMapKeyValue(k.bytes, v.bytes)
        }
        builder.endMap()
      }
      builder.endRecord()
    }
  }

  val dataset2 = Dataset("metrics2", Seq("series:string", "tags:map"), columns)
  val schema2 = dataset2.schema

  def withMap(data: Stream[Seq[Any]], n: Int = 5, extraTags: UTF8Map = Map.empty): Stream[Seq[Any]] =
    data.zipWithIndex.map { case (row, idx) => row :+ (Map("n".utf8 -> (idx % n).toString.utf8) ++ extraTags) }

  val uuidString = java.util.UUID.randomUUID.toString
  val extraTags = Map("job".utf8 -> "prometheus".utf8,
                      "cloudProvider".utf8 -> "AmazonAWS".utf8,
                      "region".utf8 -> "AWS-USWest".utf8,
                      "instance".utf8 -> uuidString.utf8)

  val tagsWithDiffLen = extraTags ++ Map("job".utf8 -> "prometheus23".utf8)
  val tagsDiffSameLen = extraTags ++ Map("region".utf8 -> "AWS-USEast".utf8)

  val extraTagsLen = extraTags.map { case (k, v) => k.numBytes + v.numBytes }.sum

  val histDataset = Dataset("histogram", Seq("metric:string", "tags:map"),
                            Seq("timestamp:ts", "count:long", "sum:long", "h:hist:counter=false"))

  var histBucketScheme: bv.HistogramBuckets = _
  def linearHistSeries(startTs: Long = 100000L, numSeries: Int = 10, timeStep: Int = 1000, numBuckets: Int = 8):
  Stream[Seq[Any]] = {
    histBucketScheme = bv.GeometricBuckets(2.0, 2.0, numBuckets)
    val buckets = new Array[Double](numBuckets)
    def updateBuckets(bucketNo: Int): Unit = {
      for { b <- bucketNo until numBuckets } {
        buckets(b) += 1
      }
    }
    Stream.from(0).map { n =>
      updateBuckets(n % numBuckets)
      Seq(startTs + n * timeStep,
          (1 + n).toLong,
          buckets.sum.toLong,
          bv.MutableHistogram(histBucketScheme, buckets.map(x => x)),
          "request-latency",
          extraTags ++ Map("__name__".utf8 -> "http_requests_total".utf8, "dc".utf8 -> s"${n % numSeries}".utf8))
    }
  }

  // dataset2 + histDataset
  val schemas2h = Schemas(schema2.partition,
                        Map(schema2.name -> schema2, "histogram" -> histDataset.schema))

  val histMaxDS = Dataset("histmax", Seq("metric:string", "tags:map"),
                          Seq("timestamp:ts", "count:long", "sum:long", "max:double", "h:hist:counter=false"))

  // Pass in the output of linearHistSeries here.
  // Adds in the max column before h/hist
  def histMax(histStream: Stream[Seq[Any]]): Stream[Seq[Any]] =
    histStream.map { row =>
      val hist = row(3).asInstanceOf[bv.MutableHistogram]
      // Set max to a fixed ratio of the "last bucket" top value, ie the last bucket with an actual increase
      val highestBucketVal = hist.bucketValue(hist.numBuckets - 1)
      val lastBucketNum = ((hist.numBuckets - 2) to 0 by -1).filter { b => hist.bucketValue(b) == highestBucketVal }
                            .lastOption.getOrElse(hist.numBuckets - 1)
      val max = hist.bucketTop(lastBucketNum) * 0.8
      ((row take 3) :+ max) ++ (row drop 3)
    }

  val histKeyBuilder = new RecordBuilder(TestData.nativeMem, 2048)
  val histPartKey = histKeyBuilder.partKeyFromObjects(histDataset.schema, "request-latency", extraTags)

  val blockStore = new PageAlignedBlockManager(100 * 1024 * 1024, new MemoryStats(Map("test"-> "test")), null, 16)
<<<<<<< HEAD
  private val histIngestBH = new BlockMemFactory(blockStore, None, histDataset.schema.data.blockMetaSize, true)
  private val histBufferPool = new WriteBufferPool(TestData.nativeMem, histDataset.schema.data, TestData.storeConf)
=======
  private val histIngestBH = new BlockMemFactory(blockStore, None, histDataset.blockMetaSize, dummyContext, true)
  private val histBufferPool = new WriteBufferPool(TestData.nativeMem, histDataset, TestData.storeConf)
>>>>>>> 2bbe084d

  // Designed explicitly to work with linearHistSeries records and histDataset from MachineMetricsData
  def histogramRV(startTS: Long, pubFreq: Long = 10000L, numSamples: Int = 100, numBuckets: Int = 8,
                  ds: Dataset = histDataset, pool: WriteBufferPool = histBufferPool):
  (Stream[Seq[Any]], RawDataRangeVector) = {
    val histData = linearHistSeries(startTS, 1, pubFreq.toInt, numBuckets).take(numSamples)
    val container = records(ds, histData).records
    val part = TimeSeriesPartitionSpec.makePart(0, ds, partKey=histPartKey, bufferPool=pool)
    container.iterate(ds.ingestionSchema).foreach { row => part.ingest(0, row, histIngestBH) }
    // Now flush and ingest the rest to ensure two separate chunks
    part.switchBuffers(histIngestBH, encode = true)
    (histData, RawDataRangeVector(null, part, AllChunkScan, Array(0, 3)))  // select timestamp and histogram columns only
  }

  private val histMaxBP = new WriteBufferPool(TestData.nativeMem, histMaxDS.schema.data, TestData.storeConf)

  // Designed explicitly to work with histMax(linearHistSeries) records
  def histMaxRV(startTS: Long, pubFreq: Long = 10000L, numSamples: Int = 100, numBuckets: Int = 8):
  (Stream[Seq[Any]], RawDataRangeVector) = {
    val histData = histMax(linearHistSeries(startTS, 1, pubFreq.toInt, numBuckets)).take(numSamples)
    val container = records(histMaxDS, histData).records
    val part = TimeSeriesPartitionSpec.makePart(0, histMaxDS, partKey=histPartKey, bufferPool=histMaxBP)
    container.iterate(histMaxDS.ingestionSchema).foreach { row => part.ingest(0, row, histIngestBH) }
    // Now flush and ingest the rest to ensure two separate chunks
    part.switchBuffers(histIngestBH, encode = true)
    // Select timestamp, hist, max
    (histData, RawDataRangeVector(null, part, AllChunkScan, Array(0, 4, 3)))
  }
}

// A simulation of custom machine metrics data - for testing extractTimeBucket
object CustomMetricsData {
  val columns = Seq("timestamp:ts", "min:double", "avg:double", "max:double", "count:long")

  //Partition Key with multiple string columns
  val partitionColumns = Seq("metric:string", "app:string")
  val metricdataset = Dataset.make("tsdbdata",
                        partitionColumns,
                        columns,
                        Seq.empty,
                        DatasetOptions(Seq("metric", "_ns"), "metric", true)).get
  val partKeyBuilder = new RecordBuilder(TestData.nativeMem, 2048)
  val defaultPartKey = partKeyBuilder.partKeyFromObjects(metricdataset.schema, "metric1", "app1")

  //Partition Key with single map columns
  val partitionColumns2 = Seq("tags:map")
  val metricdataset2 = Dataset.make("tsdbdata",
                        partitionColumns2,
                        columns,
                        Seq.empty,
                        DatasetOptions(Seq("__name__"), "__name__", true)).get
  val partKeyBuilder2 = new RecordBuilder(TestData.nativeMem, 2048)
  val defaultPartKey2 = partKeyBuilder2.partKeyFromObjects(metricdataset2.schema,
                                                           Map(ZeroCopyUTF8String("abc") -> ZeroCopyUTF8String("cba")))

}

object MetricsTestData {
  val timeseriesDataset = Dataset.make("timeseries",
                                  Seq("tags:map"),
                                  Seq("timestamp:ts", "value:double:detectDrops=true"),
                                  Seq.empty,
                                  DatasetOptions(Seq("__name__", "job"), "__name__")).get
  val timeseriesSchema = timeseriesDataset.schema

  val downsampleDataset = Dataset.make("tsdbdata",
    Seq("tags:map"),
    Seq("timestamp:ts", "min:double", "max:double", "sum:double", "count:double", "avg:double"),
    Seq.empty,
    options = DatasetOptions(Seq("__name__"), "__name__", true)
  ).get
  val downsampleSchema = downsampleDataset.schema

  val builder = new RecordBuilder(MemFactory.onHeapFactory)

  final case class TagsRowReader(tags: Map[String, String]) extends SchemaRowReader {
    val extractors = Array[RowReader.TypedFieldExtractor[_]](ColumnType.MapColumn.keyType.extractor)
    val kvMap = tags.map { case (k, v) => ZeroCopyUTF8String(k) -> ZeroCopyUTF8String(v) }
    final def getDouble(index: Int): Double = ???
    final def getLong(index: Int): Long = ???
    final def getString(index: Int): String = ???
    final def getAny(index: Int): Any = kvMap
    final def getBoolean(columnNo: Int): Boolean = ???
    final def getFloat(columnNo: Int): Float = ???
    final def getInt(columnNo: Int): Int = ???
    final def notNull(columnNo: Int): Boolean = true
    final def getBlobBase(columnNo: Int): Any = ???
    final def getBlobOffset(columnNo: Int): PartitionKey = ???
    final def getBlobNumBytes(columnNo: Int): Int = ???
  }

  // Takes the output of linearHistSeries and transforms them into Prometheus-schema histograms.
  // Each bucket becomes its own time series with _bucket appended and an le value
  def promHistSeries(startTs: Long = 100000L, numSeries: Int = 10, timeStep: Int = 1000, numBuckets: Int = 8):
  Stream[Seq[Any]] =
    MachineMetricsData.linearHistSeries(startTs, numSeries, timeStep, numBuckets)
      .flatMap { record =>
        val timestamp = record(0)
        val tags = record(4).asInstanceOf[Map[ZeroCopyUTF8String, ZeroCopyUTF8String]]
        val metricName = tags("__name__".utf8).toString
        val countRec = Seq(timestamp, record(1).asInstanceOf[Long].toDouble,
                           tags + ("__name__".utf8 -> (metricName + "_count").utf8))
        val sumRec = Seq(timestamp, record(2).asInstanceOf[Long].toDouble,
                           tags + ("__name__".utf8 -> (metricName + "_sum").utf8))
        val hist = record(3).asInstanceOf[bv.MutableHistogram]
        val bucketTags = tags + ("__name__".utf8 -> (metricName + "_bucket").utf8)
        val bucketRecs = (0 until hist.numBuckets).map { b =>
          Seq(timestamp, hist.bucketValue(b),
              bucketTags + ("le".utf8 -> hist.bucketTop(b).toString.utf8))
        }
        Seq(countRec, sumRec) ++ bucketRecs
      }
}<|MERGE_RESOLUTION|>--- conflicted
+++ resolved
@@ -371,13 +371,9 @@
   val histPartKey = histKeyBuilder.partKeyFromObjects(histDataset.schema, "request-latency", extraTags)
 
   val blockStore = new PageAlignedBlockManager(100 * 1024 * 1024, new MemoryStats(Map("test"-> "test")), null, 16)
-<<<<<<< HEAD
-  private val histIngestBH = new BlockMemFactory(blockStore, None, histDataset.schema.data.blockMetaSize, true)
+  private val histIngestBH = new BlockMemFactory(blockStore, None, histDataset.schema.data.blockMetaSize,
+                                                 dummyContext, true)
   private val histBufferPool = new WriteBufferPool(TestData.nativeMem, histDataset.schema.data, TestData.storeConf)
-=======
-  private val histIngestBH = new BlockMemFactory(blockStore, None, histDataset.blockMetaSize, dummyContext, true)
-  private val histBufferPool = new WriteBufferPool(TestData.nativeMem, histDataset, TestData.storeConf)
->>>>>>> 2bbe084d
 
   // Designed explicitly to work with linearHistSeries records and histDataset from MachineMetricsData
   def histogramRV(startTS: Long, pubFreq: Long = 10000L, numSamples: Int = 100, numBuckets: Int = 8,
