package filodb.prometheus.ast

import filodb.core.query.RangeParams
import filodb.query._

case class UnaryExpression(operator: Operator, operand: Expression) extends Expression {
  //TODO Need to pass an operator to a series
}

case class PrecedenceExpression(expression: Expression) extends Expression

case class BinaryExpression(lhs: Expression,
                            operator: Operator,
                            vectorMatch: Option[VectorMatch],
                            rhs: Expression) extends Expression with PeriodicSeries {

  operator match {
    case setOp: SetOp =>
      if (lhs.isInstanceOf[ScalarExpression] || rhs.isInstanceOf[ScalarExpression])
        throw new IllegalArgumentException("set operators not allowed in binary scalar expression")

    case comparison: Comparision if !comparison.isBool =>
      if (lhs.isInstanceOf[ScalarExpression] && rhs.isInstanceOf[ScalarExpression])
        throw new IllegalArgumentException("comparisons between scalars must use BOOL modifier")
    case _ =>
  }
  if (vectorMatch.isDefined) {
    vectorMatch.get.validate(operator, lhs, rhs)
  }

<<<<<<< HEAD
  case class PrecedenceExpression(expression: Expression) extends Expression

  case class BinaryExpression(lhs: Expression,
                              operator: Operator,
                              vectorMatch: Option[VectorMatch],
                              rhs: Expression) extends Expression with PeriodicSeries {

    def validate(): Unit = {
      operator match {
        case setOp: SetOp =>
          if (lhs.isInstanceOf[ScalarExpression] || rhs.isInstanceOf[ScalarExpression])
            throw new IllegalArgumentException("set operators not allowed in binary scalar expression")

        case comparison: Comparision if !comparison.isBool =>
          if (lhs.isInstanceOf[ScalarExpression] && rhs.isInstanceOf[ScalarExpression])
            throw new IllegalArgumentException("comparisons between scalars must use BOOL modifier")
        case _ =>
      }
    }
    if (vectorMatch.isDefined) {
      vectorMatch.get.validate(operator, lhs, rhs)
=======
  // Checks whether expression returns fixed scalar value
  def hasScalarResult(expression: Expression): Boolean = {
    expression match {
      case scalarExpression: ScalarExpression => true
      case binaryExpression: BinaryExpression => hasScalarResult(binaryExpression.lhs) &&
                                                 hasScalarResult(binaryExpression.rhs)
      case _                                  => false
>>>>>>> e5adb351
    }
  }

  // scalastyle:off method.length
  // scalastyle:off cyclomatic.complexity
  override def toSeriesPlan(timeParams: TimeRangeParams): PeriodicSeriesPlan = {
    val lhsWithPrecedence = lhs match {
      case p: PrecedenceExpression  => p.expression
      case _                        => lhs

<<<<<<< HEAD
    // scalastyle:off method.length
    // scalastyle:off cyclomatic.complexity
    override def toSeriesPlan(timeParams: TimeRangeParams): PeriodicSeriesPlan = {
      validate()

      val lhsWithPrecedence = lhs match {
       case p: PrecedenceExpression  => p.expression
       case _                        => lhs
=======
    }
>>>>>>> e5adb351

    val rhsWithPrecedence = rhs match {
      case p: PrecedenceExpression  => p.expression
      case _                        => rhs

    }

    if (hasScalarResult(lhsWithPrecedence) && hasScalarResult(rhsWithPrecedence)) {
      val rangeParams = RangeParams(timeParams.start, timeParams.step, timeParams.end)

      (lhsWithPrecedence, rhsWithPrecedence) match {
        // 3 + 4
        case (lh: ScalarExpression, rh: ScalarExpression) =>
          ScalarBinaryOperation(operator.getPlanOperator, Left(lh.toScalar), Left(rh.toScalar), rangeParams)
        // (2 + 3) + 5
        case (lh: BinaryExpression, rh: ScalarExpression) => ScalarBinaryOperation(operator.getPlanOperator,
          Right(lh.toSeriesPlan(timeParams).asInstanceOf[ScalarBinaryOperation]), Left(rh.toScalar), rangeParams)
        // 2 + (3 * 5)
        case (lh: ScalarExpression, rh: BinaryExpression) => ScalarBinaryOperation(operator.getPlanOperator,
          Left(lh.toScalar), Right(rh.toSeriesPlan(timeParams).asInstanceOf[ScalarBinaryOperation]), rangeParams)
        // (2 + 3) + (5 - 6)
        case (lh: BinaryExpression, rh: BinaryExpression) => ScalarBinaryOperation(operator.getPlanOperator,
          Right(lh.toSeriesPlan(timeParams).asInstanceOf[ScalarBinaryOperation]),
          Right(rh.toSeriesPlan(timeParams).asInstanceOf[ScalarBinaryOperation]), rangeParams)
      }
    } else {
      (lhsWithPrecedence, rhsWithPrecedence) match {
        // scalar(http_requests) + scalar(node_info)
        case (lh: Function, rh: Function) if lh.isScalarFunction() && rh.isScalarFunction() =>
          val scalar = lh.toSeriesPlan(timeParams).asInstanceOf[ScalarPlan]
          val seriesPlanRhs = rh.toSeriesPlan(timeParams)
          ScalarVectorBinaryOperation(operator.getPlanOperator, scalar, seriesPlanRhs, true)

        // 2 + http_requests
        case (lh: ScalarExpression, rh: PeriodicSeries) =>
          val scalar = ScalarFixedDoublePlan(lh.toScalar,
            RangeParams(timeParams.start, timeParams.step, timeParams.end))
          val seriesPlan = rh.toSeriesPlan(timeParams)
          ScalarVectorBinaryOperation(operator.getPlanOperator, scalar, seriesPlan, scalarIsLhs = true)

        // http_requests + 2
        case (lh: PeriodicSeries, rh: ScalarExpression) =>
          val scalar = ScalarFixedDoublePlan(rh.toScalar, RangeParams(timeParams.start, timeParams.step,
            timeParams.end))
          val seriesPlan = lh.toSeriesPlan(timeParams)
          ScalarVectorBinaryOperation(operator.getPlanOperator, scalar, seriesPlan, scalarIsLhs = false)

        // scalar(http_requests) + node_info
        case (lh: Function, rh: PeriodicSeries) if lh.isScalarFunction() =>
          val scalar = lh.toSeriesPlan(timeParams).asInstanceOf[ScalarPlan]
          val seriesPlanRhs = rh.toSeriesPlan(timeParams)
          ScalarVectorBinaryOperation(operator.getPlanOperator, scalar, seriesPlanRhs, scalarIsLhs = true)

        // node_info + scalar(http_requests)
        case (lh: PeriodicSeries, rh: Function) if rh.isScalarFunction =>
          val scalar = rh.toSeriesPlan(timeParams).asInstanceOf[ScalarPlan]
          val seriesPlanlhs = lh.toSeriesPlan(timeParams)
          ScalarVectorBinaryOperation(operator.getPlanOperator, scalar, seriesPlanlhs, scalarIsLhs = false)

        // node_info + http_requests
        case (lh: PeriodicSeries, rh: PeriodicSeries) =>
          //10/2 + foo
          if (hasScalarResult(lh)) {
            val scalar = lh.toSeriesPlan(timeParams).asInstanceOf[ScalarPlan]
            val seriesPlan = rh.toSeriesPlan(timeParams)
            ScalarVectorBinaryOperation(operator.getPlanOperator, scalar, seriesPlan, scalarIsLhs = true)
          } else if (hasScalarResult(rh)) { // foo + 10/2
            val scalar = rh.toSeriesPlan(timeParams).asInstanceOf[ScalarPlan]
            val seriesPlan = lh.toSeriesPlan(timeParams)
            ScalarVectorBinaryOperation(operator.getPlanOperator, scalar, seriesPlan, scalarIsLhs = false)
          } else {
            val seriesPlanLhs = lh.toSeriesPlan(timeParams)
            val seriesPlanRhs = rh.toSeriesPlan(timeParams)
            val cardinality = if (operator.getPlanOperator.isInstanceOf[SetOperator])
              Cardinality.ManyToMany
            else
              vectorMatch.map(_.cardinality.cardinality).getOrElse(Cardinality.OneToOne)

            val matcher = vectorMatch.flatMap(_.matching)
            val onLabels = matcher.filter(_.isInstanceOf[On]).map(_.labels)
            val ignoringLabels = matcher.filter(_.isInstanceOf[Ignoring]).map(_.labels)
            BinaryJoin(seriesPlanLhs, operator.getPlanOperator, cardinality, seriesPlanRhs,
              onLabels.getOrElse(Nil), ignoringLabels.getOrElse(Nil),
              vectorMatch.flatMap(_.grouping).map(_.labels).getOrElse(Nil))
          }
        case _ => throw new UnsupportedOperationException(s"Invalid operands: $lhsWithPrecedence, $rhsWithPrecedence")
      }
    }
  }
}
// scalastyle:on method.length
// scalastyle:on cyclomatic.complexity<|MERGE_RESOLUTION|>--- conflicted
+++ resolved
@@ -14,43 +14,23 @@
                             vectorMatch: Option[VectorMatch],
                             rhs: Expression) extends Expression with PeriodicSeries {
 
-  operator match {
-    case setOp: SetOp =>
-      if (lhs.isInstanceOf[ScalarExpression] || rhs.isInstanceOf[ScalarExpression])
-        throw new IllegalArgumentException("set operators not allowed in binary scalar expression")
+  def validate(): Unit = {
+    operator match {
+      case setOp: SetOp =>
+        if (lhs.isInstanceOf[ScalarExpression] || rhs.isInstanceOf[ScalarExpression])
+          throw new IllegalArgumentException("set operators not allowed in binary scalar expression")
 
-    case comparison: Comparision if !comparison.isBool =>
-      if (lhs.isInstanceOf[ScalarExpression] && rhs.isInstanceOf[ScalarExpression])
-        throw new IllegalArgumentException("comparisons between scalars must use BOOL modifier")
-    case _ =>
+      case comparison: Comparision if !comparison.isBool =>
+        if (lhs.isInstanceOf[ScalarExpression] && rhs.isInstanceOf[ScalarExpression])
+          throw new IllegalArgumentException("comparisons between scalars must use BOOL modifier")
+      case _ =>
+    }
   }
+
   if (vectorMatch.isDefined) {
     vectorMatch.get.validate(operator, lhs, rhs)
   }
 
-<<<<<<< HEAD
-  case class PrecedenceExpression(expression: Expression) extends Expression
-
-  case class BinaryExpression(lhs: Expression,
-                              operator: Operator,
-                              vectorMatch: Option[VectorMatch],
-                              rhs: Expression) extends Expression with PeriodicSeries {
-
-    def validate(): Unit = {
-      operator match {
-        case setOp: SetOp =>
-          if (lhs.isInstanceOf[ScalarExpression] || rhs.isInstanceOf[ScalarExpression])
-            throw new IllegalArgumentException("set operators not allowed in binary scalar expression")
-
-        case comparison: Comparision if !comparison.isBool =>
-          if (lhs.isInstanceOf[ScalarExpression] && rhs.isInstanceOf[ScalarExpression])
-            throw new IllegalArgumentException("comparisons between scalars must use BOOL modifier")
-        case _ =>
-      }
-    }
-    if (vectorMatch.isDefined) {
-      vectorMatch.get.validate(operator, lhs, rhs)
-=======
   // Checks whether expression returns fixed scalar value
   def hasScalarResult(expression: Expression): Boolean = {
     expression match {
@@ -58,29 +38,19 @@
       case binaryExpression: BinaryExpression => hasScalarResult(binaryExpression.lhs) &&
                                                  hasScalarResult(binaryExpression.rhs)
       case _                                  => false
->>>>>>> e5adb351
     }
   }
 
   // scalastyle:off method.length
   // scalastyle:off cyclomatic.complexity
   override def toSeriesPlan(timeParams: TimeRangeParams): PeriodicSeriesPlan = {
+    validate()
+
     val lhsWithPrecedence = lhs match {
       case p: PrecedenceExpression  => p.expression
       case _                        => lhs
 
-<<<<<<< HEAD
-    // scalastyle:off method.length
-    // scalastyle:off cyclomatic.complexity
-    override def toSeriesPlan(timeParams: TimeRangeParams): PeriodicSeriesPlan = {
-      validate()
-
-      val lhsWithPrecedence = lhs match {
-       case p: PrecedenceExpression  => p.expression
-       case _                        => lhs
-=======
     }
->>>>>>> e5adb351
 
     val rhsWithPrecedence = rhs match {
       case p: PrecedenceExpression  => p.expression
