package filodb.prometheus.ast

import filodb.query.{Aggregate, AggregationOperator, PeriodicSeriesPlan}


sealed trait AggregateGrouping {
  def labels: Seq[String]
}

case class Without(labels: Seq[String]) extends AggregateGrouping

case class By(labels: Seq[String]) extends AggregateGrouping

case class AggregateExpression(name: String, params: Seq[Expression],
                               aggregateGrouping: Option[AggregateGrouping],
                               altFunctionParams: Seq[Expression]) extends Expression with PeriodicSeries {

  val aggOpOption: Option[AggregationOperator] = AggregationOperator.withNameInsensitiveOption(name)

  if (aggOpOption.isEmpty) {
    throw new IllegalArgumentException(s"Unsupported aggregation operator [$name]")
  }

  if (params.nonEmpty && altFunctionParams.nonEmpty) {
    throw new IllegalArgumentException("Can define function params only once")
  }

  val allParams: Seq[Expression] = if (params.isEmpty) altFunctionParams else params

  if (allParams.size < 1 || allParams.size > 2) {
    throw new IllegalArgumentException("Aggregate functions have at least 1 parameter and utmost 2 parameters")
  }

  var parameter: Seq[Any] = Nil
  private val aggOp = aggOpOption.get
  private val secondParamNeeded = aggOp.equals(AggregationOperator.BottomK) ||
    aggOp.equals(AggregationOperator.TopK) || aggOp.equals(AggregationOperator.CountValues) ||
    aggOp.equals(AggregationOperator.Quantile)

  if (secondParamNeeded && allParams.size < 2)
    throw new IllegalArgumentException("2 parameters required for count_values, quantile, topk and bottomk")

<<<<<<< HEAD
    val last: Expression = if (allParams.size == 1) allParams.head else allParams(1)
    lazy val series: PeriodicSeries = last match {
      case s: PeriodicSeries => s
=======
  if (allParams.size == 2) {
    if (!secondParamNeeded) {
      throw new IllegalArgumentException("parameter is only required for count_values, quantile, topk and bottomk")
    }
    allParams.head match {
      case num: ScalarExpression =>
        parameter = Seq(num.toScalar)
      case s: InstantExpression =>
        parameter = Seq(s.metricName.get)
>>>>>>> 02a4a24c
      case _ =>
        throw new IllegalArgumentException("First parameter to aggregate operator can be a string or number")
    }
  }

  val last: Expression = if (allParams.size == 1) allParams.head else allParams(1)
  val series: PeriodicSeries = last match {
    case s: PeriodicSeries => s
    case _ =>
      throw new IllegalArgumentException(
        s"Second parameter to aggregate operator $name should be a vector, is instead $last"
      )
  }

  def toSeriesPlan(timeParams: TimeRangeParams): PeriodicSeriesPlan = {
    val periodicSeriesPlan = series.toSeriesPlan(timeParams)

    aggregateGrouping match {
      case Some(b: By) =>
        Aggregate(aggOpOption.get,
          periodicSeriesPlan,
          parameter,
          b.labels,
          Nil
        )
      case Some(w: Without) =>
        Aggregate(aggOpOption.get,
          periodicSeriesPlan,
          parameter,
          Nil,
          w.labels
        )
      case None =>
        Aggregate(aggOpOption.get,
          periodicSeriesPlan,
          parameter,
          Nil,
          Nil
        )
    }
  }
}<|MERGE_RESOLUTION|>--- conflicted
+++ resolved
@@ -40,11 +40,6 @@
   if (secondParamNeeded && allParams.size < 2)
     throw new IllegalArgumentException("2 parameters required for count_values, quantile, topk and bottomk")
 
-<<<<<<< HEAD
-    val last: Expression = if (allParams.size == 1) allParams.head else allParams(1)
-    lazy val series: PeriodicSeries = last match {
-      case s: PeriodicSeries => s
-=======
   if (allParams.size == 2) {
     if (!secondParamNeeded) {
       throw new IllegalArgumentException("parameter is only required for count_values, quantile, topk and bottomk")
@@ -54,14 +49,13 @@
         parameter = Seq(num.toScalar)
       case s: InstantExpression =>
         parameter = Seq(s.metricName.get)
->>>>>>> 02a4a24c
       case _ =>
         throw new IllegalArgumentException("First parameter to aggregate operator can be a string or number")
     }
   }
 
   val last: Expression = if (allParams.size == 1) allParams.head else allParams(1)
-  val series: PeriodicSeries = last match {
+  lazy val series: PeriodicSeries = last match {
     case s: PeriodicSeries => s
     case _ =>
       throw new IllegalArgumentException(
