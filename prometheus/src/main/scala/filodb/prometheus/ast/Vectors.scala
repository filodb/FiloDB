--- conflicted
+++ resolved
@@ -133,18 +133,6 @@
     * - removes ::col in __name__ label matches as needed
     * Also extracts special _bucket_ histogram bucket filter
     */
-<<<<<<< HEAD
-  case class RangeExpression(metricName: Option[String],
-                             labelSelection: Seq[LabelMatch],
-                             window: Duration,
-                             offset: Option[Duration]) extends Vector with SimpleSeries {
-
-    val (columnFilters, column, bucketOpt) = labelMatchesToFilters(mergeNameToLabels)
-
-    def toSeriesPlan(timeParams: TimeRangeParams, isRoot: Boolean): RawSeriesLikePlan = {
-      if (isRoot && timeParams.start != timeParams.end) {
-        throw new UnsupportedOperationException("Range expression is not allowed in query_range")
-=======
   protected def labelMatchesToFilters(labels: Seq[LabelMatch]) = {
     var column: Option[String] = None
     var bucketOpt: Option[Double] = None
@@ -166,7 +154,6 @@
         case RegexMatch      => ColumnFilter(labelMatch.label, query.Filter.EqualsRegex(labelValue))
         case NotEqual(false) => ColumnFilter(labelMatch.label, query.Filter.NotEquals(labelValue))
         case other: Any      => throw new IllegalArgumentException(s"Unknown match operator $other")
->>>>>>> b923a214
       }
     }
     (filters, column, bucketOpt)
@@ -188,7 +175,7 @@
 
   import WindowConstants._
 
-  private[prometheus] val (columnFilters, column, bucketOpt) = labelMatchesToFilters(mergeNameToLabels)
+  val (columnFilters, column, bucketOpt) = labelMatchesToFilters(mergeNameToLabels)
 
   def toSeriesPlan(timeParams: TimeRangeParams): PeriodicSeriesPlan = {
     // we start from 5 minutes earlier that provided start time in order to include last sample for the
