package filodb.prometheus.ast

import filodb.core.query
import filodb.core.query.ColumnFilter
import filodb.query._

object Vectors {
  val PromMetricLabel = "__name__"
  val TypeLabel       = "_type_"
}

trait Vectors extends Scalars with TimeUnits with Base {
  import Vectors._

  sealed trait JoinMatching {
    def labels: Seq[String]
  }

  case class Ignoring(labels: Seq[String]) extends JoinMatching

  case class On(labels: Seq[String]) extends JoinMatching

  sealed trait JoinGrouping {
    def labels: Seq[String]
  }

  case class GroupLeft(labels: Seq[String]) extends JoinGrouping

  case class GroupRight(labels: Seq[String]) extends JoinGrouping

  sealed trait Cardinal {
    def cardinality: Cardinality
  }

  case object OneToOne extends Cardinal {
    def cardinality: Cardinality = Cardinality.OneToOne
  }

  case object OneToMany extends Cardinal {
    def cardinality: Cardinality = Cardinality.OneToMany
  }

  case object ManyToOne extends Cardinal {
    def cardinality: Cardinality = Cardinality.ManyToOne
  }

  case object ManyToMany extends Cardinal {
    def cardinality: Cardinality = Cardinality.ManyToMany
  }

  case class VectorMatch(matching: Option[JoinMatching],
                         grouping: Option[JoinGrouping]) {
    lazy val cardinality: Cardinal = grouping match {
      case Some(GroupLeft(_)) => ManyToOne
      case Some(GroupRight(_)) => OneToMany
      case None => OneToOne
    }

    def notEmpty: Boolean = matching.isDefined || grouping.isDefined

    def validate(operator: Operator, lhs: Expression, rhs: Expression): Unit = {
      if (notEmpty && (lhs.isInstanceOf[Scalar] || rhs.isInstanceOf[Scalar])) {
        throw new IllegalArgumentException("vector matching only allowed between instant vectors")
      }
      if (grouping.isDefined && operator.isInstanceOf[SetOp]) {
        throw new IllegalArgumentException("no grouping allowed for and, or, unless operations")
      }
      validateGroupAndMatch()
    }

    private def validateGroupAndMatch(): Unit = if (grouping.isDefined && matching.isDefined) {
      val group = grouping.get
      val matcher = matching.get
      val matchLabels = matcher.labels
      val groupLabels = group.labels
      groupLabels.foreach { label =>
        if (matchLabels.contains(label) && matcher.isInstanceOf[On]) {
          throw new IllegalArgumentException("Labels must not occur in ON and GROUP clause at once")
        }
      }
    }
  }

  sealed trait Vector extends Expression {
    def metricName: Option[String]
    def labelSelection: Seq[LabelMatch]

    // Convert metricName{labels} -> {labels, __name__="metricName"} so it's uniform
    lazy val mergeNameToLabels: Seq[LabelMatch] = {
      val nameLabel = labelSelection.find(_.label == PromMetricLabel)
      if (nameLabel.isEmpty && metricName.isEmpty)
        throw new IllegalArgumentException("Metric name is not present")
      if (metricName.nonEmpty) {
        if (nameLabel.nonEmpty) throw new IllegalArgumentException("Metric name should not be set twice")
        // metric name specified but no __name__ label.  Add it
        labelSelection :+ LabelMatch(PromMetricLabel, EqualMatch, metricName.get)
      } else {
        labelSelection
      }
    }

    def realMetricName: String = mergeNameToLabels.find(_.label == PromMetricLabel).get.value

    // Returns (trimmedMetricName, column) after stripping ::columnName
    private def extractStripColumn(metricName: String): (String, Option[String]) = {
      val parts = metricName.split("::", 2)
      if (parts.size > 1) {
        require(parts(1).nonEmpty, "cannot use empty column name")
        (parts(0), Some(parts(1)))
      } else (metricName, None)
    }

    /**
     * Converts LabelMatches to ColumnFilters.  Along the way:
     * - extracts ::col column name expressions in metric names to columns
     * - removes ::col in __name__ label matches as needed
     */
    protected def labelMatchesToFilters(labels: Seq[LabelMatch]) = {
      var column: Option[String] = None
      val filters = labels.map { labelMatch =>
        val labelVal = labelMatch.value.replace("\\\\", "\\")
                                         .replace("\\\"", "\"")
                                         .replace("\\n", "\n")
                                         .replace("\\t", "\t")
        val labelValue = if (labelMatch.label == PromMetricLabel) {
          val (newValue, colNameOpt) = extractStripColumn(labelVal)
          colNameOpt.foreach { col => column = Some(col) }
          newValue
        } else { labelVal }
        labelMatch.labelMatchOp match {
          case EqualMatch      => ColumnFilter(labelMatch.label, query.Filter.Equals(labelValue))
          case NotRegexMatch   => ColumnFilter(labelMatch.label, query.Filter.NotEqualsRegex(labelValue))
          case RegexMatch      => ColumnFilter(labelMatch.label, query.Filter.EqualsRegex(labelValue))
          case NotEqual(false) => ColumnFilter(labelMatch.label, query.Filter.NotEquals(labelValue))
          case other: Any      => throw new IllegalArgumentException(s"Unknown match operator $other")
        }
      }
      (filters, column)
    }
  }

  /**
    * Instant vector selectors allow the selection of a set of time series
    * and a single sample value for each at a given timestamp (instant):
    * in the simplest form, only a metric name is specified.
    * This results in an instant vector containing elements
    * for all time series that have this metric name.
    * It is possible to filter these time series further by
    * appending a set of labels to match in curly braces ({}).
    */
  case class InstantExpression(val metricName: Option[String],
                               val labelSelection: Seq[LabelMatch],
                               offset: Option[Duration]) extends Vector with PeriodicSeries {

    val staleDataLookbackSeconds = 5 * 60 // 5 minutes

    private[prometheus] val (columnFilters, column) = labelMatchesToFilters(mergeNameToLabels)

<<<<<<< HEAD
    def toPeriodicSeriesPlan(timeParams: TimeRangeParams,
                             function: Option[RangeFunctionId] = None): PeriodicSeriesPlan = {
=======
    def toPeriodicSeriesPlan(timeParams: TimeRangeParams): PeriodicSeriesPlan = {
    val offsetMillis : Long = offset.map(_.millis).getOrElse(0)
>>>>>>> 382014f7

      // we start from 5 minutes earlier that provided start time in order to include last sample for the
      // start timestamp. Prometheus goes back unto 5 minutes to get sample before declaring as stale
      PeriodicSeries(
        RawSeries(timeParamToSelector(timeParams, staleDataLookbackSeconds * 1000, offsetMillis),
          columnFilters, column.toSeq),
<<<<<<< HEAD
        timeParams.start * 1000, timeParams.step * 1000, timeParams.end * 1000, function
=======
        timeParams.start * 1000 - offsetMillis, timeParams.step * 1000, timeParams.end * 1000 - offsetMillis,
        offset.map(_.millis)
>>>>>>> 382014f7
      )
    }

    def toMetadataPlan(timeParams: TimeRangeParams): SeriesKeysByFilters = {
      SeriesKeysByFilters(columnFilters, timeParams.start * 1000, timeParams.end * 1000)
    }
  }

  /**
    * Range vector literals work like instant vector literals,
    * except that they select a range of samples back from the current instant.
    * Syntactically, a range duration is appended in square brackets ([])
    * at the end of a vector selector to specify how far back in time values
    * should be fetched for each resulting range vector element.
    */
  case class RangeExpression(val metricName: Option[String],
                             val labelSelection: Seq[LabelMatch],
                             window: Duration,
                             offset: Option[Duration]) extends Vector with SimpleSeries {

    private[prometheus] val (columnFilters, column) = labelMatchesToFilters(mergeNameToLabels)

    def toRawSeriesPlan(timeParams: TimeRangeParams, isRoot: Boolean): RawSeriesPlan = {
      if (isRoot && timeParams.start != timeParams.end) {
        throw new UnsupportedOperationException("Range expression is not allowed in query_range")
      }
      // multiply by 1000 to convert unix timestamp in seconds to millis
      RawSeries(timeParamToSelector(timeParams, window.millis, offset.map(_.millis).getOrElse(0)), columnFilters,
        column.toSeq)
    }

  }

}<|MERGE_RESOLUTION|>--- conflicted
+++ resolved
@@ -156,25 +156,16 @@
 
     private[prometheus] val (columnFilters, column) = labelMatchesToFilters(mergeNameToLabels)
 
-<<<<<<< HEAD
-    def toPeriodicSeriesPlan(timeParams: TimeRangeParams,
-                             function: Option[RangeFunctionId] = None): PeriodicSeriesPlan = {
-=======
     def toPeriodicSeriesPlan(timeParams: TimeRangeParams): PeriodicSeriesPlan = {
     val offsetMillis : Long = offset.map(_.millis).getOrElse(0)
->>>>>>> 382014f7
 
       // we start from 5 minutes earlier that provided start time in order to include last sample for the
       // start timestamp. Prometheus goes back unto 5 minutes to get sample before declaring as stale
       PeriodicSeries(
         RawSeries(timeParamToSelector(timeParams, staleDataLookbackSeconds * 1000, offsetMillis),
           columnFilters, column.toSeq),
-<<<<<<< HEAD
-        timeParams.start * 1000, timeParams.step * 1000, timeParams.end * 1000, function
-=======
         timeParams.start * 1000 - offsetMillis, timeParams.step * 1000, timeParams.end * 1000 - offsetMillis,
         offset.map(_.millis)
->>>>>>> 382014f7
       )
     }
 
