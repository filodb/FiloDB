--- conflicted
+++ resolved
@@ -170,13 +170,9 @@
 
     private[prometheus] val (columnFilters, column, bucketOpt) = labelMatchesToFilters(mergeNameToLabels)
 
-<<<<<<< HEAD
-    def toPeriodicSeriesPlan(timeParams: TimeRangeParams): PeriodicSeriesPlan = {
-=======
     def toSeriesPlan(timeParams: TimeRangeParams): PeriodicSeriesPlan = {
       val offsetMillis : Long = offset.map(_.millis).getOrElse(0)
 
->>>>>>> c5c5732d
       // we start from 5 minutes earlier that provided start time in order to include last sample for the
       // start timestamp. Prometheus goes back unto 5 minutes to get sample before declaring as stale
       val ps = PeriodicSeries(
