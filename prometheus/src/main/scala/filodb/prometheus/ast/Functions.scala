--- conflicted
+++ resolved
@@ -112,30 +112,22 @@
       } else {
         val rangeFunctionId = RangeFunctionId.withNameInsensitiveOption(name).get
         if (rangeFunctionId == Timestamp) {
-          val instantExpressiom = seriesParam.asInstanceOf[InstantExpression]
-          val offsetMillis: Long = instantExpressiom.offset.map(_.millis).getOrElse(0)
+          val instantExpression = seriesParam.asInstanceOf[InstantExpression]
+          val offsetMillis: Long = instantExpression.offset.map(_.millis).getOrElse(0)
 
-<<<<<<< HEAD
-          PeriodicSeriesWithWindowing(instantExpressiom.toRawSeriesPlan(timeParams),
+          PeriodicSeriesWithWindowing(instantExpression.toRawSeriesPlan(timeParams),
             timeParams.start * 1000 - offsetMillis, timeParams.step * 1000, timeParams.end * 1000 - offsetMillis, 0,
-            rangeFunctionId, otherParams, instantExpressiom.offset.map(_.millis))
+            rangeFunctionId, otherParams, instantExpression.offset.map(_.millis))
         } else {
           val rangeExpression = seriesParam.asInstanceOf[RangeExpression]
           val offsetMillis: Long = rangeExpression.offset.map(_.millis).getOrElse(0)
 
           PeriodicSeriesWithWindowing(
-            rangeExpression.toRawSeriesPlan(timeParams, isRoot = false).asInstanceOf[RawSeries],
+            rangeExpression.toSeriesPlan(timeParams, isRoot = false),
             timeParams.start * 1000 - offsetMillis, timeParams.step * 1000, timeParams.end * 1000 - offsetMillis,
             rangeExpression.window.millis,
             rangeFunctionId, otherParams, rangeExpression.offset.map(_.millis))
         }
-=======
-        PeriodicSeriesWithWindowing(
-          rangeExpression.toSeriesPlan(timeParams, isRoot = false),
-          timeParams.start * 1000 - offsetMillis, timeParams.step * 1000, timeParams.end * 1000 - offsetMillis,
-          rangeExpression.window.millis,
-          rangeFunctionId, otherParams, rangeExpression.offset.map(_.millis))
->>>>>>> c5c5732d
       }
     }
   }
