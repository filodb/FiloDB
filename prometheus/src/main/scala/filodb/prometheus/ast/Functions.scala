package filodb.prometheus.ast

import filodb.core.query.RangeParams
import filodb.query._

trait Functions extends Base with Operators with Vectors {

  case class Function(name: String, allParams: Seq[Expression]) extends Expression with PeriodicSeries {
    private val ignoreChecks = name.equalsIgnoreCase("vector") || name.equalsIgnoreCase("time")

    if (!ignoreChecks &&
      InstantFunctionId.withNameLowercaseOnlyOption(name.toLowerCase).isEmpty &&
      RangeFunctionId.withNameLowercaseOnlyOption(name.toLowerCase).isEmpty &&
      FiloFunctionId.withNameLowercaseOnlyOption(name.toLowerCase).isEmpty &&
      MiscellaneousFunctionId.withNameLowercaseOnlyOption(name.toLowerCase).isEmpty &&
<<<<<<< HEAD
      SortFunctionId.withNameLowercaseOnlyOption(name.toLowerCase).isEmpty &&
       AbsentFunctionId.withNameLowercaseOnlyOption(name.toLowerCase).isEmpty){
=======
      ScalarFunctionId.withNameInsensitiveOption(name.toLowerCase).isEmpty &&
      SortFunctionId.withNameLowercaseOnlyOption(name.toLowerCase).isEmpty) {

>>>>>>> a85d0b79
      throw new IllegalArgumentException(s"Invalid function name [$name]")
    }

    /**
      *
      * @return true when function is scalar or time
      */
    def isScalarFunction(): Boolean =
      name.equalsIgnoreCase("scalar") ||
      name.equalsIgnoreCase("time")

    def toPeriodicSeriesPlan(timeParams: TimeRangeParams): PeriodicSeriesPlan = {
      val vectorFn = VectorFunctionId.withNameInsensitiveOption(name)
      val instantFunctionIdOpt = InstantFunctionId.withNameInsensitiveOption(name)
      val filoFunctionIdOpt = FiloFunctionId.withNameInsensitiveOption(name)
      val scalarFunctionIdOpt = ScalarFunctionId.withNameInsensitiveOption(name)
      if (vectorFn.isDefined) {
        allParams.head match {
          case num: ScalarExpression => val params = RangeParams(timeParams.start, timeParams.step, timeParams.end)
                                        VectorPlan(ScalarFixedDoublePlan(num.toScalar, params))
          case function: Function    => val nestedPlan = function.toPeriodicSeriesPlan(timeParams)
                                        nestedPlan match {
                                          case scalarPlan: ScalarPlan => VectorPlan(scalarPlan)
                                          case _                      => throw new UnsupportedOperationException()
                                        }
        }
      } else if (allParams.isEmpty) {
        ScalarTimeBasedPlan(scalarFunctionIdOpt.get, RangeParams(timeParams.start, timeParams.step, timeParams.end) )
      } else {
        val seriesParam = allParams.filter(_.isInstanceOf[Series]).head.asInstanceOf[Series]
        val otherParams: Seq[FunctionArgsPlan] =
          allParams.filter(!_.equals(seriesParam))
                   .filter(!_.isInstanceOf[InstantExpression])
                   .map {
                     case num: ScalarExpression =>
                       val params = RangeParams(timeParams.start, timeParams.step, timeParams.end)
                       ScalarFixedDoublePlan(num.toScalar, params)
                     case function: Function if (function.name.equalsIgnoreCase("scalar")) =>
                       function.toPeriodicSeriesPlan(timeParams).asInstanceOf[ScalarVaryingDoublePlan]
                     case _ =>
                       throw new IllegalArgumentException("Parameters can be a string, number or scalar function")
                   }
        if (instantFunctionIdOpt.isDefined) {
          val instantFunctionId = instantFunctionIdOpt.get
          val periodicSeriesPlan = seriesParam.asInstanceOf[PeriodicSeries].toPeriodicSeriesPlan(timeParams)
          ApplyInstantFunction(periodicSeriesPlan, instantFunctionId, otherParams)
          // Special FiloDB functions to extract things like chunk metadata
        } else if (filoFunctionIdOpt.isDefined) {
          // No lookback needed as we are looking at chunk metadata only, not raw samples
          val rangeSelector = timeParamToSelector(timeParams, 0)
          val (filters, column) = seriesParam match {
            case i: InstantExpression => (i.columnFilters, i.column)
            case r: RangeExpression   => (r.columnFilters, r.column)
          }
          filoFunctionIdOpt.get match {
            case FiloFunctionId.ChunkMetaAll =>   // Just get the raw chunk metadata
              RawChunkMeta(rangeSelector, filters, column.getOrElse(""))
          }
        } else toPeriodicSeriesPlanMisc(seriesParam, otherParams, timeParams)
      }
    }

    def toPeriodicSeriesPlanMisc(seriesParam: Series,
                                 otherParams: Seq[FunctionArgsPlan],
                                 timeParams: TimeRangeParams): PeriodicSeriesPlan = {
      val miscellaneousFunctionIdOpt = MiscellaneousFunctionId.withNameInsensitiveOption(name)
      val scalarFunctionIdOpt = ScalarFunctionId.withNameInsensitiveOption(name)
      val sortFunctionIdOpt = SortFunctionId.withNameInsensitiveOption(name)
<<<<<<< HEAD
      val absentFunctionIdOpt = AbsentFunctionId.withNameInsensitiveOption(name)
=======
      // Get parameters other than  series like label names. Parameters can be quoted so remove special characters
      val stringParam = allParams.filter(!_.equals(seriesParam)).
                        filter(_.isInstanceOf[InstantExpression]).
                        map(_.asInstanceOf[InstantExpression].realMetricName.replaceAll("^\"|\"$", ""))
>>>>>>> a85d0b79

      if (miscellaneousFunctionIdOpt.isDefined) {
        val miscellaneousFunctionId = miscellaneousFunctionIdOpt.get
        val periodicSeriesPlan = seriesParam.asInstanceOf[PeriodicSeries].toPeriodicSeriesPlan(timeParams)
        ApplyMiscellaneousFunction(periodicSeriesPlan, miscellaneousFunctionId, stringParam)
      } else if (scalarFunctionIdOpt.isDefined) {
        val periodicSeriesPlan = seriesParam.asInstanceOf[PeriodicSeries].toPeriodicSeriesPlan(timeParams)
<<<<<<< HEAD

        ApplySortFunction(periodicSeriesPlan, sortFunctionId, otherParams)
      }  else if (absentFunctionIdOpt.isDefined) {
        val columnFilter = seriesParam.asInstanceOf[InstantExpression].columnFilters
        val periodicSeriesPlan = seriesParam.asInstanceOf[PeriodicSeries].toPeriodicSeriesPlan(timeParams)
        ApplyAbsentFunction(periodicSeriesPlan, columnFilter, RangeParams(timeParams.start, timeParams.step, timeParams.end))
=======
        val params = RangeParams(timeParams.start, timeParams.step, timeParams.end)
        ScalarVaryingDoublePlan(periodicSeriesPlan, scalarFunctionIdOpt.get, params)
      }
      else if (sortFunctionIdOpt.isDefined) {
        val sortFunctionId = sortFunctionIdOpt.get
        val periodicSeriesPlan = seriesParam.asInstanceOf[PeriodicSeries].toPeriodicSeriesPlan(timeParams)
        ApplySortFunction(periodicSeriesPlan, sortFunctionId)
>>>>>>> a85d0b79
      } else {
        val rangeFunctionId = RangeFunctionId.withNameInsensitiveOption(name).get
        val rangeExpression = seriesParam.asInstanceOf[RangeExpression]
        PeriodicSeriesWithWindowing(
          rangeExpression.toRawSeriesPlan(timeParams, isRoot = false).asInstanceOf[RawSeries],
          timeParams.start * 1000, timeParams.step * 1000, timeParams.end * 1000,
          rangeExpression.window.millis,
          rangeFunctionId, otherParams)
      }
    }
  }
}<|MERGE_RESOLUTION|>--- conflicted
+++ resolved
@@ -13,14 +13,10 @@
       RangeFunctionId.withNameLowercaseOnlyOption(name.toLowerCase).isEmpty &&
       FiloFunctionId.withNameLowercaseOnlyOption(name.toLowerCase).isEmpty &&
       MiscellaneousFunctionId.withNameLowercaseOnlyOption(name.toLowerCase).isEmpty &&
-<<<<<<< HEAD
+      ScalarFunctionId.withNameInsensitiveOption(name.toLowerCase).isEmpty &&
       SortFunctionId.withNameLowercaseOnlyOption(name.toLowerCase).isEmpty &&
-       AbsentFunctionId.withNameLowercaseOnlyOption(name.toLowerCase).isEmpty){
-=======
-      ScalarFunctionId.withNameInsensitiveOption(name.toLowerCase).isEmpty &&
-      SortFunctionId.withNameLowercaseOnlyOption(name.toLowerCase).isEmpty) {
+      AbsentFunctionId.withNameLowercaseOnlyOption(name.toLowerCase).isEmpty) {
 
->>>>>>> a85d0b79
       throw new IllegalArgumentException(s"Invalid function name [$name]")
     }
 
@@ -89,14 +85,11 @@
       val miscellaneousFunctionIdOpt = MiscellaneousFunctionId.withNameInsensitiveOption(name)
       val scalarFunctionIdOpt = ScalarFunctionId.withNameInsensitiveOption(name)
       val sortFunctionIdOpt = SortFunctionId.withNameInsensitiveOption(name)
-<<<<<<< HEAD
       val absentFunctionIdOpt = AbsentFunctionId.withNameInsensitiveOption(name)
-=======
       // Get parameters other than  series like label names. Parameters can be quoted so remove special characters
       val stringParam = allParams.filter(!_.equals(seriesParam)).
-                        filter(_.isInstanceOf[InstantExpression]).
-                        map(_.asInstanceOf[InstantExpression].realMetricName.replaceAll("^\"|\"$", ""))
->>>>>>> a85d0b79
+        filter(_.isInstanceOf[InstantExpression]).
+        map(_.asInstanceOf[InstantExpression].realMetricName.replaceAll("^\"|\"$", ""))
 
       if (miscellaneousFunctionIdOpt.isDefined) {
         val miscellaneousFunctionId = miscellaneousFunctionIdOpt.get
@@ -104,31 +97,26 @@
         ApplyMiscellaneousFunction(periodicSeriesPlan, miscellaneousFunctionId, stringParam)
       } else if (scalarFunctionIdOpt.isDefined) {
         val periodicSeriesPlan = seriesParam.asInstanceOf[PeriodicSeries].toPeriodicSeriesPlan(timeParams)
-<<<<<<< HEAD
-
-        ApplySortFunction(periodicSeriesPlan, sortFunctionId, otherParams)
-      }  else if (absentFunctionIdOpt.isDefined) {
-        val columnFilter = seriesParam.asInstanceOf[InstantExpression].columnFilters
-        val periodicSeriesPlan = seriesParam.asInstanceOf[PeriodicSeries].toPeriodicSeriesPlan(timeParams)
-        ApplyAbsentFunction(periodicSeriesPlan, columnFilter, RangeParams(timeParams.start, timeParams.step, timeParams.end))
-=======
         val params = RangeParams(timeParams.start, timeParams.step, timeParams.end)
         ScalarVaryingDoublePlan(periodicSeriesPlan, scalarFunctionIdOpt.get, params)
-      }
-      else if (sortFunctionIdOpt.isDefined) {
+      } else if (sortFunctionIdOpt.isDefined) {
         val sortFunctionId = sortFunctionIdOpt.get
         val periodicSeriesPlan = seriesParam.asInstanceOf[PeriodicSeries].toPeriodicSeriesPlan(timeParams)
         ApplySortFunction(periodicSeriesPlan, sortFunctionId)
->>>>>>> a85d0b79
-      } else {
-        val rangeFunctionId = RangeFunctionId.withNameInsensitiveOption(name).get
-        val rangeExpression = seriesParam.asInstanceOf[RangeExpression]
-        PeriodicSeriesWithWindowing(
-          rangeExpression.toRawSeriesPlan(timeParams, isRoot = false).asInstanceOf[RawSeries],
-          timeParams.start * 1000, timeParams.step * 1000, timeParams.end * 1000,
-          rangeExpression.window.millis,
-          rangeFunctionId, otherParams)
+      } else if (absentFunctionIdOpt.isDefined) {
+        val columnFilter = seriesParam.asInstanceOf[InstantExpression].columnFilters
+        val periodicSeriesPlan = seriesParam.asInstanceOf[PeriodicSeries].toPeriodicSeriesPlan(timeParams)
+        ApplyAbsentFunction(periodicSeriesPlan, columnFilter, RangeParams(timeParams.start, timeParams.step,
+          timeParams.end))
+        } else {
+          val rangeFunctionId = RangeFunctionId.withNameInsensitiveOption(name).get
+          val rangeExpression = seriesParam.asInstanceOf[RangeExpression]
+          PeriodicSeriesWithWindowing(
+            rangeExpression.toRawSeriesPlan(timeParams, isRoot = false).asInstanceOf[RawSeries],
+            timeParams.start * 1000, timeParams.step * 1000, timeParams.end * 1000,
+            rangeExpression.window.millis,
+            rangeFunctionId, otherParams)
+        }
       }
     }
-  }
-}+}
