--- conflicted
+++ resolved
@@ -2,7 +2,6 @@
 
 import filodb.core.query.RangeParams
 import filodb.query._
-import filodb.query.RangeFunctionId.Timestamp
 
 trait Functions extends Base with Operators with Vectors {
 
@@ -29,8 +28,7 @@
       name.equalsIgnoreCase("scalar") ||
       name.equalsIgnoreCase("time")
 
-    def toPeriodicSeriesPlan(timeParams: TimeRangeParams,
-                             function: Option[RangeFunctionId] = None): PeriodicSeriesPlan = {
+    def toPeriodicSeriesPlan(timeParams: TimeRangeParams): PeriodicSeriesPlan = {
       val vectorFn = VectorFunctionId.withNameInsensitiveOption(name)
       val instantFunctionIdOpt = InstantFunctionId.withNameInsensitiveOption(name)
       val filoFunctionIdOpt = FiloFunctionId.withNameInsensitiveOption(name)
@@ -112,19 +110,6 @@
           timeParams.end))
       } else {
         val rangeFunctionId = RangeFunctionId.withNameInsensitiveOption(name).get
-<<<<<<< HEAD
-
-        if (rangeFunctionId == Timestamp) {
-          seriesParam.asInstanceOf[InstantExpression].toPeriodicSeriesPlan(timeParams, Some(rangeFunctionId))
-        } else {
-          val rangeExpression = seriesParam.asInstanceOf[RangeExpression]
-          PeriodicSeriesWithWindowing(
-            rangeExpression.toRawSeriesPlan(timeParams, isRoot = false).asInstanceOf[RawSeries],
-            timeParams.start * 1000, timeParams.step * 1000, timeParams.end * 1000,
-            rangeExpression.window.millis,
-            rangeFunctionId, otherParams)
-        }
-=======
         val rangeExpression = seriesParam.asInstanceOf[RangeExpression]
         val offsetMillis : Long = rangeExpression.offset.map(_.millis).getOrElse(0)
 
@@ -133,7 +118,6 @@
           timeParams.start * 1000 - offsetMillis, timeParams.step * 1000, timeParams.end * 1000 - offsetMillis,
           rangeExpression.window.millis,
           rangeFunctionId, otherParams, rangeExpression.offset.map(_.millis))
->>>>>>> 382014f7
       }
     }
   }
