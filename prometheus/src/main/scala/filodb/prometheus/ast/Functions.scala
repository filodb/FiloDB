package filodb.prometheus.ast

import filodb.core.query.RangeParams
import filodb.query._

trait Functions extends Base with Operators with Vectors {

  case class Function(name: String, allParams: Seq[Expression]) extends Expression with PeriodicSeries {
    private val ignoreChecks = name.equalsIgnoreCase("vector") || name.equalsIgnoreCase("time")

    if (!ignoreChecks &&
      InstantFunctionId.withNameLowercaseOnlyOption(name.toLowerCase).isEmpty &&
      RangeFunctionId.withNameLowercaseOnlyOption(name.toLowerCase).isEmpty &&
      FiloFunctionId.withNameLowercaseOnlyOption(name.toLowerCase).isEmpty &&
      MiscellaneousFunctionId.withNameLowercaseOnlyOption(name.toLowerCase).isEmpty &&
      ScalarFunctionId.withNameInsensitiveOption(name.toLowerCase).isEmpty &&
      SortFunctionId.withNameLowercaseOnlyOption(name.toLowerCase).isEmpty) {

      throw new IllegalArgumentException(s"Invalid function name [$name]")
    }

    /**
      *
      * @return true when function is scalar or time
      */
    def isScalarFunction(): Boolean =
      name.equalsIgnoreCase("scalar") ||
      name.equalsIgnoreCase("time")

    def toPeriodicSeriesPlan(timeParams: TimeRangeParams): PeriodicSeriesPlan = {
      val vectorFn = VectorFunctionId.withNameInsensitiveOption(name)
      val instantFunctionIdOpt = InstantFunctionId.withNameInsensitiveOption(name)
      val filoFunctionIdOpt = FiloFunctionId.withNameInsensitiveOption(name)
      val scalarFunctionIdOpt = ScalarFunctionId.withNameInsensitiveOption(name)
      if (vectorFn.isDefined) {
        allParams.head match {
          case num: ScalarExpression => val params = RangeParams(timeParams.start, timeParams.step, timeParams.end)
                                        VectorPlan(ScalarFixedDoublePlan(num.toScalar, params))
          case function: Function    => val nestedPlan = function.toPeriodicSeriesPlan(timeParams)
                                        nestedPlan match {
                                          case scalarPlan: ScalarPlan => VectorPlan(scalarPlan)
                                          case _                      => throw new UnsupportedOperationException()
                                        }
        }
      } else if (allParams.isEmpty) {
        ScalarTimeBasedPlan(scalarFunctionIdOpt.get, RangeParams(timeParams.start, timeParams.step, timeParams.end) )
      } else {
        val seriesParam = allParams.filter(_.isInstanceOf[Series]).head.asInstanceOf[Series]
        val otherParams: Seq[FunctionArgsPlan] =
          allParams.filter(!_.equals(seriesParam))
                   .filter(!_.isInstanceOf[InstantExpression])
                   .map {
                     case num: ScalarExpression =>
                       val params = RangeParams(timeParams.start, timeParams.step, timeParams.end)
                       ScalarFixedDoublePlan(num.toScalar, params)
                     case function: Function if (function.name.equalsIgnoreCase("scalar")) =>
                       function.toPeriodicSeriesPlan(timeParams).asInstanceOf[ScalarVaryingDoublePlan]
                     case _ =>
                       throw new IllegalArgumentException("Parameters can be a string, number or scalar function")
                   }
        if (instantFunctionIdOpt.isDefined) {
          val instantFunctionId = instantFunctionIdOpt.get
          val periodicSeriesPlan = seriesParam.asInstanceOf[PeriodicSeries].toPeriodicSeriesPlan(timeParams)
          ApplyInstantFunction(periodicSeriesPlan, instantFunctionId, otherParams)
          // Special FiloDB functions to extract things like chunk metadata
        } else if (filoFunctionIdOpt.isDefined) {
          // No lookback needed as we are looking at chunk metadata only, not raw samples
          val rangeSelector = timeParamToSelector(timeParams, 0)
          val (filters, column) = seriesParam match {
            case i: InstantExpression => (i.columnFilters, i.column)
            case r: RangeExpression   => (r.columnFilters, r.column)
          }
          filoFunctionIdOpt.get match {
            case FiloFunctionId.ChunkMetaAll =>   // Just get the raw chunk metadata
              RawChunkMeta(rangeSelector, filters, column.getOrElse(""))
          }
        } else toPeriodicSeriesPlanMisc(seriesParam, otherParams, timeParams)
      }
    }

    def toPeriodicSeriesPlanMisc(seriesParam: Series,
                                 otherParams: Seq[FunctionArgsPlan],
                                 timeParams: TimeRangeParams): PeriodicSeriesPlan = {
      val miscellaneousFunctionIdOpt = MiscellaneousFunctionId.withNameInsensitiveOption(name)
      val scalarFunctionIdOpt = ScalarFunctionId.withNameInsensitiveOption(name)
      val sortFunctionIdOpt = SortFunctionId.withNameInsensitiveOption(name)
      // Get parameters other than  series like label names. Parameters can be quoted so remove special characters
      val stringParam = allParams.filter(!_.equals(seriesParam)).
                        filter(_.isInstanceOf[InstantExpression]).
                        map(_.asInstanceOf[InstantExpression].realMetricName.replaceAll("^\"|\"$", ""))

      if (miscellaneousFunctionIdOpt.isDefined) {
        val miscellaneousFunctionId = miscellaneousFunctionIdOpt.get
        val periodicSeriesPlan = seriesParam.asInstanceOf[PeriodicSeries].toPeriodicSeriesPlan(timeParams)
        ApplyMiscellaneousFunction(periodicSeriesPlan, miscellaneousFunctionId, stringParam)
      } else if (scalarFunctionIdOpt.isDefined) {
        val periodicSeriesPlan = seriesParam.asInstanceOf[PeriodicSeries].toPeriodicSeriesPlan(timeParams)
        val params = RangeParams(timeParams.start, timeParams.step, timeParams.end)
        ScalarVaryingDoublePlan(periodicSeriesPlan, scalarFunctionIdOpt.get, params)
      }
      else if (sortFunctionIdOpt.isDefined) {
        val sortFunctionId = sortFunctionIdOpt.get
        val periodicSeriesPlan = seriesParam.asInstanceOf[PeriodicSeries].toPeriodicSeriesPlan(timeParams)
        ApplySortFunction(periodicSeriesPlan, sortFunctionId)
      } else {
        val rangeFunctionId = RangeFunctionId.withNameInsensitiveOption(name).get
        val rangeExpression = seriesParam.asInstanceOf[RangeExpression]
<<<<<<< HEAD
        val offsetMillis : Long = rangeExpression.offset.map(_.millis).getOrElse(0)

=======
>>>>>>> cd81ac68
        PeriodicSeriesWithWindowing(
          rangeExpression.toRawSeriesPlan(timeParams, isRoot = false).asInstanceOf[RawSeries],
          timeParams.start * 1000 - offsetMillis, timeParams.step * 1000, timeParams.end * 1000 - offsetMillis,
          rangeExpression.window.millis,
          rangeFunctionId, otherParams, rangeExpression.offset.map(_.millis))
      }
    }
  }
}<|MERGE_RESOLUTION|>--- conflicted
+++ resolved
@@ -105,11 +105,8 @@
       } else {
         val rangeFunctionId = RangeFunctionId.withNameInsensitiveOption(name).get
         val rangeExpression = seriesParam.asInstanceOf[RangeExpression]
-<<<<<<< HEAD
         val offsetMillis : Long = rangeExpression.offset.map(_.millis).getOrElse(0)
 
-=======
->>>>>>> cd81ac68
         PeriodicSeriesWithWindowing(
           rangeExpression.toRawSeriesPlan(timeParams, isRoot = false).asInstanceOf[RawSeries],
           timeParams.start * 1000 - offsetMillis, timeParams.step * 1000, timeParams.end * 1000 - offsetMillis,
