--- conflicted
+++ resolved
@@ -1,7 +1,6 @@
 package filodb.prometheus.ast
 
 
-<<<<<<< HEAD
 /**
   * Time durations are specified as a number
   * followed immediately by one of the following units:
@@ -55,66 +54,7 @@
 }
 
 case class Offset(duration: Duration)
-=======
-trait TimeUnits {
 
-  /**
-    * Time durations are specified as a number
-    * followed immediately by one of the following units:
-    * s - seconds
-    * m - minutes
-    * h - hours
-    * d - days
-    * w - weeks
-    * y - years
-    * i - factor of step (aka interval)
-    * */
+case class SimpleLookback(duration: Duration)
 
-  sealed trait TimeUnit {
-    def millis(step: Long): Long
-  }
-
-  case object Second extends TimeUnit {
-    override def millis(step: Long): Long = 1000L
-  }
-
-  case object Minute extends TimeUnit {
-    override def millis(step: Long): Long = Second.millis(step) * 60
-  }
-
-  case object Hour extends TimeUnit {
-    override def millis(step: Long): Long = Minute.millis(step) * 60
-  }
-
-  case object Day extends TimeUnit {
-    override def millis(step: Long): Long = Hour.millis(step) * 24
-  }
-
-  case object Week extends TimeUnit {
-    override def millis(step: Long): Long = Day.millis(step) * 7
-  }
-
-  case object Year extends TimeUnit {
-    override def millis(step: Long): Long = Week.millis(step) * 52
-  }
-
-  case object IntervalMultiple extends TimeUnit {
-    override def millis(step: Long): Long = {
-      require(step > 0, "Interval multiple notation was used in lookback/range without valid step")
-      step
-    }
-  }
-
-  case class Duration(scale: Double, timeUnit: TimeUnit) {
-    if (scale <= 0) throw new IllegalArgumentException("Duration should be greater than zero")
-    def millis(step: Long): Long = (scale * timeUnit.millis(step)).toLong
-  }
-
-  case class Offset(duration: Duration)
-
-  case class SimpleLookback(duration: Duration)
-
-  case class SubqueryClause(window: Duration, step: Option[Duration])
-
-}
->>>>>>> a19d54ac
+case class SubqueryClause(window: Duration, step: Option[Duration])