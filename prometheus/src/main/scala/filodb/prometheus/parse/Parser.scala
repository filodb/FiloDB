--- conflicted
+++ resolved
@@ -45,16 +45,15 @@
     }
   }
 
-<<<<<<< HEAD
   // TODO: Once fully switched to AntlrParser, get rid of the special precedence methods.
   private def parseQueryWithPrecedence(query: String): Expression = {
     mode match {
-      case Antlr => AntlrParser.parseQueryWithPrecedence(query)
+      case Antlr => AntlrParser.parseQuery(query)
       case Legacy => LegacyParser.parseQueryWithPrecedence(query)
       case Shadow => {
         val expr = LegacyParser.parseQueryWithPrecedence(query)
         try {
-          AntlrParser.parseQueryWithPrecedence(query)
+          AntlrParser.parseQuery(query)
         } catch {
           case e: Throwable => {
             logger.error(s"Antlr parse error: $query", e)
@@ -62,347 +61,6 @@
         }
         expr
       }
-=======
-  protected val OFFSET = Keyword("OFFSET")
-  protected val IGNORING = Keyword("IGNORING")
-  protected val GROUP_LEFT = Keyword("GROUP_LEFT")
-  protected val GROUP_RIGHT = Keyword("GROUP_RIGHT")
-  protected val ON = Keyword("ON")
-  protected val WITHOUT = Keyword("WITHOUT")
-  protected val BY = Keyword("BY")
-  protected val AND = Keyword("AND")
-  protected val OR = Keyword("OR")
-  protected val UNLESS = Keyword("UNLESS")
-
-  case class Keyword(key: String)
-
-  // Convert the keyword into an case insensitive Parser
-  implicit def keyword2Parser(kw: Keyword): Parser[String] = {
-    ("""(?i)""" + kw.key + """(?!\w)""").r
-  }
-}
-
-//  }////////////////////    OPERATORS ///////////////////////////////////////////
-trait OperatorParser extends BaseParser {
-
-
-  lazy val equalMatch = "=" ^^ (_ => EqualMatch)
-
-  lazy val exactMatch = "=:" ^^ (_ => EqualMatch)
-
-  lazy val regexMatchOp = "=~" ^^ (_ => RegexMatch)
-
-  lazy val notRegexMatchOp = "!~" ^^ (_ => NotRegexMatch)
-
-  lazy val notEqual = "!=" ~ "bool".? ^^ { case ignore ~ op => NotEqual(op.isDefined) }
-
-  lazy val equal = "==" ~ "bool".? ^^ { case ignore ~ op => Eq(op.isDefined) }
-
-  lazy val gt = ">" ~ "bool".? ^^ { case ignore ~ op => Gt(op.isDefined) }
-
-  lazy val gte = ">=" ~ "bool".? ^^ { case ignore ~ op => Gte(op.isDefined) }
-
-  lazy val lt = "<" ~ "bool".? ^^ { case ignore ~ op => Lt(op.isDefined) }
-
-  lazy val lte = "<=" ~ "bool".? ^^ { case ignore ~ op => Lte(op.isDefined) }
-
-  lazy val labelMatchOp = notRegexMatchOp | regexMatchOp | exactMatch | notEqual | equalMatch
-
-  lazy val comparisionOp = gte | lte | notEqual | gt | lt | equal
-
-  lazy val labelMatch: PackratParser[LabelMatch] = labelNameIdentifier ~ labelMatchOp ~ labelValueIdentifier ^^ {
-    case label ~ op ~ value => LabelMatch(label.str, op, value.str)
-  }
-
-  lazy val labelSelection: PackratParser[Seq[LabelMatch]] =
-    "{" ~> repsep(labelMatch, ",") <~ "}" ^^ {
-      Seq() ++ _
-    }
-
-  lazy val labels: PackratParser[Seq[Identifier]] = "(" ~> repsep(labelNameIdentifier, ",") <~ ")" ^^ {
-    Seq() ++ _
-  }
-
-  lazy val labelValues: PackratParser[Seq[LabelMatch]] =
-    repsep(labelMatch, ",") ^^ {
-      Seq() ++ _
-    }
-
-  lazy val add = "+" ^^ (_ => Add)
-
-  lazy val sub = "-" ^^ (_ => Sub)
-
-  lazy val mul = "*" ^^ (_ => Mul)
-
-  lazy val div = "/" ^^ (_ => Div)
-
-  lazy val mod = "%" ^^ (_ => Mod)
-
-  lazy val pow = "^" ^^ (_ => Pow)
-
-  lazy val arithmeticOp = pow | mul | div | mod | add | sub
-
-
-  lazy val and = AND ^^ (_ => And)
-
-  lazy val or = OR ^^ (_ => Or)
-
-  lazy val unless = UNLESS ^^ (_ => Unless)
-
-  lazy val setOp: PackratParser[SetOp] = and | unless | or
-
-  lazy val binaryOp: PackratParser[Operator] = arithmeticOp | comparisionOp | setOp
-
-
-  ////////////////////// END OPERATORS ///////////////////////////////////////////
-}
-
-////////////////////// UNITS ///////////////////////////////////////////
-
-trait UnitParser extends BaseParser {
-
-  lazy val second = "s" ^^ (_ => Second)
-
-  lazy val minute = "m" ^^ (_ => Minute)
-
-  lazy val hour = "h" ^^ (_ => Hour)
-
-  lazy val day = "d" ^^ (_ => Day)
-
-  lazy val week = "w" ^^ (_ => Week)
-
-  lazy val year = "y" ^^ (_ => Year)
-
-  lazy val interval = "i" ^^ (_ => IntervalMultiple)
-
-  lazy val timeUnit = second | minute | hour | day | week | year | interval
-
-  lazy val duration: PackratParser[Duration] = decimalNumber ~ timeUnit ^^ {
-    case d ~ tu => Duration(d.toDouble, tu)
-  }
-
-  lazy val subqueryClause: PackratParser[SubqueryClause] = "[" ~ duration ~ ":" ~ duration.? ~ "]" ^^ {
-    case leftBracket ~ timeRange ~ colon ~ step ~ rightBracket => SubqueryClause(timeRange, step)
-  }
-
-  lazy val simpleLookback: PackratParser[SimpleLookback] = "[" ~ duration ~ "]" ^^ {
-    case leftBracket ~ timeRange ~ rightBracket => SimpleLookback(timeRange)
-  }
-
-  lazy val offset: PackratParser[Offset] = OFFSET ~ duration ^^ {
-    case ignore ~ t => Offset(t)
-  }
-}
-
-////////////////////// END UNITS ///////////////////////////////////////////
-////////////////////// NUMERICALS ///////////////////////////////////////////
-trait NumericParser extends UnitParser with OperatorParser {
-
-
-  lazy val scalar: PackratParser[Scalar] = floatingPointNumber ^^ {
-    case s => Scalar(java.lang.Double.parseDouble(s))
-  }
-
-  lazy val numericalExpression: PackratParser[ScalarExpression] = scalar
-
-}
-
-////////////////////// END NUMERICALS///////////////////////////////////////////
-////////////////////// JOINS ///////////////////////////////////////////
-trait JoinParser extends NumericParser {
-
-
-  lazy val ignoring: PackratParser[Ignoring] = IGNORING ~ labels ^^ {
-    case unused0 ~ seq => Ignoring(seq.map(_.str))
-  }
-
-  lazy val on: PackratParser[On] = ON ~ labels ^^ {
-    case unused0 ~ seq => On(seq.map(_.str))
-  }
-
-  lazy val joinMatcher: PackratParser[JoinMatching] = ignoring | on
-
-
-  lazy val groupLeft: PackratParser[GroupLeft] = GROUP_LEFT ~ labels.? ^^ {
-    case unused0 ~ seq => GroupLeft(seq.getOrElse(Seq.empty).map(_.str))
-  }
-
-  lazy val groupRight: PackratParser[GroupRight] = GROUP_RIGHT ~ labels.? ^^ {
-    case unused0 ~ seq => GroupRight(seq.getOrElse(Seq.empty).map(_.str))
-  }
-
-  lazy val grouping: PackratParser[JoinGrouping] = groupLeft | groupRight
-
-  lazy val vectorMatch: PackratParser[VectorMatch] = joinMatcher.? ~ grouping.? ^^ {
-    case m ~ g => VectorMatch(m, g)
-  }
-
-
-}
-
-////////////////////// END JOINS ///////////////////////////////////////////
-////////////////////// SELECTORS ///////////////////////////////////////////
-trait SelectorParser extends OperatorParser with UnitParser with BaseParser {
-  protected lazy val simpleSeries: PackratParser[InstantExpression] =
-    "([\"'])(?:\\\\\\1|.)*?\\1".r ^^ { str => InstantExpression(Some(str), Seq.empty, None) }
-
-
-  lazy val instantVectorSelector: PackratParser[InstantExpression]
-  = metricNameIdentifier ~ labelSelection.? ~ offset.? ^^ {
-    case metricName ~ ls ~ opt =>
-      InstantExpression(Some(metricName.str), ls.getOrElse(Seq.empty), opt.map(_.duration))
-  }
-
-  lazy val instantVectorSelector2: PackratParser[InstantExpression]
-  = labelSelection ~ offset.? ^^ {
-    case ls ~ opt =>
-      InstantExpression(None, ls, opt.map(_.duration))
-  }
-
-  lazy val rangeVectorSelector: PackratParser[RangeExpression] =
-    metricNameIdentifier ~ labelSelection.? ~ simpleLookback ~ offset.? ^^ {
-      case metricName ~ ls ~ simpleLookback ~ opt =>
-        RangeExpression(Some(metricName.str), ls.getOrElse(Seq.empty), simpleLookback.duration, opt.map(_.duration))
-    }
-
-  lazy val rangeVectorSelector2: PackratParser[RangeExpression] =
-    labelSelection ~ simpleLookback ~ offset.? ^^ {
-      case ls ~ simpleLookback ~ opt =>
-        RangeExpression(None, ls, simpleLookback.duration, opt.map(_.duration))
-    }
-
-  lazy val vector: PackratParser[Vector] =
-    rangeVectorSelector2 | rangeVectorSelector | instantVectorSelector2 | instantVectorSelector
-
-}
-
-////////////////////// END SELECTORS ///////////////////////////////////////////
-////////////////////// AGGREGATES ///////////////////////////////////////////
-trait AggregatesParser extends OperatorParser with BaseParser {
-
-  protected val SUM = Keyword("SUM")
-  protected val AVG = Keyword("AVG")
-  protected val MIN = Keyword("MIN")
-  protected val MAX = Keyword("MAX")
-  protected val STD_DEV = Keyword("STDDEV")
-  protected val STD_VAR = Keyword("STDVAR")
-  protected val COUNT = Keyword("COUNT")
-  protected val COUNT_VALUES = Keyword("COUNT_VALUES")
-  protected val BOTTOMK = Keyword("BOTTOMK")
-  protected val TOPK = Keyword("TOPK")
-  protected val QUANTILE = Keyword("QUANTILE")
-
-  protected val SUM_OVER_TIME = Keyword("SUM_OVER_TIME")
-  protected val AVG_OVER_TIME = Keyword("AVG_OVER_TIME")
-  protected val MIN_OVER_TIME = Keyword("MIN_OVER_TIME")
-  protected val MAX_OVER_TIME = Keyword("MAX_OVER_TIME")
-  protected val STDDEV_OVER_TIME = Keyword("STDDEV_OVER_TIME")
-  protected val STDVAR_OVER_TIME = Keyword("STDVAR_OVER_TIME")
-  protected val COUNT_OVER_TIME = Keyword("COUNT_OVER_TIME")
-  protected val QUANTILE_OVER_TIME = Keyword("QUANTILE_OVER_TIME")
-
-  lazy val aggregateOperator: PackratParser[String] =
-    SUM | AVG | MIN | MAX | STD_DEV | STD_VAR | COUNT_VALUES | COUNT | BOTTOMK | TOPK | QUANTILE
-
-  lazy val aggregateRangeOperator: PackratParser[String] =
-    SUM_OVER_TIME | AVG_OVER_TIME | MIN_OVER_TIME | MAX_OVER_TIME | STDDEV_OVER_TIME |
-      STDVAR_OVER_TIME | COUNT_OVER_TIME | QUANTILE_OVER_TIME
-
-
-  lazy val without: PackratParser[Without] = WITHOUT ~ labels ^^ {
-    case unused0 ~ seq => Without(seq.map(_.str))
-  }
-
-  lazy val by: PackratParser[By] = BY ~ labels ^^ {
-    case unused0 ~ seq => By(seq.map(_.str))
-  }
-
-  lazy val aggregateGrouping: PackratParser[AggregateGrouping] = without | by
-
-
-}
-
-////////////////////// END AGGREGATES ///////////////////////////////////////////
-////////////////////// EXPRESSIONS ///////////////////////////////////////////
-trait ExpressionParser extends AggregatesParser with SelectorParser with NumericParser with JoinParser {
-
-  lazy val unaryExpression: PackratParser[UnaryExpression] =
-    (add | sub) ~ (numericalExpression | instantVectorSelector | rangeVectorSelector) ^^ {
-      case op ~ exp => UnaryExpression(op, exp)
-    }
-
-
-  lazy val binaryExpression: PackratParser[BinaryExpression] =
-    expression ~ binaryOp ~ vectorMatch.? ~ expression ^^ {
-      case lhs ~ op ~ vm ~ rhs => BinaryExpression(lhs, op, vm, rhs)
-    }
-
-  lazy val precedenceExpression: PackratParser[PrecedenceExpression] = {
-
-    "(" ~ binaryExpression ~ ")" ^^ {
-      case "(" ~ ep ~ ")" => PrecedenceExpression(ep)
-    }
-  }
-
-  lazy val functionParams: PackratParser[Seq[Expression]] =
-    "(" ~> repsep(expression, ",") <~ ")" ^^ {
-      Seq() ++ _
-    }
-
-  lazy val function: PackratParser[Function] = labelNameIdentifier ~ functionParams ^^ {
-    case name ~ params => Function(name.str, params)
-  }
-
-  // For queries with aggregateGrouping before metric name
-  // Example: sum without (sum_label) (some_metric)
-  lazy val aggregateExpression1: PackratParser[AggregateExpression] =
-    aggregateOperator ~ aggregateGrouping.?  ~ functionParams ~ functionParams.? ^^ {
-      case fn ~ ag ~ params ~  ls => AggregateExpression(
-        fn, params, ag, ls.getOrElse(Seq.empty)
-      )
-    }
-
-  // For queries with aggregateGrouping after metric name
-  // Example: sum (some_metric) without (some_label)
-  lazy val aggregateExpression2: PackratParser[AggregateExpression] =
-    aggregateOperator ~ functionParams ~ aggregateGrouping.? ~ functionParams.? ^^ {
-      case fn ~ params ~ ag  ~  ls => AggregateExpression(
-        fn, params, ag, ls.getOrElse(Seq.empty)
-      )
-    }
-
-  lazy val expression: PackratParser[Expression] =
-    binaryExpression | subqueryExpression | aggregateExpression2 | aggregateExpression1 |
-      function | unaryExpression | vector | numericalExpression | simpleSeries | precedenceExpression |
-      "(" ~> expression <~ ")"
-
-  // Generally most expressions can be subqueries except for those that return range vectors,
-  // for example, subquery itself or range vector selectors cannot be "subqueryable"
-  lazy val subqueryableExpression: PackratParser[PeriodicSeries] =
-    binaryExpression | aggregateExpression2 | aggregateExpression1 | function | instantVectorSelector
-
-  lazy val subqueryExpression: PackratParser[SubqueryExpression] =
-    subqueryableExpression ~ subqueryClause ^^ {
-      case sqe ~ sqc => SubqueryExpression( sqe, sqc)
-    }
-}
-
-////////////////////// END EXPRESSIONS ///////////////////////////////////////////
-
-object Parser extends ExpressionParser {
-  /**
-    * Parser is not whitespace sensitive
-    */
-  override lazy val skipWhitespace: Boolean = true
-
-  override val whiteSpace = BaseParser.whiteSpace
-
-  def parseQuery(query: String): Expression = {
-    parseAll(expression, query) match {
-      case s: Success[_] => s.get.asInstanceOf[Expression]
-      case e: Error => handleError(e, query)
-      case f: Failure => handleFailure(f, query)
->>>>>>> 33b5d048
     }
   }
 
@@ -470,32 +128,8 @@
     queryRangeToLogicalPlan(query, defaultQueryParams)
   }
 
-  def removePrecedenceExpression(e: Expression): Expression = {
-    e match {
-      case e: PrecedenceExpression  => removePrecedenceExpression(e.expression)
-      case b: BinaryExpression      => val lhsExpression = removePrecedenceExpression(b.lhs)
-                                       val rhsExpression = removePrecedenceExpression(b.rhs)
-                                       b.copy(lhs = lhsExpression, rhs = rhsExpression)
-      // Example: absent((a + b))
-      case f: Function              => val allParamsNew  = f.allParams.map(removePrecedenceExpression(_))
-                                       f.copy(allParams = allParamsNew)
-      // Example: sum(( a + b))
-      case a: AggregateExpression   => val paramsNew  = a.params.map(removePrecedenceExpression(_))
-                                       val altParams  = a.altFunctionParams.map(removePrecedenceExpression(_))
-                                       a.copy(params = paramsNew, altFunctionParams = altParams)
-      case s: Scalar                => s
-      case i: InstantExpression     => i
-      case r: RangeExpression       => r
-    }
-  }
-
   def queryRangeToLogicalPlan(query: String, timeParams: TimeRangeParams): LogicalPlan = {
-<<<<<<< HEAD
     parseQueryWithPrecedence(query) match {
-=======
-    val expression = parseQuery(query)
-    removePrecedenceExpression(assignPrecedence(expression)) match {
->>>>>>> 33b5d048
       case p: PeriodicSeries => p.toSeriesPlan(timeParams)
       case r: SimpleSeries   => r.toSeriesPlan(timeParams, isRoot = true)
       case _ => throw new UnsupportedOperationException()
