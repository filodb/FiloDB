--- conflicted
+++ resolved
@@ -137,66 +137,4 @@
       case _ => throw new UnsupportedOperationException()
     }
   }
-<<<<<<< HEAD
-
-  def assignPrecedence(expression: Expression): Expression = {
-   expression match {
-      case f: Function             => f.copy(allParams = f.allParams.map(assignPrecedence(_)))
-      case a: AggregateExpression  => a.copy(params = a.params.map(assignPrecedence(_)), altFunctionParams = a.
-                                     altFunctionParams.map(assignPrecedence(_)))
-      case b: BinaryExpression     => assignPrecedence(assignPrecedence(b.lhs), b.operator, b.vectorMatch, b.rhs)
-
-      case p: PrecedenceExpression => assignPrecedence(p.expression)
-      case _                       => expression
-    }
-  }
-
-  /**
-    * Recursively assign precedence to BinaryExpression by creating new BinaryExpression with inner expressions
-    *  rearranged based on precedence
-    */
-  def assignPrecedence(lhs: Expression,
-                       operator: Operator,
-                       vectorMatch: Option[VectorMatch],
-                       rhs: Expression): Expression = {
-    rhs match {
-      case rhsBE: BinaryExpression => val rhsWithPrecedence = assignPrecedence(rhsBE.lhs, rhsBE.operator,
-        rhsBE.vectorMatch, rhsBE.rhs) // Assign Precedence to RHS Expression
-        rhsWithPrecedence match {
-          case rhsWithPrecBE: BinaryExpression => val rhsOp = rhsWithPrecBE.operator.
-            getPlanOperator
-            val precd = rhsOp.precedence -
-              operator.getPlanOperator.precedence
-            if ((precd < 0) || (precd == 0 &&
-              !rhsOp.isRightAssociative)) {
-              // Assign Precedence to LHS Expression
-              val lhsWithPrecedence =
-                assignPrecedence(lhs, operator,
-                  vectorMatch, rhsWithPrecBE.lhs)
-              // Create new BinaryExpression as existing precedence is not correct
-              // New expression will have "lhs operator rhs.lhs" first as operator.precedence > rhsOp.precedence
-              BinaryExpression(lhsWithPrecedence, rhsWithPrecBE.operator,
-                rhsWithPrecBE.vectorMatch, rhsWithPrecBE.rhs)
-            } else {
-              BinaryExpression(lhs, operator, vectorMatch, rhsWithPrecedence)
-            }
-          case _ => BinaryExpression(lhs, operator,
-            vectorMatch, rhsWithPrecedence)
-        }
-      case _ => BinaryExpression(lhs, operator, vectorMatch, rhs)
-    }
-  }
-
-  private def handleError(e: Error, input: String) = {
-    val msg = "Cannot parse [" + input + "] because " + e.msg
-    throw new IllegalArgumentException(msg)
-  }
-
-  private def handleFailure(f: Failure, input: String) = {
-    val msg = "Cannot parse [" + input + "] because " + f.msg
-    throw new IllegalArgumentException(msg)
-  }
-
-=======
->>>>>>> e5adb351
 }