package filodb.prometheus.parse

import scala.util.parsing.combinator.{JavaTokenParsers, PackratParsers, RegexParsers}

import filodb.core.query.{ColumnFilter, Filter}
import filodb.prometheus.ast.{Expressions, TimeRangeParams, TimeStepParams}
import filodb.query._

object BaseParser {
  val whiteSpace = "[ \t\r\f\n]+".r
}

trait BaseParser extends Expressions with JavaTokenParsers with RegexParsers with PackratParsers {

  lazy val labelNameIdentifier: PackratParser[Identifier] = {
    "[a-zA-Z_][a-zA-Z0-9_]*".r ^^ { str => Identifier(str) }
  }

  lazy val metricNameIdentifier: PackratParser[Identifier] = {
    "[a-zA-Z_:][a-zA-Z0-9_:\\-\\.]*".r ^^ { str => Identifier(str) }
  }

  protected lazy val labelValueIdentifier: PackratParser[Identifier] = {
    // Parse a quoted identifier, supporting escapes, with quotes removed. Note that this
    // originally relied on a complex regex with capturing groups. The way capturing groups are
    // processed by the Java regex class results in deep recursion and a stack overflow error
    // for long identifiers. In addition, the regex could only detect escape patterns, but it
    // couldn't replace them. As a result, an additional step was required to parse the string
    // again, searching and replacing the escapes. Parsers for "real" programming languages
    // never use regular expressions, because they are limited in capability. Custom code is
    // certainly "bigger", but it's much more flexible overall. This also makes it easier to
    // support additional types of promql strings that aren't supported as of yet. For example,
    // additional escapes, and backtick quotes which don't do escape processing.

    new PackratParser[Identifier]() {
      def apply(in: Input): ParseResult[Identifier] = {
        val source = in.source
        var offset = in.offset

        (whiteSpace findPrefixMatchOf (source.subSequence(offset, source.length))) match {
          case Some(matched) => offset += matched.end
          case None =>
        }

        val quote = source.charAt(offset); offset += 1

        if (quote != '\'' && quote != '"') {
          return Failure("quote character expected", in)
        }

        val bob = new StringBuilder()

        while (offset < source.length) {
          var c = source.charAt(offset); offset += 1

          if (c == quote) {
            return Success(Identifier(bob.toString()), in.drop(offset - in.offset))
          }

          if (c == '\\') {
            val next = source.charAt(offset); offset += 1
            c = next match {
              case '\\' | '\'' | '"' => next
              case 'f' => '\f'
              case 'n' => '\n'
              case 'r' => '\r'
              case 't' => '\t'
              case _ => return Error("illegal string escape: " + next, in)
            }
          }

          bob.append(c)
        }

        return Error("unfinished quoted identifier", in)
      }
    }
  }

  protected val OFFSET = Keyword("OFFSET")
  protected val IGNORING = Keyword("IGNORING")
  protected val GROUP_LEFT = Keyword("GROUP_LEFT")
  protected val GROUP_RIGHT = Keyword("GROUP_RIGHT")
  protected val ON = Keyword("ON")
  protected val WITHOUT = Keyword("WITHOUT")
  protected val BY = Keyword("BY")
  protected val AND = Keyword("AND")
  protected val OR = Keyword("OR")
  protected val UNLESS = Keyword("UNLESS")

  case class Keyword(key: String)

  // Convert the keyword into an case insensitive Parser
  implicit def keyword2Parser(kw: Keyword): Parser[String] = {
    ("""(?i)""" + kw.key + """(?!\w)""").r
  }
}

//  }////////////////////    OPERATORS ///////////////////////////////////////////
trait Operator extends BaseParser {


  lazy val equalMatch = "=" ^^ (_ => EqualMatch)

  lazy val exactMatch = "=:" ^^ (_ => EqualMatch)

  lazy val regexMatchOp = "=~" ^^ (_ => RegexMatch)

  lazy val notRegexMatchOp = "!~" ^^ (_ => NotRegexMatch)

  lazy val notEqual = "!=" ~ "bool".? ^^ { case ignore ~ op => NotEqual(op.isDefined) }

  lazy val equal = "==" ~ "bool".? ^^ { case ignore ~ op => Eq(op.isDefined) }

  lazy val gt = ">" ~ "bool".? ^^ { case ignore ~ op => Gt(op.isDefined) }

  lazy val gte = ">=" ~ "bool".? ^^ { case ignore ~ op => Gte(op.isDefined) }

  lazy val lt = "<" ~ "bool".? ^^ { case ignore ~ op => Lt(op.isDefined) }

  lazy val lte = "<=" ~ "bool".? ^^ { case ignore ~ op => Lte(op.isDefined) }

  lazy val labelMatchOp = notRegexMatchOp | regexMatchOp | exactMatch | notEqual | equalMatch

  lazy val comparisionOp = gte | lte | notEqual | gt | lt | equal

  lazy val labelMatch: PackratParser[LabelMatch] = labelNameIdentifier ~ labelMatchOp ~ labelValueIdentifier ^^ {
    case label ~ op ~ value => LabelMatch(label.str, op, value.str)
  }

  lazy val labelSelection: PackratParser[Seq[LabelMatch]] =
    "{" ~> repsep(labelMatch, ",") <~ "}" ^^ {
      Seq() ++ _
    }

  lazy val labels: PackratParser[Seq[Identifier]] = "(" ~> repsep(labelNameIdentifier, ",") <~ ")" ^^ {
    Seq() ++ _
  }

  lazy val labelValues: PackratParser[Seq[LabelMatch]] =
    repsep(labelMatch, ",") ^^ {
      Seq() ++ _
    }

  lazy val add = "+" ^^ (_ => Add)

  lazy val sub = "-" ^^ (_ => Sub)

  lazy val mul = "*" ^^ (_ => Mul)

  lazy val div = "/" ^^ (_ => Div)

  lazy val mod = "%" ^^ (_ => Mod)

  lazy val pow = "^" ^^ (_ => Pow)

  lazy val arithmeticOp = pow | mul | div | mod | add | sub


  lazy val and = AND ^^ (_ => And)

  lazy val or = OR ^^ (_ => Or)

  lazy val unless = UNLESS ^^ (_ => Unless)

  lazy val setOp: PackratParser[SetOp] = and | unless | or

  lazy val binaryOp: PackratParser[Operator] = arithmeticOp | comparisionOp | setOp


  ////////////////////// END OPERATORS ///////////////////////////////////////////
}

////////////////////// UNITS ///////////////////////////////////////////

trait Unit extends BaseParser {

  lazy val second = "s" ^^ (_ => Second)

  lazy val minute = "m" ^^ (_ => Minute)

  lazy val hour = "h" ^^ (_ => Hour)

  lazy val day = "d" ^^ (_ => Day)

  lazy val week = "w" ^^ (_ => Week)

  lazy val year = "y" ^^ (_ => Year)

  lazy val interval = "i" ^^ (_ => IntervalMultiple)

  lazy val timeUnit = second | minute | hour | day | week | year | interval

  lazy val duration: PackratParser[Duration] = decimalNumber ~ timeUnit ^^ {
    case d ~ tu => Duration(d.toDouble, tu)
  }

  lazy val subqueryClause: PackratParser[SubqueryClause] = "[" ~ duration ~ ":" ~ duration.? ~ "]" ^^ {
    case leftBracket ~ timeRange ~ colon ~ step ~ rightBracket => SubqueryClause(timeRange, step)
  }

  lazy val simpleLookback: PackratParser[SimpleLookback] = "[" ~ duration ~ "]" ^^ {
    case leftBracket ~ timeRange ~ rightBracket => SimpleLookback(timeRange)
  }

  lazy val offset: PackratParser[Offset] = OFFSET ~ duration ^^ {
    case ignore ~ t => Offset(t)
  }
}

////////////////////// END UNITS ///////////////////////////////////////////
////////////////////// NUMERICALS ///////////////////////////////////////////
trait Numeric extends Unit with Operator {


  lazy val scalar: PackratParser[Scalar] = floatingPointNumber ^^ {
    case s => Scalar(java.lang.Double.parseDouble(s))
  }

  lazy val numericalExpression: PackratParser[ScalarExpression] = scalar

}

////////////////////// END NUMERICALS///////////////////////////////////////////
////////////////////// JOINS ///////////////////////////////////////////
trait Join extends Numeric {


  lazy val ignoring: PackratParser[Ignoring] = IGNORING ~ labels ^^ {
    case unused0 ~ seq => Ignoring(seq.map(_.str))
  }

  lazy val on: PackratParser[On] = ON ~ labels ^^ {
    case unused0 ~ seq => On(seq.map(_.str))
  }

  lazy val joinMatcher: PackratParser[JoinMatching] = ignoring | on


  lazy val groupLeft: PackratParser[GroupLeft] = GROUP_LEFT ~ labels.? ^^ {
    case unused0 ~ seq => GroupLeft(seq.getOrElse(Seq.empty).map(_.str))
  }

  lazy val groupRight: PackratParser[GroupRight] = GROUP_RIGHT ~ labels.? ^^ {
    case unused0 ~ seq => GroupRight(seq.getOrElse(Seq.empty).map(_.str))
  }

  lazy val grouping: PackratParser[JoinGrouping] = groupLeft | groupRight

  lazy val vectorMatch: PackratParser[VectorMatch] = joinMatcher.? ~ grouping.? ^^ {
    case m ~ g => VectorMatch(m, g)
  }


}

////////////////////// END JOINS ///////////////////////////////////////////
////////////////////// SELECTORS ///////////////////////////////////////////
trait Selector extends Operator with Unit with BaseParser {
  protected lazy val simpleSeries: PackratParser[InstantExpression] =
    "([\"'])(?:\\\\\\1|.)*?\\1".r ^^ { str => InstantExpression(Some(str), Seq.empty, None) }


  lazy val instantVectorSelector: PackratParser[InstantExpression]
  = metricNameIdentifier ~ labelSelection.? ~ offset.? ^^ {
    case metricName ~ ls ~ opt =>
      InstantExpression(Some(metricName.str), ls.getOrElse(Seq.empty), opt.map(_.duration))
  }

  lazy val instantVectorSelector2: PackratParser[InstantExpression]
  = labelSelection ~ offset.? ^^ {
    case ls ~ opt =>
      InstantExpression(None, ls, opt.map(_.duration))
  }

  lazy val rangeVectorSelector: PackratParser[RangeExpression] =
    metricNameIdentifier ~ labelSelection.? ~ simpleLookback ~ offset.? ^^ {
      case metricName ~ ls ~ simpleLookback ~ opt =>
        RangeExpression(Some(metricName.str), ls.getOrElse(Seq.empty), simpleLookback.duration, opt.map(_.duration))
    }

  lazy val rangeVectorSelector2: PackratParser[RangeExpression] =
    labelSelection ~ simpleLookback ~ offset.? ^^ {
      case ls ~ simpleLookback ~ opt =>
        RangeExpression(None, ls, simpleLookback.duration, opt.map(_.duration))
    }

  lazy val vector: PackratParser[Vector] =
    rangeVectorSelector2 | rangeVectorSelector | instantVectorSelector2 | instantVectorSelector

}

////////////////////// END SELECTORS ///////////////////////////////////////////
////////////////////// AGGREGATES ///////////////////////////////////////////
trait Aggregates extends Operator with BaseParser {

  protected val SUM = Keyword("SUM")
  protected val AVG = Keyword("AVG")
  protected val MIN = Keyword("MIN")
  protected val MAX = Keyword("MAX")
  protected val STD_DEV = Keyword("STDDEV")
  protected val STD_VAR = Keyword("STDVAR")
  protected val COUNT = Keyword("COUNT")
  protected val COUNT_VALUES = Keyword("COUNT_VALUES")
  protected val BOTTOMK = Keyword("BOTTOMK")
  protected val TOPK = Keyword("TOPK")
  protected val QUANTILE = Keyword("QUANTILE")

  protected val SUM_OVER_TIME = Keyword("SUM_OVER_TIME")
  protected val AVG_OVER_TIME = Keyword("AVG_OVER_TIME")
  protected val MIN_OVER_TIME = Keyword("MIN_OVER_TIME")
  protected val MAX_OVER_TIME = Keyword("MAX_OVER_TIME")
  protected val STDDEV_OVER_TIME = Keyword("STDDEV_OVER_TIME")
  protected val STDVAR_OVER_TIME = Keyword("STDVAR_OVER_TIME")
  protected val COUNT_OVER_TIME = Keyword("COUNT_OVER_TIME")
  protected val QUANTILE_OVER_TIME = Keyword("QUANTILE_OVER_TIME")

  lazy val aggregateOperator: PackratParser[String] =
    SUM | AVG | MIN | MAX | STD_DEV | STD_VAR | COUNT_VALUES | COUNT | BOTTOMK | TOPK | QUANTILE

  lazy val aggregateRangeOperator: PackratParser[String] =
    SUM_OVER_TIME | AVG_OVER_TIME | MIN_OVER_TIME | MAX_OVER_TIME | STDDEV_OVER_TIME |
      STDVAR_OVER_TIME | COUNT_OVER_TIME | QUANTILE_OVER_TIME


  lazy val without: PackratParser[Without] = WITHOUT ~ labels ^^ {
    case unused0 ~ seq => Without(seq.map(_.str))
  }

  lazy val by: PackratParser[By] = BY ~ labels ^^ {
    case unused0 ~ seq => By(seq.map(_.str))
  }

  lazy val aggregateGrouping: PackratParser[AggregateGrouping] = without | by


}

////////////////////// END AGGREGATES ///////////////////////////////////////////
////////////////////// EXPRESSIONS ///////////////////////////////////////////
trait Expression extends Aggregates with Selector with Numeric with Join {

  lazy val unaryExpression: PackratParser[UnaryExpression] =
    (add | sub) ~ (numericalExpression | instantVectorSelector | rangeVectorSelector) ^^ {
      case op ~ exp => UnaryExpression(op, exp)
    }


  lazy val binaryExpression: PackratParser[BinaryExpression] =
    expression ~ binaryOp ~ vectorMatch.? ~ expression ^^ {
      case lhs ~ op ~ vm ~ rhs => BinaryExpression(lhs, op, vm, rhs)
    }

  lazy val precedenceExpression: PackratParser[PrecedenceExpression] = {

    "(" ~ binaryExpression ~ ")" ^^ {
      case "(" ~ ep ~ ")" => PrecedenceExpression(ep)
    }
  }

  lazy val precedenceExpression2: PackratParser[PrecedenceExpression] = {

    "(" ~ expression ~ ")" ^^ {
      case "(" ~ ep ~ ")" => PrecedenceExpression(ep)
    }
  }

  lazy val functionParams: PackratParser[Seq[Expression]] =
    "(" ~> repsep(expression, ",") <~ ")" ^^ {
      Seq() ++ _
    }

  lazy val function: PackratParser[Function] = labelNameIdentifier ~ functionParams ^^ {
    case name ~ params => Function(name.str, params)
  }

  // For queries with aggregateGrouping before metric name
  // Example: sum without (sum_label) (some_metric)
  lazy val aggregateExpression1: PackratParser[AggregateExpression] =
    aggregateOperator ~ aggregateGrouping.?  ~ functionParams ~ functionParams.? ^^ {
      case fn ~ ag ~ params ~  ls => AggregateExpression(
        fn, params, ag, ls.getOrElse(Seq.empty)
      )
    }

  // For queries with aggregateGrouping after metric name
  // Example: sum (some_metric) without (some_label)
  lazy val aggregateExpression2: PackratParser[AggregateExpression] =
    aggregateOperator ~ functionParams ~ aggregateGrouping.? ~ functionParams.? ^^ {
      case fn ~ params ~ ag  ~  ls => AggregateExpression(
        fn, params, ag, ls.getOrElse(Seq.empty)
      )
    }

  lazy val expression: PackratParser[Expression] =
<<<<<<< HEAD
    binaryExpression | aggregateExpression2 | aggregateExpression1 |
      function | unaryExpression | vector | numericalExpression | simpleSeries | precedenceExpression | "(" ~> expression <~ ")"
=======
    binaryExpression | subqueryExpression | aggregateExpression2 | aggregateExpression1 |
      function | unaryExpression | vector | numericalExpression | simpleSeries | precedenceExpression
>>>>>>> 1fa9702c

  // Generally most expressions can be subqueries except for those that return range vectors,
  // for example, subquery itself or range vector selectors cannot be "subqueryable"
  lazy val subqueryableExpression: PackratParser[PeriodicSeries] =
    binaryExpression | aggregateExpression2 | aggregateExpression1 | function | instantVectorSelector

  lazy val subqueryExpression: PackratParser[SubqueryExpression] =
    subqueryableExpression ~ subqueryClause ^^ {
      case sqe ~ sqc => SubqueryExpression( sqe, sqc)
    }
}

////////////////////// END EXPRESSIONS ///////////////////////////////////////////

object Parser extends Expression {
  /**
    * Parser is not whitespace sensitive
    */
  override lazy val skipWhitespace: Boolean = true

  override val whiteSpace = BaseParser.whiteSpace

  def parseQuery(query: String): Expression = {
    parseAll(expression, query) match {
      case s: Success[_] => s.get.asInstanceOf[Expression]
      case e: Error => handleError(e, query)
      case f: Failure => handleFailure(f, query)
    }
  }

  def parseFilter(query: String): InstantExpression = {
    parseAll(expression, query) match {
      case s: Success[_] => s.get match {
        case ie: InstantExpression => ie
        case _ => throw new IllegalArgumentException(s"Expression $query is not a simple filter")
      }
      case e: Error => handleError(e, query)
      case f: Failure => handleFailure(f, query)
    }
  }

  def parseLabelValueFilter(query: String): Seq[LabelMatch] = {
    parseAll(labelValues, query) match {
      case s: Success[_] => s.get.asInstanceOf[Seq[LabelMatch]]
      case e: Error => handleError(e, query)
      case f: Failure => handleFailure(f, query)
    }
  }

  def metadataQueryToLogicalPlan(query: String, timeParams: TimeRangeParams,
                                 fetchFirstLastSampleTimes: Boolean = false): LogicalPlan = {
    val expression = parseQuery(query)
    expression match {
      case p: InstantExpression => p.toMetadataPlan(timeParams, fetchFirstLastSampleTimes)
      case _ => throw new UnsupportedOperationException()
    }
  }

  def labelValuesQueryToLogicalPlan(labelNames: Seq[String], filterQuery: Option[String],
                                    timeParams: TimeRangeParams): LogicalPlan = {
    filterQuery match {
      case Some(filter) =>
        val columnFilters = parseLabelValueFilter(filter).map { l =>
          l.labelMatchOp match {
            case EqualMatch => ColumnFilter(l.label, Filter.Equals(l.value))
            case NotRegexMatch => ColumnFilter(l.label, Filter.NotEqualsRegex(l.value))
            case RegexMatch => ColumnFilter(l.label, Filter.EqualsRegex(l.value))
            case NotEqual(false) => ColumnFilter(l.label, Filter.NotEquals(l.value))
            case other: Any => throw new IllegalArgumentException(s"Unknown match operator $other")
          }
        }
        LabelValues(labelNames, columnFilters, timeParams.start * 1000, timeParams.end * 1000)
      case _ =>
        LabelValues(labelNames, Seq.empty, timeParams.start * 1000, timeParams.end * 1000)
    }
  }

  def queryToLogicalPlan(query: String, queryTimestamp: Long, step: Long): LogicalPlan = {
    // Remember step matters here in instant query, when lookback is provided in step factor notation as in [5i]
    val defaultQueryParams = TimeStepParams(queryTimestamp, step, queryTimestamp)
    val res = queryRangeToLogicalPlan(query, defaultQueryParams)
    println("res:" + res)
    res
  }

  def removePrecedenceExpression(e: Expression): Expression = {

   val res = e match {
      case e: PrecedenceExpression  => removePrecedenceExpression(e.expression)
      case b: BinaryExpression      => val lhsExpression = removePrecedenceExpression(b.lhs)
        val rhsExpression = removePrecedenceExpression(b.rhs)
        b.copy(lhs = lhsExpression, rhs= rhsExpression)
      // Example: absent((a + b))
      case f: Function              => val allParamsNew  = f.allParams.map(removePrecedenceExpression(_))
        f.copy(allParams = allParamsNew)
      // Example: sum(( a + b))
      case a: AggregateExpression   =>  val paramsNew  = a.params.map(removePrecedenceExpression(_))
        val altParams  = a.altFunctionParams.map(removePrecedenceExpression(_))
        a.copy(params = paramsNew, altFunctionParams = altParams)
      case s: Scalar => s
      //TO DO remove default case and add all expressions
      case _                        => e

    }
    println(s"returning $res for\n $e")
    res
  }

  def queryRangeToLogicalPlan(query: String, timeParams: TimeRangeParams): LogicalPlan = {
   println("query:"+ query)
    val expression = parseQuery(query)
    removePrecedenceExpression(assignPrecedence(expression)) match {
      case p: PeriodicSeries => p.toSeriesPlan(timeParams)
      case r: SimpleSeries   => r.toSeriesPlan(timeParams, isRoot = true)
      case _ => throw new UnsupportedOperationException()
    }
  }

  def assignPrecedence(expression: Expression): Expression = {
   expression match {
      case f: Function             => f.copy(allParams = f.allParams.map(assignPrecedence(_)))
      case a: AggregateExpression  => a.copy(params = a.params.map(assignPrecedence(_)), altFunctionParams = a.
                                     altFunctionParams.map(assignPrecedence(_)))
      case b: BinaryExpression     => assignPrecedence(b.lhs, b.operator, b.vectorMatch, b.rhs)

      case p: PrecedenceExpression => assignPrecedence(p.expression)
      case _                       => expression
    }
  }

  /**
    * Recursively assign precedence to BinaryExpression by creating new BinaryExpression with inner expressions
    *  rearranged based on precedence
    */
  def assignPrecedence(lhs: Expression,
                       operator: Operator,
                       vectorMatch: Option[VectorMatch],
                       rhs: Expression): Expression = {
    rhs match {
      case rhsBE: BinaryExpression => val rhsWithPrecedence = assignPrecedence(rhsBE.lhs, rhsBE.operator,
        rhsBE.vectorMatch, rhsBE.rhs) // Assign Precedence to RHS Expression
        rhsWithPrecedence match {
          case rhsWithPrecBE: BinaryExpression => val rhsOp = rhsWithPrecBE.operator.
            getPlanOperator
            val precd = rhsOp.precedence -
              operator.getPlanOperator.precedence
            if ((precd < 0) || (precd == 0 &&
              !rhsOp.isRightAssociative)) {
              // Assign Precedence to LHS Expression
              val lhsWithPrecedence =
                assignPrecedence(lhs, operator,
                  vectorMatch, rhsWithPrecBE.lhs)
              // Create new BinaryExpression as existing precedence is not correct
              // New expression will have "lhs operator rhs.lhs" first as operator.precedence > rhsOp.precedence
              BinaryExpression(lhsWithPrecedence, rhsWithPrecBE.operator,
                rhsWithPrecBE.vectorMatch, rhsWithPrecBE.rhs)
            } else {
              BinaryExpression(lhs, operator, vectorMatch, rhsWithPrecedence)
            }
          case _ => BinaryExpression(lhs, operator,
            vectorMatch, rhsWithPrecedence)
        }
      case _ => BinaryExpression(lhs, operator, vectorMatch, rhs)
    }
  }

  private def handleError(e: Error, input: String) = {
    val msg = "Cannot parse [" + input + "] because " + e.msg
    throw new IllegalArgumentException(msg)
  }

  private def handleFailure(f: Failure, input: String) = {
    val msg = "Cannot parse [" + input + "] because " + f.msg
    throw new IllegalArgumentException(msg)
  }

}<|MERGE_RESOLUTION|>--- conflicted
+++ resolved
@@ -393,13 +393,8 @@
     }
 
   lazy val expression: PackratParser[Expression] =
-<<<<<<< HEAD
     binaryExpression | aggregateExpression2 | aggregateExpression1 |
       function | unaryExpression | vector | numericalExpression | simpleSeries | precedenceExpression | "(" ~> expression <~ ")"
-=======
-    binaryExpression | subqueryExpression | aggregateExpression2 | aggregateExpression1 |
-      function | unaryExpression | vector | numericalExpression | simpleSeries | precedenceExpression
->>>>>>> 1fa9702c
 
   // Generally most expressions can be subqueries except for those that return range vectors,
   // for example, subquery itself or range vector selectors cannot be "subqueryable"
