--- conflicted
+++ resolved
@@ -1,8 +1,4 @@
-<<<<<<< HEAD
-// Generated from PromQL.g4 by ANTLR 4.5.3
-=======
-// Generated from /Users/tanvibhavsar/mosaic/repo/developCode/FiloDB/prometheus/src/main/java/filodb/prometheus/antlr/PromQL.g4 by ANTLR 4.9.2
->>>>>>> 2df4240d
+// Generated from PromQL.g4 by ANTLR 4.9.2
 package filodb.prometheus.antlr;
 import org.antlr.v4.runtime.tree.AbstractParseTreeVisitor;
 
@@ -56,7 +52,6 @@
 	 * <p>The default implementation returns the result of calling
 	 * {@link #visitChildren} on {@code ctx}.</p>
 	 */
-<<<<<<< HEAD
 	@Override public T visitLimitOperation(PromQLParser.LimitOperationContext ctx) { return visitChildren(ctx); }
 	/**
 	 * {@inheritDoc}
@@ -64,8 +59,6 @@
 	 * <p>The default implementation returns the result of calling
 	 * {@link #visitChildren} on {@code ctx}.</p>
 	 */
-=======
->>>>>>> 2df4240d
 	@Override public T visitUnaryOp(PromQLParser.UnaryOpContext ctx) { return visitChildren(ctx); }
 	/**
 	 * {@inheritDoc}
@@ -157,7 +150,6 @@
 	 * <p>The default implementation returns the result of calling
 	 * {@link #visitChildren} on {@code ctx}.</p>
 	 */
-<<<<<<< HEAD
 	@Override public T visitLimit(PromQLParser.LimitContext ctx) { return visitChildren(ctx); }
 	/**
 	 * {@inheritDoc}
@@ -165,8 +157,6 @@
 	 * <p>The default implementation returns the result of calling
 	 * {@link #visitChildren} on {@code ctx}.</p>
 	 */
-=======
->>>>>>> 2df4240d
 	@Override public T visitSubquery(PromQLParser.SubqueryContext ctx) { return visitChildren(ctx); }
 	/**
 	 * {@inheritDoc}
