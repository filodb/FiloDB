package filodb.memory.format.vectors

import java.nio.ByteBuffer

import com.typesafe.scalalogging.StrictLogging
import debox.Buffer
import org.agrona.{DirectBuffer, ExpandableArrayBuffer, MutableDirectBuffer}
import org.agrona.concurrent.UnsafeBuffer
import spire.syntax.cfor._

import filodb.memory.{BinaryRegion, MemFactory}
import filodb.memory.format._
import filodb.memory.format.BinaryVector.BinaryVectorPtr
import filodb.memory.format.MemoryReader._

/**
 * BinaryHistogram is the binary format for a histogram binary blob included in BinaryRecords and sent over the wire.
 * It fits the BinaryRegionMedium protocol.
 * Format:
 *   +0000  u16  2-byte total length of this BinaryHistogram (excluding this length)
 *   +0002  u8   1-byte combined histogram buckets and values format code
 *                  0x00   Empty/null histogram
 *                  0x03   geometric   + NibblePacked delta Long values
 *                  0x04   geometric_1 + NibblePacked delta Long values  (see [[HistogramBuckets]])
 *                  0x05   custom LE/bucket values + NibblePacked delta Long values
 *
 *   +0003  u16  2-byte length of Histogram bucket definition
 *   +0005  [u8] Histogram bucket definition, see [[HistogramBuckets]]
 *                  First two bytes of definition is always the number of buckets, a u16
 *   +(5+n) remaining values according to format above
 *
 *  NOTE: most of the methods below actually expect a pointer to the +2 hist bucket definition, not the length field
 */
object BinaryHistogram extends StrictLogging {
  // Pass in a buffer which includes the length bytes.  Value class - no allocations.
  case class BinHistogram(buf: DirectBuffer) extends AnyVal {
    def totalLength: Int = buf.getShort(0).toInt + 2
    def numBuckets: Int = buf.getShort(5).toInt
    def formatCode: Byte = buf.getByte(2)
    def bucketDefNumBytes: Int = buf.getShort(3).toInt
    def bucketDefOffset: Long = buf.addressOffset + 5
    def valuesIndex: Int = 2 + 3 + bucketDefNumBytes     // pointer to values bytes
    def valuesNumBytes: Int = totalLength - valuesIndex
    def valuesByteSlice: DirectBuffer = {
      UnsafeUtils.wrapDirectBuf(buf.byteArray, buf.addressOffset + valuesIndex, valuesNumBytes, valuesBuf)
      valuesBuf
    }
    override def toString: String = s"<BinHistogram: ${toHistogram}>"

    def debugStr: String = s"totalLen=$totalLength numBuckets=$numBuckets formatCode=$formatCode " +
                           s"bucketDef=$bucketDefNumBytes bytes valuesIndex=$valuesIndex values=$valuesNumBytes bytes"

    /**
     * Converts this BinHistogram to a Histogram object.  May not be the most efficient.
     * Intended for slower paths such as high level (lower # samples) aggregation and HTTP/CLI materialization
     * by clients.  Materializes/deserializes everything.
     * Ingestion ingests BinHistograms directly without conversion to Histogram first.
     */
    def toHistogram: Histogram = formatCode match {
      case HistFormat_Geometric_Delta =>
        val bucketDef = HistogramBuckets.geometric(buf.byteArray, bucketDefOffset, false)
        LongHistogram.fromPacked(bucketDef, valuesByteSlice).getOrElse(Histogram.empty)
      case HistFormat_Geometric1_Delta =>
        val bucketDef = HistogramBuckets.geometric(buf.byteArray, bucketDefOffset, true)
        LongHistogram.fromPacked(bucketDef, valuesByteSlice).getOrElse(Histogram.empty)
      case HistFormat_Custom_Delta =>
        val bucketDef = HistogramBuckets.custom(buf.byteArray, bucketDefOffset - 2)
        LongHistogram.fromPacked(bucketDef, valuesByteSlice).getOrElse(Histogram.empty)
      case HistFormat_Geometric_XOR =>
        val bucketDef = HistogramBuckets.geometric(buf.byteArray, bucketDefOffset, false)
        MutableHistogram.fromPacked(bucketDef, valuesByteSlice).getOrElse(Histogram.empty)
      case HistFormat_Custom_XOR =>
        val bucketDef = HistogramBuckets.custom(buf.byteArray, bucketDefOffset - 2)
        MutableHistogram.fromPacked(bucketDef, valuesByteSlice).getOrElse(Histogram.empty)
      case x =>
        logger.debug(s"Unrecognizable histogram format code $x, returning empty histogram")
        Histogram.empty
    }
  }

  // Thread local buffer used as read-only byte slice
  private val tlValuesBuf = new ThreadLocal[DirectBuffer]()
  def valuesBuf: DirectBuffer = tlValuesBuf.get match {
    case UnsafeUtils.ZeroPointer => val buf = new UnsafeBuffer(Array.empty[Byte])
                                    tlValuesBuf.set(buf)
                                    buf
    case b: DirectBuffer         => b
  }

  // Thread local buffer used as temp buffer for writing binary histograms
  private val tlHistBuf = new ThreadLocal[MutableDirectBuffer]()
  def histBuf: MutableDirectBuffer = tlHistBuf.get match {
    case UnsafeUtils.ZeroPointer => val buf = new ExpandableArrayBuffer(4096)
                                    tlHistBuf.set(buf)
                                    buf
    case b: MutableDirectBuffer         => b
  }

  val empty2DSink = NibblePack.DeltaDiffPackSink(Array[Long](), histBuf)
  val emptySectSink = UnsafeUtils.ZeroPointer.asInstanceOf[NibblePack.DeltaSectDiffPackSink]

  val HistFormat_Null = 0x00.toByte
  val HistFormat_Geometric_Delta = 0x03.toByte
  val HistFormat_Geometric1_Delta = 0x04.toByte
  val HistFormat_Custom_Delta = 0x05.toByte
  val HistFormat_Geometric_XOR = 0x08.toByte    // Double values XOR compressed
  val HistFormat_Custom_XOR = 0x0a.toByte

  def isValidFormatCode(code: Byte): Boolean =
    (code == HistFormat_Null) || (code == HistFormat_Geometric1_Delta) || (code == HistFormat_Geometric_Delta) ||
    (code == HistFormat_Custom_Delta)

  /**
   * Writes binary histogram with geometric bucket definition and data which is non-increasing, but will be
   * decoded as increasing.  Intended only for specific use cases when the source histogram are non increasing
   * buckets, ie each bucket has a count that is independent.
   * @param buf the buffer to write the histogram to.  Highly recommended this be an ExpandableArrayBuffer or equiv.
   *            so it can grow.
   * @return the number of bytes written, including the length prefix
   */
  def writeNonIncreasing(buckets: GeometricBuckets, values: Array[Long], buf: MutableDirectBuffer): Int = {
    require(buckets.numBuckets == values.size, s"Values array size of ${values.size} != ${buckets.numBuckets}")
    val formatCode = if (buckets.minusOne) HistFormat_Geometric1_Delta else HistFormat_Geometric_Delta

    buf.putByte(2, formatCode)
    val valuesIndex = buckets.serialize(buf, 3)
    val finalPos = NibblePack.packNonIncreasing(values, buf, valuesIndex)

    require(finalPos <= 65535, s"Histogram data is too large: $finalPos bytes needed")
    buf.putShort(0, (finalPos - 2).toShort)
    finalPos
  }

  def writeDelta(buckets: HistogramBuckets, values: Array[Long]): Int =
    writeDelta(buckets, values, histBuf)

  /**
   * Encodes binary histogram with integral data which is strictly nondecreasing and positive.
   * All histograms after ingestion are expected to be increasing.
   * Delta encoding is applied for compression.
   * @param buf the buffer to write the histogram to.  Highly recommended this be an ExpandableArrayBuffer or equiv.
   *            so it can grow.
   * @return the number of bytes written, including the length prefix
   */
  def writeDelta(buckets: HistogramBuckets, values: Array[Long], buf: MutableDirectBuffer): Int = {
    require(buckets.numBuckets == values.size, s"Values array size of ${values.size} != ${buckets.numBuckets}")
    val formatCode = if (buckets.numBuckets == 0) HistFormat_Null else  buckets match {
      case g: GeometricBuckets if g.minusOne => HistFormat_Geometric1_Delta
      case g: GeometricBuckets               => HistFormat_Geometric_Delta
      case c: CustomBuckets                  => HistFormat_Custom_Delta
    }

    buf.putByte(2, formatCode)
    val finalPos = if (formatCode == HistFormat_Null) { 3 }
                   else {
                     val valuesIndex = buckets.serialize(buf, 3)
                     NibblePack.packDelta(values, buf, valuesIndex)
                   }
    require(finalPos <= 65535, s"Histogram data is too large: $finalPos bytes needed")
    buf.putShort(0, (finalPos - 2).toShort)
    finalPos
  }

  /**
   * Encodes binary histogram with double data, XOR compressed with NibblePack.
   * @param buf the buffer to write the histogram to.  Highly recommended this be an ExpandableArrayBuffer or equiv.
   *            so it can grow.
   * @return the number of bytes written, including the length prefix
   */
  def writeDoubles(buckets: HistogramBuckets, values: Array[Double], buf: MutableDirectBuffer): Int = {
    require(buckets.numBuckets == values.size, s"Values array size of ${values.size} != ${buckets.numBuckets}")
    val formatCode = if (buckets.numBuckets == 0) HistFormat_Null else buckets match {
      case g: GeometricBuckets               => HistFormat_Geometric_XOR
      case c: CustomBuckets                  => HistFormat_Custom_XOR
    }

    buf.putByte(2, formatCode)
    val finalPos = if (formatCode == HistFormat_Null) { 3 }
                   else {
                     val valuesIndex = buckets.serialize(buf, 3)
                     NibblePack.packDoubles(values, buf, valuesIndex)
                   }
    require(finalPos <= 65535, s"Histogram data is too large: $finalPos bytes needed")
    buf.putShort(0, (finalPos - 2).toShort)
    finalPos
  }
}

object HistogramVector extends StrictLogging {
  type HistIterator = Iterator[Histogram] with TypedIterator

  val OffsetNumHistograms = 6
  val OffsetFormatCode = 8     // u8: BinHistogram format code/bucket type
  val OffsetBucketDefSize = 9  // # of bytes of bucket definition
  val OffsetBucketDef  = 11    // Start of bucket definition
  val OffsetNumBuckets = 11
  // After the bucket area are regions for storing the counter values or pointers to them

  val _log = logger

  final def getNumBuckets(acc: MemoryReader, addr: Ptr.U8): Int = addr.add(OffsetNumBuckets).asU16.getU16(acc)

  final def getNumHistograms(acc: MemoryReader, addr: Ptr.U8): Int = addr.add(OffsetNumHistograms).asU16.getU16(acc)
  final def resetNumHistograms(acc: MemoryAccessor, addr: Ptr.U8): Unit =
    addr.add(OffsetNumHistograms).asU16.asMut.set(acc, 0)
  final def incrNumHistograms(acc: MemoryAccessor, addr: Ptr.U8): Unit =
    addr.add(OffsetNumHistograms).asU16.asMut.set(acc, getNumHistograms(acc, addr) + 1)

  // Note: the format code defines bucket definition format + format of each individual compressed histogram
  final def formatCode(acc: MemoryReader, addr: Ptr.U8): Byte = addr.add(OffsetFormatCode).getU8(acc).toByte
  final def afterBucketDefAddr(acc: MemoryReader, addr: Ptr.U8): Ptr.U8 =
    addr + OffsetBucketDef + bucketDefNumBytes(acc, addr)
  final def bucketDefNumBytes(acc: MemoryReader, addr: Ptr.U8): Int =
    addr.add(OffsetBucketDefSize).asU16.getU16(acc)
  final def bucketDefAddr(addr: Ptr.U8): Ptr.U8 = addr + OffsetBucketDef

  // Matches the bucket definition whose # bytes is at (base, offset)
  final def matchBucketDef(hist: BinaryHistogram.BinHistogram, acc: MemoryReader, addr: Ptr.U8): Boolean =
    (hist.formatCode == formatCode(acc, addr)) &&
    (hist.bucketDefNumBytes == bucketDefNumBytes(acc, addr)) && {
      UnsafeUtils.equate(acc.base, acc.baseOffset + bucketDefAddr(addr).addr,
        hist.buf.byteArray, hist.bucketDefOffset, hist.bucketDefNumBytes)
    }

  def appending(factory: MemFactory, maxBytes: Int): AppendableHistogramVector = {
    val addr = factory.allocateOffheap(maxBytes)
    new AppendableHistogramVector(factory, Ptr.U8(addr), maxBytes)
  }

  def appending2D(factory: MemFactory, maxBytes: Int): AppendableHistogramVector = {
    val addr = factory.allocateOffheap(maxBytes)
    new Appendable2DDeltaHistVector(factory, Ptr.U8(addr), maxBytes)
  }

  def appendingSect(factory: MemFactory, maxBytes: Int): AppendableHistogramVector = {
    val addr = factory.allocateOffheap(maxBytes)
    new AppendableSectDeltaHistVector(factory, Ptr.U8(addr), maxBytes)
  }

  def apply(buffer: ByteBuffer): HistogramReader = apply(MemoryReader.fromByteBuffer(buffer), 0)

  import WireFormat._

  def apply(acc: MemoryReader, p: BinaryVectorPtr): HistogramReader = BinaryVector.vectorType(acc, p) match {
    case x if x == WireFormat(VECTORTYPE_HISTOGRAM, SUBTYPE_H_SIMPLE) => new RowHistogramReader(acc, Ptr.U8(p))
    case x if x == WireFormat(VECTORTYPE_HISTOGRAM, SUBTYPE_H_SECTDELTA) =>new SectDeltaHistogramReader(acc, Ptr.U8(p))
  }

  // Thread local buffer used as temp buffer for histogram vector encoding ONLY
  private val tlEncodingBuf = new ThreadLocal[MutableDirectBuffer]()
  private[memory] def encodingBuf: MutableDirectBuffer = tlEncodingBuf.get match {
    case UnsafeUtils.ZeroPointer => val buf = new ExpandableArrayBuffer(4096)
                                    tlEncodingBuf.set(buf)
                                    buf
    case b: MutableDirectBuffer         => b
  }
}

/**
 * A HistogramVector appender storing compressed histogram values for less storage space.
 * This is a Section-based vector - sections of up to 64 histograms are stored at a time.
 * It stores histograms up to a maximum allowed size (since histograms are variable length)
 * Note that the bucket schema is not set until getting the first item.
 * This one stores the compressed histograms as-is, with no other transformation.
 *
 * Read/Write/Lock semantics: everything is gated by the number of elements.
 * When it is 0, nothing is initialized so the reader guards against that.
 * When it is > 0, then all structures are initialized.
 */
class AppendableHistogramVector(factory: MemFactory,
                                vectPtr: Ptr.U8,
                                val maxBytes: Int) extends BinaryAppendableVector[DirectBuffer] with SectionWriter {
  import HistogramVector._
  import BinaryHistogram._

  protected def vectSubType: Int = WireFormat.SUBTYPE_H_SIMPLE

  // Initialize header
  BinaryVector.writeMajorAndSubType(MemoryAccessor.nativePtrAccessor,
    addr, WireFormat.VECTORTYPE_HISTOGRAM, vectSubType)
  reset()

  final def addr: BinaryVectorPtr = vectPtr.addr
  def maxElementsPerSection: IntU8 = IntU8(64)

  val dispose = () => {
    // free our own memory
    factory.freeMemory(addr)
  }

  final def numBytes: Int = vectPtr.asI32.getI32(nativePtrReader) + 4
  final def length: Int = getNumHistograms(nativePtrReader, vectPtr)
  final def isAvailable(index: Int): Boolean = true
  final def isAllNA: Boolean = (length == 0)
  final def noNAs: Boolean = (length > 0)

  private def setNumBytes(len: Int): Unit = {
    require(len >= 0)
    vectPtr.asI32.asMut.set(MemoryAccessor.nativePtrAccessor, len)
  }

  // NOTE: to eliminate allocations, re-use the DirectBuffer and keep passing the same instance to addData
  final def addData(buf: DirectBuffer): AddResponse = {
    val h = BinHistogram(buf)
    // Validate it's a valid bin histogram
    if (buf.capacity < 5 || !isValidFormatCode(h.formatCode) ||
        h.formatCode == HistFormat_Null) {
      return InvalidHistogram
    }
    if (h.bucketDefNumBytes > h.totalLength) return InvalidHistogram

    val numItems = getNumHistograms(nativePtrReader, vectPtr)
    if (numItems == 0) {
      // Copy the bucket definition and set the bucket def size
      UnsafeUtils.unsafe.copyMemory(buf.byteArray, h.bucketDefOffset,
                                    UnsafeUtils.ZeroPointer, bucketDefAddr(vectPtr).addr,
                                    h.bucketDefNumBytes)
      UnsafeUtils.setShort(addr + OffsetBucketDefSize, h.bucketDefNumBytes.toShort)
      UnsafeUtils.setByte(addr + OffsetFormatCode, h.formatCode)

      // Initialize the first section
      val firstSectPtr = afterBucketDefAddr(nativePtrReader, vectPtr)
      initSectionWriter(firstSectPtr, ((vectPtr + maxBytes).addr - firstSectPtr.addr).toInt)
    } else {
      // check the bucket schema is identical.  If not, return BucketSchemaMismatch
      if (!matchBucketDef(h, nativePtrReader, vectPtr)) return BucketSchemaMismatch
    }

    val res = appendHist(buf, h, numItems)
    if (res == Ack) {
      // set new number of bytes first. Remember to exclude initial 4 byte length prefix
      setNumBytes(maxBytes - bytesLeft - 4)
      // Finally, increase # histograms which is the ultimate safe gate for access by readers
      incrNumHistograms(MemoryAccessor.nativePtrAccessor, vectPtr)
    }
    res
  }

  def debugString: String = {
    val hReader = reader.asInstanceOf[RowHistogramReader]
    s"AppendableHistogramVector(vectPtr=$vectPtr maxBytes=$maxBytes) " +
    s"numItems=${hReader.length} curSection=$curSection " +
    { if (hReader.length > 0) s"bucketScheme: ${hReader.buckets} numBuckets=${hReader.numBuckets}" else "<noSchema>" }
  }

  // Inner method to add the histogram to this vector
  protected def appendHist(buf: DirectBuffer, h: BinHistogram, numItems: Int): AddResponse = {
    appendBlob(buf.byteArray, buf.addressOffset + h.valuesIndex, h.valuesNumBytes)
  }

  final def addNA(): AddResponse = Ack  // TODO: Add a 0 to every appender

  def addFromReaderNoNA(reader: RowReader, col: Int): AddResponse = addData(reader.blobAsBuffer(col))
  def copyToBuffer: Buffer[DirectBuffer] = ???
  def apply(index: Int): DirectBuffer = ???

  def finishCompaction(newAddress: BinaryRegion.NativePointer): BinaryVectorPtr = newAddress

  // NOTE: do not access reader below unless this vect is nonempty.  TODO: fix this, or don't if we don't use this class
  lazy val reader: VectorDataReader = new RowHistogramReader(nativePtrReader, vectPtr)

  def reset(): Unit = {
    resetNumHistograms(MemoryAccessor.nativePtrAccessor, vectPtr)
    setNumBytes(OffsetNumBuckets + 2)
  }

  // We don't optimize -- for now.  Histograms are already stored compressed.
  // In future, play with other optimization strategies, such as delta encoding.
}

/**
 * An appender for Prom-style histograms that increase over time.
 * It stores deltas between successive histograms to save space, but the histograms are assumed to be always
 * increasing.  If they do not increase, then that is considered a "reset" and recorded as such for
 * counter correction during queries.
 * Great for compression but recovering original value means summing up all the diffs  :(
 */
class Appendable2DDeltaHistVector(factory: MemFactory,
                                  vectPtr: Ptr.U8,
                                  maxBytes: Int) extends AppendableHistogramVector(factory, vectPtr, maxBytes) {
  import BinaryHistogram._
  import HistogramVector._

  override def vectSubType: Int = WireFormat.SUBTYPE_H_2DDELTA
  private var repackSink = BinaryHistogram.empty2DSink

  // TODO: handle corrections correctly. :D
  override def appendHist(buf: DirectBuffer, h: BinHistogram, numItems: Int): AddResponse = {
    // Must initialize sink correctly at beg once the actual # buckets are known
    // Also, we need to write repacked diff histogram to a temporary buffer, as appendBlob needs to know the size
    // before writing.
    if (repackSink == BinaryHistogram.empty2DSink)
      repackSink = NibblePack.DeltaDiffPackSink(new Array[Long](h.numBuckets), encodingBuf)

    // Recompress hist based on delta from last hist, write to temp storage.  Note that no matter what
    // we HAVE to feed each incoming hist through the sink, to properly seed the last hist values.
    repackSink.writePos = 0
    NibblePack.unpackToSink(h.valuesByteSlice, repackSink, h.numBuckets)

    // See if we are at beginning of section.  If so, write the original histogram.  If not, repack and write diff
    if (repackSink.valueDropped) {
      repackSink.reset()
      newSectionWithBlob(buf.byteArray, buf.addressOffset + h.valuesIndex, h.valuesNumBytes, Section.TypeDrop)
    } else if (numItems == 0 || needNewSection(h.valuesNumBytes)) {
      repackSink.reset()
      appendBlob(buf.byteArray, buf.addressOffset + h.valuesIndex, h.valuesNumBytes)
    } else {
      val repackedLen = repackSink.writePos
      repackSink.reset()
      appendBlob(encodingBuf.byteArray, encodingBuf.addressOffset, repackedLen)
    }
  }

  override def reset(): Unit = {
    super.reset()
    // IMPORTANT! Reset the sink so it can create a new sink with new bucket scheme.  Otherwise there is a bug
    // where a different time series can obtain the smae vector with a stale sink.
    repackSink = BinaryHistogram.empty2DSink
  }
}

/**
 * Appender for Prom-style increasing counter histograms of fixed buckets.
 * Unlike 2DDelta, it stores deltas from the first (original) histogram of a section, so that the original
 * histogram can easily be recovered just by one add.
 */
class AppendableSectDeltaHistVector(factory: MemFactory,
                                    vectPtr: Ptr.U8,
                                    maxBytes: Int) extends AppendableHistogramVector(factory, vectPtr, maxBytes) {
  import BinaryHistogram._
  import HistogramVector._

  override def vectSubType: Int = WireFormat.SUBTYPE_H_SECTDELTA
  private var repackSink = BinaryHistogram.emptySectSink

  // Default to smaller section sizes to maximize compression
  override final def maxElementsPerSection: IntU8 = IntU8(16)

  override def appendHist(buf: DirectBuffer, h: BinHistogram, numItems: Int): AddResponse = {
    // Initial histogram: set up new sink with first=true flag / just init with # of buckets
    if (repackSink == BinaryHistogram.emptySectSink)
      repackSink = new NibblePack.DeltaSectDiffPackSink(h.numBuckets, encodingBuf)

    // Recompress hist based on original delta.  Do this for ALL histograms so drop detection works correctly
    repackSink.writePos = 0
    try {
      NibblePack.unpackToSink(h.valuesByteSlice, repackSink, h.numBuckets)
    } catch {
      case e: Exception =>
        _log.error(s"RepackError: $debugString\nh=$h " +
          s"h.debugStr=${h.debugStr}\nSink state: ${repackSink.debugString}",
                   e)
        throw e
    }

    // If need new section, append blob.  Reset state for originalDeltas as needed.
    if (repackSink.valueDropped) {
      repackSink.reset()
      repackSink.setOriginal()
      newSectionWithBlob(buf.byteArray, buf.addressOffset + h.valuesIndex, h.valuesNumBytes, Section.TypeDrop)
    } else if (numItems == 0 || needNewSection(h.valuesNumBytes)) {
      repackSink.reset()
      repackSink.setOriginal()
      appendBlob(buf.byteArray, buf.addressOffset + h.valuesIndex, h.valuesNumBytes)
    } else {
      val repackedLen = repackSink.writePos
      repackSink.reset()
      appendBlob(encodingBuf.byteArray, encodingBuf.addressOffset, repackedLen)
    }
  }

  override def reset(): Unit = {
    super.reset()
    // IMPORTANT! Reset the sink so it can create a new sink with new bucket scheme.  Otherwise there is a bug
    // where a different time series can obtain the smae vector with a stale sink.
    repackSink = BinaryHistogram.emptySectSink
  }

  override lazy val reader: VectorDataReader = new SectDeltaHistogramReader(nativePtrReader, vectPtr)
}

trait HistogramReader extends VectorDataReader {
  def acc: MemoryReader
  def buckets: HistogramBuckets
  def apply(index: Int): HistogramWithBuckets
  def sum(start: Int, end: Int): MutableHistogram
}

/**
 * A reader for row-based Histogram vectors.  Mostly contains logic to skip around the vector to find the right
 * record pointer.
 */
class RowHistogramReader(val acc: MemoryReader, histVect: Ptr.U8) extends HistogramReader with SectionReader {
  import HistogramVector._

  final def length: Int = getNumHistograms(acc, histVect)
  val numBuckets = if (length > 0) getNumBuckets(acc, histVect) else 0

  val buckets = HistogramBuckets(acc, bucketDefAddr(histVect).add(-2), formatCode(acc, histVect))
  val returnHist = LongHistogram(buckets, new Array[Long](buckets.numBuckets))
  val endAddr = histVect + histVect.asI32.getI32(acc) + 4

  def firstSectionAddr: Ptr.U8 = afterBucketDefAddr(acc, histVect)

  /**
   * Iterates through each histogram. Note this is expensive due to materializing the Histogram object
   * every time.  Using higher level functions such as sum is going to be a much better bet usually.
   */
  def iterate(accNotUsed: MemoryReader, vectorNotUsed: BinaryVectorPtr, startElement: Int): TypedIterator =
  new Iterator[Histogram] with TypedIterator {
    var elem = startElement
    def hasNext: Boolean = elem < getNumHistograms(acc, histVect)
    def next: Histogram = {
      val h = apply(elem)
      elem += 1
      h
    }
  }

  def debugString(acc: MemoryReader, vector: BinaryVectorPtr, sep: String = System.lineSeparator): String = {
    val it = iterate(acc, vector)
    val size = length(acc, vector)
    (0 until size).map(_ => it.asHistIt.mkString(sep)).mkString(sep)
  }

  def length(accNotUsed: MemoryReader, vectorNotUsed: BinaryVectorPtr): Int = length

  protected val dSink = NibblePack.DeltaSink(returnHist.values)

  // WARNING: histogram returned is shared between calls, do not reuse!
  def apply(index: Int): HistogramWithBuckets = {
    require(length > 0)
    val histPtr = locate(index)
    val histLen = histPtr.asU16.getU16(acc)
    val buf = BinaryHistogram.valuesBuf
    acc.wrapInto(buf, histPtr.add(2).addr, histLen)
    dSink.reset()
    NibblePack.unpackToSink(buf, dSink, numBuckets)
    returnHist
  }

  // sum_over_time returning a Histogram with sums for each bucket.  Start and end are inclusive row numbers
  // NOTE: for now this is just a dumb implementation that decompresses each histogram fully
  final def sum(start: Int, end: Int): MutableHistogram = {
    require(length > 0 && start >= 0 && end < length)
    val summedHist = MutableHistogram.empty(buckets)
    cforRange { start to end } { i =>
      summedHist.addNoCorrection(apply(i))
    }
    summedHist
  }
}

final case class HistogramCorrection(lastValue: LongHistogram, correction: LongHistogram) extends CorrectionMeta

trait CounterHistogramReader extends HistogramReader with CounterVectorReader {
  def correctedValue(n: Int, meta: CorrectionMeta): HistogramWithBuckets
}
case class EmptyHistogramException(message: String) extends IllegalArgumentException(message)

/**
 * A reader for SectDelta encoded histograms, including correction/drop functionality
 */
class SectDeltaHistogramReader(acc2: MemoryReader, histVect: Ptr.U8)
      extends RowHistogramReader(acc2, histVect) with CounterHistogramReader {
  // baseHist is section base histogram; summedHist used to compute base + delta or other sums
  private val summedHist = LongHistogram.empty(buckets)
  private val baseHist = summedHist.copy
  private val baseSink = NibblePack.DeltaSink(baseHist.values)

  // override setSection: also set the base histogram for getting real value
  override def setSection(sectAddr: Ptr.U8, newElemNo: Int = 0): Unit = {
    super.setSection(sectAddr, newElemNo)
    // unpack to baseHist
    baseSink.reset()
    val buf = BinaryHistogram.valuesBuf
    acc.wrapInto(buf, curHist.add(2).addr, curHist.asU16.getU16(acc))
    NibblePack.unpackToSink(buf, baseSink, numBuckets)
  }

  override def apply(index: Int): HistogramWithBuckets = {
    if (length <= 0) {
      throw EmptyHistogramException(s"""length = $length memory=${toHexString(acc, histVect.addr)}""")
    }

<<<<<<< HEAD
    require(length > 0)
=======
>>>>>>> bf8ead0f
    val histPtr = locate(index)

    // Just return the base histogram if we are at start of section
    if (index == sectStartingElemNo) baseHist
    else {
      val histLen = histPtr.asU16.getU16(acc)
      val buf = BinaryHistogram.valuesBuf
      acc.wrapInto(buf, histPtr.add(2).addr, histLen)
      dSink.reset()
      NibblePack.unpackToSink(buf, dSink, numBuckets)

      summedHist.populateFrom(baseHist)
      summedHist.add(returnHist)
      summedHist
    }
  }

  // TODO: optimized summing.  It's wasteful to apply the base + delta math so many times ...
  // instead add delta + base * n if possible.   However, do we care about sum performance on increasing histograms?

  def detectDropAndCorrection(accNotUsed: MemoryReader, vectorNotUsed: BinaryVectorPtr,
                              meta: CorrectionMeta): CorrectionMeta = meta match {
    case NoCorrection =>   meta    // No last value, cannot compare.  Just pass it on.
    case h @ HistogramCorrection(lastValue, correction) =>
      val firstValue = apply(0)
      // Last value is the new delta correction.  Also assume the correction is already a cloned independent thing
      if (firstValue < lastValue) {
        correction.add(lastValue)
        h
      } else { meta }
  }

  // code to go through and build a list of corrections and corresponding index values.. (dropIndex, correction)
  private lazy val corrections = {
    var index = 0
    // Step 1: build an iterator of (starting-index, section) for each section
    iterateSections.map { case (s) => val o = (index, s); index += s.numElements(acc); o }.collect {
      case (i, s) if i > 0 && s.sectionType(acc) == Section.TypeDrop =>
        (i, apply(i - 1).asInstanceOf[LongHistogram].copy)
    }.toBuffer
  }

  def dropPositions(accNotUsed: MemoryReader, vectorNotUsed: BinaryVectorPtr): debox.Buffer[Int] = {
    val res = debox.Buffer.empty[Int]
    corrections.foreach { case (dropPos, hist) =>
      res += dropPos
    }
    res
  }

  def updateCorrection(accNotUsed: MemoryReader, vectorNotUsed: BinaryVectorPtr,
                       meta: CorrectionMeta): CorrectionMeta = {
    val correction = meta match {
      case NoCorrection                 => LongHistogram.empty(buckets)
      case HistogramCorrection(_, corr) => corr
    }
    // Go through and add corrections
    corrections.foreach { case (_, corr) => correction.add(corr) }

    HistogramCorrection(apply(length - 1).asInstanceOf[LongHistogram].copy, correction)
  }

  def correctedValue(n: Int, meta: CorrectionMeta): HistogramWithBuckets = {
    // Get the raw histogram value -- COPY it as we need to modify it, and also
    // calling corrections below might modify the temporary value
    val h = apply(n).asInstanceOf[LongHistogram].copy

    // Apply any necessary corrections
    corrections.foreach { case (ci, corr) =>
      if (ci <= n) h.add(corr)
    }

    // Plus any carryover previous corrections
    meta match {
      case NoCorrection                 => h
      case HistogramCorrection(_, corr) => h.add(corr)
                                           h
    }
  }
}<|MERGE_RESOLUTION|>--- conflicted
+++ resolved
@@ -583,10 +583,6 @@
       throw EmptyHistogramException(s"""length = $length memory=${toHexString(acc, histVect.addr)}""")
     }
 
-<<<<<<< HEAD
-    require(length > 0)
-=======
->>>>>>> bf8ead0f
     val histPtr = locate(index)
 
     // Just return the base histogram if we are at start of section
