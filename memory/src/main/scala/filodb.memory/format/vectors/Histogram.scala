--- conflicted
+++ resolved
@@ -281,11 +281,7 @@
   final def serialize(buf: MutableDirectBuffer, pos: Int): Int = {
     require(numBuckets < 65536, s"Too many buckets: $numBuckets")
     val numBucketsPos = pos + 2
-<<<<<<< HEAD
-    buf.putShort(pos, 2 + 8 + 8)
-=======
     buf.putShort(pos, (2 + 8 + 8).toShort)
->>>>>>> d3c4c65f
     buf.putShort(numBucketsPos, numBuckets.toShort, LITTLE_ENDIAN)
     buf.putDouble(numBucketsPos + OffsetBucketDetails, firstBucket, LITTLE_ENDIAN)
     buf.putDouble(numBucketsPos + OffsetBucketDetails + 8, multiplier, LITTLE_ENDIAN)
