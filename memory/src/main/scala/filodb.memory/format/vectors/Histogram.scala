--- conflicted
+++ resolved
@@ -251,11 +251,8 @@
       (0 until numBuckets).map { b => s"${bucketTop(b)}=${bucketValue(b)}" }.mkString("{", ", ", "}")
   }
 
-<<<<<<< HEAD
-=======
   def copy(): HistogramWithBuckets
 
->>>>>>> 387bae02
 }
 
 object HistogramWithBuckets {
@@ -700,13 +697,6 @@
   def setScheme(scale: Int,
                 startIndexPositiveBuckets: Int,
                 numPositiveBuckets: Int): Unit = {
-<<<<<<< HEAD
-    this.scale = scale
-    this.startIndexPositiveBuckets = startIndexPositiveBuckets
-    this.numPositiveBuckets = numPositiveBuckets
-    startBucketTop = bucketTop(1)
-    endBucketTop = bucketTop(numBuckets - 1)
-=======
     if (scale != this.scale ||
         startIndexPositiveBuckets != this.startIndexPositiveBuckets ||
         numPositiveBuckets != this.numPositiveBuckets) {
@@ -718,7 +708,6 @@
       startBucketTop = bucketTop(1)
       endBucketTop = bucketTop(numBuckets - 1)
     }
->>>>>>> 387bae02
   }
 
   override def numBuckets: Int = numPositiveBuckets + 1 // add one for zero count
