--- conflicted
+++ resolved
@@ -64,12 +64,8 @@
   /**
     * FIXME: Remove this after debugging is done.
     */
-<<<<<<< HEAD
   private val ingestionSharedLock = new ThreadLocal[Throwable]
-=======
-  private val ingestionSharedLock = new ThreadLocal[Exception]
->>>>>>> 29d0a6eb
-
+  
   /**
     * FIXME: Remove this after debugging is done.
     * This keeps track of which thread is running which execPlan.
@@ -83,12 +79,8 @@
   // Updates the shared lock count, for the current thread.
   private def adjustSharedLockCount(inst: ChunkMap, amt: Int): Unit = {
     if (amt > 0 && Thread.currentThread().getName().startsWith("ingestion")) {
-<<<<<<< HEAD
       val existing = ingestionSharedLock.get()
       ingestionSharedLock.set(new Throwable().initCause(existing))
-=======
-      ingestionSharedLock.set(new Exception())
->>>>>>> 29d0a6eb
     }
 
     val countMap = sharedLockCounts.get
