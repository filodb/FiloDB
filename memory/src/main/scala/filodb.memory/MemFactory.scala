package filodb.memory

import java.nio.ByteBuffer

import scala.collection.mutable.ListBuffer
import scala.concurrent.duration._

import com.kenai.jffi.MemoryIO
import com.typesafe.scalalogging.StrictLogging
import kamon.Kamon

import filodb.memory.BinaryRegion.Memory
import filodb.memory.format.UnsafeUtils

final case class OutOfOffheapMemoryException(needed: Long, have: Long) extends
  Exception(s"Out of offheap memory: Need $needed but only have $have bytes")

/**
  * A trait which allows allocation of memory with the Filo magic header
  */
trait MemFactory {
  /**
    * Allocates memory for requested size
    *
    * @param size Request memory allocation size in bytes
    * @return Memory which has a base, offset and a length
    */
  def allocate(size: Int): Memory =
    (UnsafeUtils.ZeroPointer, allocateOffheap(size), size)

  /**
   * Allocates offheap memory and returns a native 64-bit pointer, throwing
   * OutOfOffheapMemoryException if no memory is available.
   * @param size Request memory allocation size in bytes
   * @param zero if true, zeroes out the contents of the memory first
   */
  def allocateOffheap(size: Int, zero: Boolean = false): BinaryRegion.NativePointer

  /**
    * Frees memory allocated at the passed address with allocate()
    *
    * @param address The native address which represents the starting location of memory allocated
    */
  def freeMemory(address: Long): Unit

  /**
   * Number of "free" bytes left at the moment available for allocation
   */
  def numFreeBytes: Long

  /**
   * Call to update (and publish) stats associated with this factory. Implementation might do nothing.
   */
  def updateStats(): Unit = {}

  def fromBuffer(buf: ByteBuffer): Memory = {
    if (buf.hasArray) {
      (buf.array, UnsafeUtils.arayOffset.toLong + buf.arrayOffset + buf.position(), buf.limit() - buf.position())
    } else {
      assert(buf.isDirect)
      val address = MemoryIO.getCheckedInstance.getDirectBufferAddress(buf)
      (UnsafeUtils.ZeroPointer, address + buf.position(), buf.limit() - buf.position())
    }
  }

  /**
   * Performs all cleanup, including freeing all allocated memory (if applicable)
   */
  def shutdown(): Unit
}

object MemFactory {
  val onHeapFactory = new ArrayBackedMemFactory()
}

/**
  * Native (off heap) memory manager, allocating using MemoryIO with every call to allocateWithMagicHeader
  * and relying on a cap to not allocate more than upperBoundSizeInBytes
  * Synchronized to be multi-thread safe -- for example, the OffheapSortedIDMap will cause concurrent free/allocates
  * TODO: we don't really need freeAll(), consider not needing the map and just storing the size of allocation in
  * first four bytes.  That in fact matches what is needed for BinaryVector and BinaryRecord allocations.
  * Have an allocateOffheapWithSizeHeader which just returns the address to the size bytes  :)
  * For now we still get millions of allocations/sec with synchronized
  *
  * @param tags Kamon tags used by updateStats method
  */
class NativeMemoryManager(val upperBoundSizeInBytes: Long, val tags: Map[String, String] = Map.empty)
    extends MemFactory {

  val statFree    = Kamon.gauge("memstore-writebuffer-bytes-free").refine(tags)
  val statUsed    = Kamon.gauge("memstore-writebuffer-bytes-used").refine(tags)
  val statEntries = Kamon.gauge("memstore-writebuffer-entries").refine(tags)

  private val sizeMapping = debox.Map.empty[Long, Int]
  @volatile private var usedSoFar = 0L

  def usedMemory: Long = usedSoFar

  def numFreeBytes: Long = upperBoundSizeInBytes - usedSoFar

  // Allocates a native 64-bit pointer, or throws an exception if not enough space
  def allocateOffheap(size: Int, zero: Boolean = true): BinaryRegion.NativePointer = {
    var currentSize = usedSoFar

    if (currentSize + size <= upperBoundSizeInBytes) {
      // Optimistically allocate without being synchronized.
      val address: Long = MemoryIO.getCheckedInstance().allocateMemory(size, zero)

      synchronized {
        currentSize = usedSoFar
        if (currentSize + size <= upperBoundSizeInBytes) {
          // Still within the upper bound, so all is good.
          usedSoFar = currentSize + size;
          sizeMapping(address) = size
          return address
        }
      }

      // Allocated too much due to optimistic failure, so free it.
      MemoryIO.getCheckedInstance().freeMemory(address)
    }

    throw OutOfOffheapMemoryException(size, upperBoundSizeInBytes - currentSize)
  }

  override def freeMemory(address: Long): Unit = {
    synchronized {
      val size = sizeMapping.getOrElse(address, -1)
      if (size < 0) {
        val msg = s"Address $address was not allocated by this memory manager"
        throw new IllegalArgumentException(msg)
      }
      sizeMapping.remove(address)
      usedSoFar -= size
    }

    MemoryIO.getCheckedInstance().freeMemory(address)
  }

  protected[memory] def freeAll(): Unit = synchronized {
    sizeMapping.foreach { case (addr, size) =>
      MemoryIO.getCheckedInstance().freeMemory(addr)
    }
    sizeMapping.clear()
    usedSoFar = 0
  }

  override def updateStats(): Unit = {
    val used = usedSoFar
    statUsed.set(used)
    statFree.set(upperBoundSizeInBytes - used)
    statEntries.set(entries)
  }

  private def entries = synchronized {
    sizeMapping.size
  }

  def shutdown(): Unit = {
    freeAll()
  }

  override def finalize(): Unit = shutdown
}

/**
 * An on-heap MemFactory implemented by creating byte[]
 */
class ArrayBackedMemFactory extends MemFactory {
  def numFreeBytes: Long = sys.runtime.freeMemory

  /**
    * Allocates memory for requested size.
    *
    * @param size Request memory allocation size in bytes
    * @return Memory which has a base, offset and a length
    */
  override def allocate(size: Int): Memory = {
    val newBytes = new Array[Byte](size)
    (newBytes, UnsafeUtils.arayOffset, size)
  }

  def allocateOffheap(size: Int, zero: Boolean = false): BinaryRegion.NativePointer =
    throw new UnsupportedOperationException

  // Nothing to free, let heap GC take care of it  :)
  override def freeMemory(address: Long): Unit = {}
  def shutdown(): Unit = {}
}

object BlockMemFactory {
  // Simple constant to avoid premature reclamation, under the assumption that appending
  // metadata to the block is quick. In practice, a few microseconds. Not an ideal solution,
  // but it's easier than retrofitting this class to support safe memory ownership.
  val USED_THRESHOLD_NANOS = 1.minute.toNanos
}

/**
  * A MemFactory that allocates memory from Blocks obtained from the BlockManager. It
  * maintains a reference to a currentBlock which is replaced when it is full
  *
  * @param blockStore The BlockManager which is used to request more blocks when the current
  *                   block is full.
  * @param bucketTime the timebucket (timestamp) from which to allocate block(s), or None for the general list
  * @param metadataAllocSize the additional size in bytes to ensure is free for writing metadata, per chunk
  * @param tags a set of keys/values to identify the purpose of this MemFactory for debugging
  * @param markFullBlocksAsReclaimable Immediately mark and fully used block as reclaimable.
  *                                    Typically true during on-demand paging of optimized chunks from persistent store
  */
class BlockMemFactory(blockStore: BlockManager,
                      bucketTime: Option[Long],
                      metadataAllocSize: Int,
                      var tags: Map[String, String],
                      markFullBlocksAsReclaimable: Boolean = false) extends MemFactory with StrictLogging {
  def numFreeBytes: Long = blockStore.numFreeBlocks * blockStore.blockSizeInBytes
  val optionSelf = Some(this)

  // tracks fully populated blocks not marked reclaimable yet (typically waiting for flush)
  val fullBlocks = ListBuffer[Block]()

  // tracks block currently being populated
  var currentBlock = requestBlock()

  private def requestBlock() = blockStore.requestBlock(bucketTime, optionSelf).get

  // tracks blocks that should share metadata
  private val metadataSpan: ListBuffer[Block] = ListBuffer[Block]()
  private var metadataSpanActive: Boolean = false

  // Last time this factory was used for allocation.
  private var lastUsedNanos = now

  private def now: Long = System.nanoTime()

  // This should be called to obtain a non-null current block reference.
  // Caller should be synchronized.
  //scalastyle:off null
  private def accessCurrentBlock() = synchronized {
    lastUsedNanos = now
    if (currentBlock == null) {
      currentBlock = requestBlock
    }
    currentBlock
  }

  /**
    * Marks all blocks known by this factory as reclaimable, but only if this factory hasn't
    * been used recently.
    */
  def tryMarkReclaimable(): Unit = synchronized {
    if (now - lastUsedNanos > BlockMemFactory.USED_THRESHOLD_NANOS) {
      markUsedBlocksReclaimable()
      if (currentBlock != null) {
        currentBlock.markReclaimable()
        currentBlock = null
      }
    }
  }
  //scalastyle:on null

  /**
    * Starts tracking a span of multiple Blocks over which the same metadata should be applied.
    * An example would be chunk metadata for chunks written to potentially more than 1 block.
    */
  def startMetaSpan(): Unit = {
    metadataSpan.clear()
<<<<<<< HEAD
    metadataSpan += accessCurrentBlock()
=======
    metadataSpanActive = true
>>>>>>> b1a2f4e1
  }

  /**
    * Stops tracking the blocks that the same metadata should be applied to, and allocates and writes metadata
    * for those spanned blocks.
    * @param metadataWriter the function to write metadata to each block.  Param is the long metadata address.
    * @param metaSize the number of bytes the piece of metadata takes
    * @return the Long native address of the last metadata block written
    * throws IllegalStateException if startMetaSpan wasn't called, or if metaSize is larger
    * than max allowed, or if nothing was allocated
    */
  def endMetaSpan(metadataWriter: Long => Unit, metaSize: Short): Long = {
    if (!metadataSpanActive) {
      throw new IllegalStateException("Not in a metadata span")
    }

    if (metaSize > metadataAllocSize) {
      // If the given meta size is larger than the max allowed, then the call to allocMetadata
      // might fail because no space is left for the metadata.
      throw new IllegalStateException("Metadata size is too large: " + metaSize + " > " + metadataAllocSize)
    }

    var metaAddr: Long = 0
    metadataSpan.foreach { blk =>
      metaAddr = blk.allocMetadata(metaSize)
      metadataWriter(metaAddr)
    }

    metadataSpan.clear()
    metadataSpanActive = false

    if (metaAddr == 0) {
      throw new IllegalStateException("Nothing was allocated")
    }

    metaAddr
  }

  def markUsedBlocksReclaimable(): Unit = synchronized {
    fullBlocks.foreach(_.markReclaimable())
    fullBlocks.clear()
  }

  protected def ensureCapacity(forSize: Long): Block = synchronized {
    var block = accessCurrentBlock()
<<<<<<< HEAD
    if (!block.hasCapacity(forSize)) {
=======
    if (block.hasCapacity(forSize)) {
      if (metadataSpanActive && metadataSpan.isEmpty) {
        // Add the first block.
        metadataSpan += block
      }
    } else {
>>>>>>> b1a2f4e1
      val newBlock = requestBlock()
      if (markFullBlocksAsReclaimable) {
        block.markReclaimable()
      } else {
        fullBlocks += block
<<<<<<< HEAD
      }
      block = newBlock
      currentBlock = block
      metadataSpan += block
=======
      }
      block = newBlock
      currentBlock = block
      if (metadataSpanActive) {
        metadataSpan += block
      }
>>>>>>> b1a2f4e1
    }
    block
  }

  /**
    * Allocates memory for requested size.
    * Also ensures that metadataAllocSize is available for metadata storage.
    *
    * @param allocateSize Request memory allocation size in bytes
    * @return Memory which has a base, offset and a length
    */
  def allocateOffheap(size: Int, zero: Boolean = false): BinaryRegion.NativePointer = {
    require(!zero, "BlockMemFactory cannot zero memory at allocation")
    val block = ensureCapacity(size + metadataAllocSize + 2)
    block.own()
    val preAllocationPosition = block.position()
    val newAddress = block.address + preAllocationPosition
    val postAllocationPosition = preAllocationPosition + size
    block.position(postAllocationPosition)
    newAddress
  }

  /**
    * Frees memory allocated at the passed address
    *
    * @param address The native address which represents the starting location of memory allocated
    */
  override def freeMemory(address: Long): Unit = {
    throw new UnsupportedOperationException
  }

  /**
    * @return The capacity of any allocated block
    */
  def blockAllocationSize(): Long = synchronized {
    accessCurrentBlock().capacity
  }

  // We don't free memory, because many BlockHolders will share a single BlockManager, and we rely on
  // the BlockManager's own shutdown mechanism
  def shutdown(): Unit = {}

  def debugString: String =
    s"BlockMemFactory($bucketTime) ${tags.map { case (k, v) => s"$k=$v" }.mkString(" ")}"
}

<|MERGE_RESOLUTION|>--- conflicted
+++ resolved
@@ -264,11 +264,7 @@
     */
   def startMetaSpan(): Unit = {
     metadataSpan.clear()
-<<<<<<< HEAD
-    metadataSpan += accessCurrentBlock()
-=======
     metadataSpanActive = true
->>>>>>> b1a2f4e1
   }
 
   /**
@@ -314,34 +310,23 @@
 
   protected def ensureCapacity(forSize: Long): Block = synchronized {
     var block = accessCurrentBlock()
-<<<<<<< HEAD
-    if (!block.hasCapacity(forSize)) {
-=======
     if (block.hasCapacity(forSize)) {
       if (metadataSpanActive && metadataSpan.isEmpty) {
         // Add the first block.
         metadataSpan += block
       }
     } else {
->>>>>>> b1a2f4e1
       val newBlock = requestBlock()
       if (markFullBlocksAsReclaimable) {
         block.markReclaimable()
       } else {
         fullBlocks += block
-<<<<<<< HEAD
-      }
-      block = newBlock
-      currentBlock = block
-      metadataSpan += block
-=======
       }
       block = newBlock
       currentBlock = block
       if (metadataSpanActive) {
         metadataSpan += block
       }
->>>>>>> b1a2f4e1
     }
     block
   }
