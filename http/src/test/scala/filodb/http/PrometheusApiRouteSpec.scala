--- conflicted
+++ resolved
@@ -56,13 +56,8 @@
   cluster.join()
   val clusterProxy = cluster.clusterSingleton(ClusterRole.Server, None)
 
-<<<<<<< HEAD
   val settings = new HttpSettings(PrometheusApiRouteSpec.config, cluster.settings)
   val prometheusAPIRoute = (new PrometheusApiRoute(cluster.coordinatorActor, settings)).route
-=======
-  val settings = new HttpSettings(PrometheusApiRouteSpec.config)
-  val prometheusAPIRoute = new PrometheusApiRoute(cluster.coordinatorActor, settings).route
->>>>>>> 5ebcb83f
 
   // Wait for cluster actor to start up and register datasets
   val ref = DatasetRef("prometheus")
@@ -80,13 +75,8 @@
   it("should get explainPlan for query") {
     val query = "heap_usage{_ws_=\"demo\",_ns_=\"App-0\"}"
 
-<<<<<<< HEAD
-    Get(s"/promql/prometheus/api/v1/query_range?query=${query}&" +
-      s"start=1555427430&end=1555447432&step=15&explainOnly=true") ~> prometheusAPIRoute ~> check {
-=======
     Get(s"/promql/prometheus/api/v1/query_range?query=$query&" +
       s"start=1000&end=1500&step=15&explainOnly=true") ~> prometheusAPIRoute ~> check {
->>>>>>> 5ebcb83f
 
       handled shouldBe true
       status shouldEqual StatusCodes.OK
@@ -135,10 +125,8 @@
   it("should take default spread value if there is no override") {
     val query = "heap_usage{_ws_=\"demo\",_ns_=\"App-1\"}"
 
-<<<<<<< HEAD
-    Get(s"/promql/prometheus/api/v1/query_range?query=${query}&" +
-      s"start=1555427432&end=1555447432&step=15&explainOnly=true") ~> prometheusAPIRoute ~> check {
-
+    Get(s"/promql/prometheus/api/v1/query_range?query=$query&" +
+      s"start=1000&end=1500&step=15&explainOnly=true") ~> prometheusAPIRoute ~> check {
       handled shouldBe true
       status shouldEqual StatusCodes.OK
       contentType shouldEqual ContentTypes.`application/json`
@@ -193,17 +181,6 @@
         res.values.get.foreach(_.asInstanceOf[HistSampl].buckets.size shouldEqual 8)
         res.metric.contains("le") shouldEqual false
         res.metric("_metric_").endsWith("_bucket") shouldEqual false
-=======
-      Get(s"/promql/prometheus/api/v1/query_range?query=$query&" +
-        s"start=1000&end=1500&step=15&explainOnly=true") ~> prometheusAPIRoute ~> check {
-
-        handled shouldBe true
-        status shouldEqual StatusCodes.OK
-        contentType shouldEqual ContentTypes.`application/json`
-        val resp = responseAs[ExplainPlanResponse]
-        resp.status shouldEqual "success"
-        resp.debugInfo.count(_.startsWith("--E~MultiSchemaPartitionsExec")) shouldEqual 2
->>>>>>> 5ebcb83f
       }
     }
   }
