package filodb.http

import scala.concurrent.Future

import akka.actor.ActorRef
import akka.http.scaladsl.model.{HttpEntity, HttpResponse, MediaTypes, StatusCodes => Codes}
import akka.http.scaladsl.server.Directives._
import akka.stream.ActorMaterializer
import akka.util.ByteString
import com.typesafe.scalalogging.StrictLogging
import de.heikoseeberger.akkahttpcirce.FailFastCirceSupport
import io.circe.{Decoder, Encoder, HCursor, Json}
import org.xerial.snappy.Snappy
import remote.RemoteStorage.ReadRequest

import filodb.coordinator.client.IngestionCommands.UnknownDataset
<<<<<<< HEAD
import filodb.coordinator.client.QueryCommands.{ExplainPlan2Query, LogicalPlan2Query, QueryOptions, SpreadChange}
=======
import filodb.coordinator.client.QueryCommands.{LogicalPlan2Query, QueryOptions, SpreadChange, StaticSpreadProvider}
>>>>>>> 294a0671
import filodb.core.DatasetRef
import filodb.prometheus.ast.TimeStepParams
import filodb.prometheus.parse.Parser
import filodb.prometheus.query.PrometheusModel.Sampl
import filodb.query.{LogicalPlan, QueryError, QueryResult}
import filodb.query.exec.ExecPlan


class PrometheusApiRoute(nodeCoord: ActorRef, settings: HttpSettings)(implicit am: ActorMaterializer)
           extends FiloRoute with StrictLogging {

  import FailFastCirceSupport._
  import io.circe.generic.auto._

  import filodb.coordinator.client.Client._
  import filodb.prometheus.query.PrometheusModel._

  val spreadProvider = new StaticSpreadProvider(SpreadChange(0, settings.queryDefaultSpread))

  val queryOptions = QueryOptions(spreadProvider, settings.querySampleLimit)

  val route = pathPrefix( "promql" / Segment) { dataset =>
    // Path: /promql/<datasetName>/api/v1/query_range
    // Used to issue a promQL query for a time range with a `start` and `end` timestamp and at regular `step` intervals.
    // For more details, see Prometheus HTTP API Documentation
    // [Range Queries](https://prometheus.io/docs/prometheus/latest/querying/api/#range-queries)
    path( "api" / "v1" / "query_range") {
      get {
        parameter('query.as[String], 'start.as[Double], 'end.as[Double],
                  'step.as[Int], 'explainOnly.as[Boolean].?, 'verbose.as[Boolean].?)
        { (query, start, end, step, explainOnly, verbose) =>
          val logicalPlan = Parser.queryRangeToLogicalPlan(query, TimeStepParams(start.toLong, step, end.toLong))
          askQueryAndRespond(dataset, logicalPlan, explainOnly.getOrElse(false),verbose.getOrElse(false))
        }
      }
    } ~
    // Path: /promql/<datasetName>/api/v1/query
    // Used to issue a promQL query for a single time instant `time`.  Can also be used to query raw data by issuing
    // a PromQL range expression. For more details, see Prometheus HTTP API Documentation
    // [Instant Queries](https://prometheus.io/docs/prometheus/latest/querying/api/#instant-queries)
    path( "api" / "v1" / "query") {
      get {
        parameter('query.as[String], 'time.as[Double], 'explainOnly.as[Boolean].?, 'verbose.as[Boolean].?)
        { (query, time, explainOnly, verbose) =>
          val logicalPlan = Parser.queryToLogicalPlan(query, time.toLong)
          askQueryAndRespond(dataset, logicalPlan, explainOnly.getOrElse(false), verbose.getOrElse(false))
        }
      }
    } ~
    // Path: /promql/<datasetName>/api/v1/read
    // Used to extract raw data for integration with other TSDB systems.
    //  * Input: ReadRequest Protobuf
    //  * Output: ReadResponse Protobuf
    // See [Prometheus Remote Proto Def](https://github.com/prometheus/prometheus/blob/master/prompb/remote.proto)
    // for more details
    /*  Important Note: This Prometheus API should NOT be used for extracting raw data out from FiloDB at scale. Current
    implementation includes the same 'limit' settings that apply in the Akka Actor interface.
    Currently, it is designed and intended only for functional testing of query engine. */
    path( "api" / "v1" / "read") {
      post {
        extractDataBytes { data =>
          val bytesFut = data.runFold(ByteString.empty) { case (acc, b) => acc ++ b }
          val fut = bytesFut.flatMap { bytes =>
            // Would have ideally liked to have the unencoding driven by content encoding headers,
            // but Akka doesnt support snappy out of the box. Elegant solution is a TODO for later.
            val readReq = ReadRequest.parseFrom(Snappy.uncompress(bytes.toArray))
            val asks = toFiloDBLogicalPlans(readReq).map { logicalPlan =>
              asyncAsk(nodeCoord, LogicalPlan2Query(DatasetRef.fromDotString(dataset), logicalPlan, queryOptions))
            }
            Future.sequence(asks)
          }
          onSuccess(fut) { case qr =>
            qr.find(!_.isInstanceOf[filodb.query.QueryResult]) match {
              case Some(qe: QueryError) => complete(toPromErrorResponse(qe))
              case Some(UnknownDataset) => complete(Codes.NotFound ->
                                           ErrorResponse("badQuery", s"Dataset $dataset is not registered"))
              case Some(a: Any)      => throw new IllegalStateException(s"Got $a as query response")
              case None              => val rrBytes = toPromReadResponse(qr.asInstanceOf[Seq[filodb.query.QueryResult]])
                                        // Would have ideally liked to have the encoding driven by akka directives,
                                        // but Akka doesnt support snappy out of the box.
                                        // Elegant solution is a TODO for later.
                                        val body = ByteString(Snappy.compress(rrBytes))
                                        val entity = HttpEntity.Strict(MediaTypes.`application/octet-stream`, body)
                                        complete(HttpResponse(entity = entity))
            }
          }
        }
      }
    }
  }

  private def askQueryAndRespond(dataset: String, logicalPlan: LogicalPlan, explainOnly: Boolean, verbose: Boolean) = {
    val command = if (explainOnly) {
      ExplainPlan2Query(DatasetRef.fromDotString(dataset), logicalPlan, queryOptions)
    }
    else {
      LogicalPlan2Query(DatasetRef.fromDotString(dataset), logicalPlan, queryOptions)
    }
    onSuccess(asyncAsk(nodeCoord, command)) {
      case qr: QueryResult => complete(toPromSuccessResponse(qr, verbose))
      case qr: QueryError => complete(toPromErrorResponse(qr))
      case qr: ExecPlan => complete(toPromExplainPlanResponse(qr))
      case UnknownDataset => complete(Codes.NotFound ->
        ErrorResponse("badQuery", s"Dataset $dataset is not registered"))
    }
  }
}

// TODO extend and make more generic
object PromCirceSupport {
  // necessary to encode sample in promql response as an array with long and double value as string
  implicit val encodeSampl: Encoder[Sampl] = new Encoder[Sampl] {
    final def apply(a: Sampl): Json = Json.arr(Json.fromLong(a.timestamp), Json.fromString(a.value.toString))
  }

  implicit val decodeFoo: Decoder[Sampl] = new Decoder[Sampl] {
    final def apply(c: HCursor): Decoder.Result[Sampl] = {
      for {timestamp <- c.downArray.as[Long].right
           value <- c.downArray.right.as[String].right
      } yield {
        Sampl(timestamp, value.toDouble)
      }
    }
  }
}<|MERGE_RESOLUTION|>--- conflicted
+++ resolved
@@ -14,11 +14,7 @@
 import remote.RemoteStorage.ReadRequest
 
 import filodb.coordinator.client.IngestionCommands.UnknownDataset
-<<<<<<< HEAD
-import filodb.coordinator.client.QueryCommands.{ExplainPlan2Query, LogicalPlan2Query, QueryOptions, SpreadChange}
-=======
-import filodb.coordinator.client.QueryCommands.{LogicalPlan2Query, QueryOptions, SpreadChange, StaticSpreadProvider}
->>>>>>> 294a0671
+import filodb.coordinator.client.QueryCommands.{ExplainPlan2Query, LogicalPlan2Query, QueryOptions, SpreadChange, StaticSpreadProvider}
 import filodb.core.DatasetRef
 import filodb.prometheus.ast.TimeStepParams
 import filodb.prometheus.parse.Parser
@@ -48,10 +44,10 @@
     path( "api" / "v1" / "query_range") {
       get {
         parameter('query.as[String], 'start.as[Double], 'end.as[Double],
-                  'step.as[Int], 'explainOnly.as[Boolean].?, 'verbose.as[Boolean].?)
-        { (query, start, end, step, explainOnly, verbose) =>
+                  'step.as[Int], 'explain.as[Boolean].?, 'verbose.as[Boolean].?)
+        { (query, start, end, step, explain, verbose) =>
           val logicalPlan = Parser.queryRangeToLogicalPlan(query, TimeStepParams(start.toLong, step, end.toLong))
-          askQueryAndRespond(dataset, logicalPlan, explainOnly.getOrElse(false),verbose.getOrElse(false))
+          askQueryAndRespond(dataset, logicalPlan, explain.getOrElse(false),verbose.getOrElse(false))
         }
       }
     } ~
@@ -61,10 +57,10 @@
     // [Instant Queries](https://prometheus.io/docs/prometheus/latest/querying/api/#instant-queries)
     path( "api" / "v1" / "query") {
       get {
-        parameter('query.as[String], 'time.as[Double], 'explainOnly.as[Boolean].?, 'verbose.as[Boolean].?)
-        { (query, time, explainOnly, verbose) =>
+        parameter('query.as[String], 'time.as[Double], 'explain.as[Boolean].?, 'verbose.as[Boolean].?)
+        { (query, time, explain, verbose) =>
           val logicalPlan = Parser.queryToLogicalPlan(query, time.toLong)
-          askQueryAndRespond(dataset, logicalPlan, explainOnly.getOrElse(false), verbose.getOrElse(false))
+          askQueryAndRespond(dataset, logicalPlan, explain.getOrElse(false), verbose.getOrElse(false))
         }
       }
     } ~
@@ -110,8 +106,8 @@
     }
   }
 
-  private def askQueryAndRespond(dataset: String, logicalPlan: LogicalPlan, explainOnly: Boolean, verbose: Boolean) = {
-    val command = if (explainOnly) {
+  private def askQueryAndRespond(dataset: String, logicalPlan: LogicalPlan, explain: Boolean, verbose: Boolean) = {
+    val command = if (explain) {
       ExplainPlan2Query(DatasetRef.fromDotString(dataset), logicalPlan, queryOptions)
     }
     else {
