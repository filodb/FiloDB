--- conflicted
+++ resolved
@@ -26,12 +26,8 @@
   import FailFastCirceSupport._
   import io.circe.generic.auto._
   // DO NOT REMOVE PromCirceSupport import below assuming it is unused - Intellij removes it in auto-imports :( .
-<<<<<<< HEAD
   // Needed to override DataSampl case class Encoder/Decoders.
   import PromCirceSupport._
-=======
-  // Needed to override Sampl case class Encoder.
->>>>>>> 5ebcb83f
   import filodb.coordinator.client.Client._
   import filodb.prometheus.query.PrometheusModel._
 
