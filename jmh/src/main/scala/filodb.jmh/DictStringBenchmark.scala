--- conflicted
+++ resolved
@@ -9,10 +9,7 @@
 
 import filodb.memory.NativeMemoryManager
 import filodb.memory.format._
-<<<<<<< HEAD
-=======
 import filodb.memory.format.MemoryReader._
->>>>>>> 9d01620b
 
 /**
  * Measures read speed for a dictionary-encoded string Filo column.
