package filodb.jmh

import java.util.concurrent.TimeUnit

import scala.language.postfixOps

import ch.qos.logback.classic.{Level, Logger}
import org.openjdk.jmh.annotations._
import scalaxy.loops._

import filodb.core.{NamesTestData, TestData}
import filodb.core.metadata.{Dataset, DatasetOptions}
import filodb.core.store.ChunkSet
import filodb.memory.format.{vectors => bv, TupleRowReader, UnsafeUtils}

object IntSumReadBenchmark {
  val dataset = Dataset("dataset", Seq("part:int"), Seq("int:int", "rownum:long"), DatasetOptions.DefaultOptions)
  val rowIt = Iterator.from(0).map { row => (Some(scala.util.Random.nextInt), Some(row.toLong), Some(0)) }
  val partKey = NamesTestData.defaultPartKey
  val rowColumns = Seq("int", "rownum", "part")

  org.slf4j.LoggerFactory.getLogger("filodb").asInstanceOf[Logger].setLevel(Level.ERROR)
}

/**
 * Microbenchmark of simple integer summing of Filo BinaryVector chunks,
 * mostly to see what the theoretical peak output of scanning speeds can be.
 */
@State(Scope.Thread)
class IntSumReadBenchmark {
  import IntSumReadBenchmark._
  val NumRows = 10000

<<<<<<< HEAD
  val chunkSet = ChunkSet(dataset.schema.data, partKey,
                          rowIt.map(TupleRowReader).take(NumRows).toSeq, TestData.nativeMem)
=======
  val chunkSet = ChunkSet(dataset, partKey, 0, rowIt.map(TupleRowReader).take(NumRows).toSeq, TestData.nativeMem)
>>>>>>> e3d60c05
  val intVectAddr = UnsafeUtils.addressFromDirectBuffer(chunkSet.chunks(0))
  val intReader   = bv.IntBinaryVector(intVectAddr)

  @TearDown
  def shutdown(): Unit = {
    TestData.nativeMem.shutdown()
  }

  /**
   * Random-access apply() method for reading each element
   */
  @Benchmark
  @BenchmarkMode(Array(Mode.Throughput))
  @OutputTimeUnit(TimeUnit.SECONDS)
  def applyVectorScan(): Int = {
    var total = 0
    for { i <- 0 until NumRows optimized } {
      total += intReader(intVectAddr, i)
    }
    total
  }

  /**
   * Use iterate() method to read each element
   */
  @Benchmark
  @BenchmarkMode(Array(Mode.Throughput))
  @OutputTimeUnit(TimeUnit.SECONDS)
  def iterateScan(): Int = {
    val it = intReader.iterate(intVectAddr, 0)
    var sum = 0
    for { i <- 0 until NumRows optimized } {
      sum += it.next
    }
    sum
  }
}<|MERGE_RESOLUTION|>--- conflicted
+++ resolved
@@ -31,12 +31,8 @@
   import IntSumReadBenchmark._
   val NumRows = 10000
 
-<<<<<<< HEAD
-  val chunkSet = ChunkSet(dataset.schema.data, partKey,
+  val chunkSet = ChunkSet(dataset.schema.data, partKey, 0,
                           rowIt.map(TupleRowReader).take(NumRows).toSeq, TestData.nativeMem)
-=======
-  val chunkSet = ChunkSet(dataset, partKey, 0, rowIt.map(TupleRowReader).take(NumRows).toSeq, TestData.nativeMem)
->>>>>>> e3d60c05
   val intVectAddr = UnsafeUtils.addressFromDirectBuffer(chunkSet.chunks(0))
   val intReader   = bv.IntBinaryVector(intVectAddr)
 
