--- conflicted
+++ resolved
@@ -107,15 +107,9 @@
                val span = Kamon.buildSpan("write-chunkset").start()
                val partBytes = BinaryRegionLarge.asNewByteArray(chunkset.partition)
                val future =
-<<<<<<< HEAD
-                 for { writeChunksResp  <- writeChunks(ref, partBytes, chunkset, diskTimeToLive)
-                       writeIndexResp   <- writeIndices(ref, partBytes, chunkset, diskTimeToLive)
-                                           if writeChunksResp == Success
-=======
-                 for { writeChunksResp   <- writeChunks(dataset.ref, partBytes, chunkset, diskTimeToLive)
-                       writeIndicesResp  <- writeIndices(dataset, partBytes, chunkset, diskTimeToLive)
+                 for { writeChunksResp   <- writeChunks(ref, partBytes, chunkset, diskTimeToLive)
+                       writeIndicesResp  <- writeIndices(ref, partBytes, chunkset, diskTimeToLive)
                                             if writeChunksResp == Success
->>>>>>> 2bbe084d
                  } yield {
                    span.finish()
                    sinkStats.chunksetWrite()
@@ -147,16 +141,10 @@
                            chunkset: ChunkSet,
                            diskTimeToLive: Int): Future[Response] = {
     asyncSubtrace("write-index", "ingestion") {
-<<<<<<< HEAD
-      val indexTable = getOrCreateIndexTable(ref)
-      val indices = Seq((chunkset.info.id, ChunkSetInfo.toBytes(chunkset.info)))
-      indexTable.writeIndices(partition, indices, sinkStats, diskTimeToLive)
-=======
-      val indexTable = getOrCreateIngestionTimeIndexTable(dataset.ref)
+      val indexTable = getOrCreateIngestionTimeIndexTable(ref)
       val info = chunkset.info
       val infos = Seq((info.ingestionTime, info.startTime, ChunkSetInfo.toBytes(info)))
       indexTable.writeIndices(partition, infos, sinkStats, diskTimeToLive)
->>>>>>> 2bbe084d
     }
   }
 
@@ -271,15 +259,9 @@
   def readRawPartitions(ref: DatasetRef,
                         partMethod: PartitionScanMethod,
                         chunkMethod: ChunkScanMethod = AllChunkScan): Observable[RawPartData] = {
-<<<<<<< HEAD
-    val indexTable = getOrCreateIndexTable(ref)
+    val indexTable = getOrCreateIngestionTimeIndexTable(ref)
     logger.debug(s"Scanning partitions for $ref with method $partMethod...")
-    val (filters, indexRecords) = partMethod match {
-=======
-    val indexTable = getOrCreateIngestionTimeIndexTable(dataset.ref)
-    logger.debug(s"Scanning partitions for ${dataset.ref} with method $partMethod...")
     val (filters, infoRecords) = partMethod match {
->>>>>>> 2bbe084d
       case SinglePartitionScan(partition, _) =>
         (Nil, indexTable.getInfos(partition))
 
@@ -298,32 +280,18 @@
     partMethod match {
       // Compute minimum start time from the infos, then do efficient range query MULTIGET
       case MultiPartitionScan(partitions, _) =>
-<<<<<<< HEAD
         val chunkTable = getOrCreateChunkTable(ref)
-        Observable.fromTask(startTimeFromIndex(indexRecords, chunkMethod.startTime, chunkMethod.endTime))
-=======
-        val chunkTable = getOrCreateChunkTable(dataset.ref)
         Observable.fromTask(startTimeFromInfos(infoRecords, chunkMethod.startTime, chunkMethod.endTime))
->>>>>>> 2bbe084d
           .flatMap { case startTime =>
             chunkTable.readRawPartitionRange(partitions, startTime, chunkMethod.endTime)
           }
       case other: PartitionScanMethod =>
         // NOTE: we use hashCode as an approx means to identify ByteBuffers/partition keys which are identical
-<<<<<<< HEAD
-        indexRecords.sortedGroupBy(_.binPartition.hashCode)
-                    .mapAsync(partParallelism) { case (_, binIndices) =>
-                      val infoBytes = binIndices.map(_.data.array)
-                      assembleRawPartData(ref, binIndices.head.binPartition.array, infoBytes, chunkMethod)
-                    }
-=======
         infoRecords.sortedGroupBy(_.binPartition.hashCode)
                    .mapAsync(partParallelism) { case (_, binIndices) =>
                      val infoBytes = binIndices.map(_.data.array)
-                     assembleRawPartData(dataset, binIndices.head.binPartition.array, infoBytes,
-                                         chunkMethod, columnIDs.toArray)
+                     assembleRawPartData(ref, binIndices.head.binPartition.array, infoBytes, chunkMethod)
                    }
->>>>>>> 2bbe084d
     }
   }
 
