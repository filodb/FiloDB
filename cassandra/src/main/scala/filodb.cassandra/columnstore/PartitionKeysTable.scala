package filodb.cassandra.columnstore

import java.lang.{Integer => JInt, Long => JLong}

import scala.concurrent.{ExecutionContext, Future}
import scala.jdk.CollectionConverters.asScalaIteratorConverter

import com.datastax.driver.core.{ConsistencyLevel, Row}
import monix.eval.Task
import monix.reactive.Observable

import filodb.cassandra.FiloCassandraConnector
import filodb.core.{DatasetRef, Response}
import filodb.core.store.PartKeyRecord

sealed class PartitionKeysTable(val dataset: DatasetRef,
                                val shard: Int,
                                val connector: FiloCassandraConnector,
                                writeConsistencyLevel: ConsistencyLevel,
                                readConsistencyLevel: ConsistencyLevel)
                               (implicit ec: ExecutionContext) extends BaseDatasetTable {

  import filodb.cassandra.Util._

  val suffix = s"partitionkeys_$shard"

  val createCql =
    s"""CREATE TABLE IF NOT EXISTS $tableString (
       |    partKey blob,
       |    startTime bigint,
       |    endTime bigint,
       |    PRIMARY KEY (partKey)
       |) WITH compression = {'chunk_length_in_kb': '16', 'sstable_compression': '$sstableCompression'}""".stripMargin

  private lazy val writePartitionCql = session.prepare(
      s"INSERT INTO ${tableString} (partKey, startTime, endTime) " +
      s"VALUES (?, ?, ?) USING TTL ?")
      .setConsistencyLevel(writeConsistencyLevel)
      .setIdempotent(true)

  private lazy val writePartitionCqlNoTtl = session.prepare(
      s"INSERT INTO ${tableString} (partKey, startTime, endTime) " +
        s"VALUES (?, ?, ?)")
      .setConsistencyLevel(writeConsistencyLevel)
      .setIdempotent(true)

  private lazy val scanCql = session.prepare(
    s"SELECT * FROM $tableString " +
    s"WHERE TOKEN(partKey) >= ? AND TOKEN(partKey) < ?")
    .setConsistencyLevel(readConsistencyLevel)
    .setIdempotent(true)

  private lazy val scanCqlForStartEndTime = session.prepare(
    s"SELECT partKey, startTime, endTime FROM $tableString " +
      s"WHERE TOKEN(partKey) >= ? AND TOKEN(partKey) < ? AND " +
      s"startTime >= ? AND startTime <= ? AND " +
      s"endTime >= ? AND endTime <= ? " +
      s"ALLOW FILTERING")
    .setConsistencyLevel(readConsistencyLevel)
    .setIdempotent(true)

  private lazy val scanCqlForStartTime = session.prepare(
    s"SELECT partKey, startTime, endTime FROM $tableString " +
      s"WHERE TOKEN(partKey) >= ? AND TOKEN(partKey) < ? AND startTime >= ? AND startTime <= ? " +
      s"ALLOW FILTERING")
    .setConsistencyLevel(readConsistencyLevel)
    .setIdempotent(true)

  private lazy val scanCqlForEndTime = session.prepare(
    s"SELECT partKey, startTime, endTime FROM $tableString " +
      s"WHERE TOKEN(partKey) >= ? AND TOKEN(partKey) < ? AND endTime >= ? AND endTime <= ? " +
      s"ALLOW FILTERING")
    .setConsistencyLevel(readConsistencyLevel)
    .setIdempotent(true)

  private lazy val readCql = session.prepare(
    s"SELECT partKey, startTime, endTime FROM $tableString " +
      s"WHERE partKey = ? ")
    .setConsistencyLevel(readConsistencyLevel)
    .setIdempotent(true)

  private lazy val deleteCql = session.prepare(
    s"DELETE FROM $tableString " +
    s"WHERE partKey = ?"
<<<<<<< HEAD
  ).setIdempotent(true)
=======
  ).setConsistencyLevel(writeConsistencyLevel)
>>>>>>> 22305fae

  def writePartKey(pk: PartKeyRecord, diskTimeToLiveSeconds: Long): Future[Response] = {
    if (diskTimeToLiveSeconds <= 0) {
      connector.execStmtWithRetries(writePartitionCqlNoTtl.bind(
        toBuffer(pk.partKey), pk.startTime: JLong, pk.endTime: JLong))
    } else {
      connector.execStmtWithRetries(writePartitionCql.bind(
        toBuffer(pk.partKey), pk.startTime: JLong, pk.endTime: JLong, diskTimeToLiveSeconds.toInt: JInt))
    }
  }

  def scanPartKeys(tokens: Seq[(String, String)], scanParallelism: Int): Observable[PartKeyRecord] = {
    val res: Observable[Iterator[PartKeyRecord]] = Observable.fromIterable(tokens)
      .mapParallelUnordered(scanParallelism) { range =>
        val fut = session.executeAsync(scanCql.bind(range._1.toLong: JLong, range._2.toLong: JLong))
                         .toIterator.handleErrors
                         .map { rowIt => rowIt.map(r => PartitionKeysTable.rowToPartKeyRecord(r, shard)) }
        Task.fromFuture(fut)
      }
    for {
      pkRecs <- res
      pk <- Observable.fromIteratorUnsafe(pkRecs)
    } yield pk
  }

  /**
   * Method used by data repair jobs.
   * Return PartitionKey rows where timeSeries startTime falls within the specified repair start/end window.
   * (In other words - return timesSeries that were born during the data loss period)
   * Rows consist of partKey, start and end time. Refer the CQL used below.
   */
  def scanRowsByStartTimeRangeNoAsync(tokens: Seq[(String, String)],
                                      repairStartTime: Long,
                                      repairEndTime: Long): Set[Row] = {
    tokens.iterator.flatMap { case (start, end) =>
      /*
       * FIXME conversion of tokens to Long works only for Murmur3Partitioner because it generates
       * Long based tokens. If other partitioners are used, this can potentially break.
       * Correct way is to pass Token objects around and bind tokens with stmt.bind().setPartitionKeyToken(token)
       */
      val startTimeStmt = scanCqlForStartTime.bind(start.toLong: java.lang.Long,
        end.toLong: java.lang.Long,
        repairStartTime: java.lang.Long,
        repairEndTime: java.lang.Long)
      session.execute(startTimeStmt).iterator.asScala
    }
  }.toSet

  /**
   * Method used by data repair jobs.
   * Return PartitionKey rows where timeSeries endTime falls within the specified repair start/end window.
   * (In other words - return timesSeries that died during the data loss period)
   * Rows consist of partKey, start and end time. Refer the CQL used below.
   */
  def scanRowsByEndTimeRangeNoAsync(tokens: Seq[(String, String)],
                                      startTime: Long,
                                      endTime: Long): Set[Row] = {
    tokens.iterator.flatMap { case (start, end) =>
      /*
       * FIXME conversion of tokens to Long works only for Murmur3Partitioner because it generates
       * Long based tokens. If other partitioners are used, this can potentially break.
       * Correct way is to pass Token objects around and bind tokens with stmt.bind().setPartitionKeyToken(token)
       */
      val endTimeStmt = scanCqlForEndTime.bind(start.toLong: java.lang.Long,
        end.toLong: java.lang.Long,
        startTime: java.lang.Long,
        endTime: java.lang.Long)
      session.execute(endTimeStmt).iterator.asScala
    }
  }.toSet

  /**
   * Method used by Cardinality Buster job.
   * Return PartitionKeyRecord objects where timeSeries start and end Time falls within the specified window.
   */
  def scanPksByStartEndTimeRangeNoAsync(split: (String, String),
                                        startTimeGTE: Long,
                                        startTimeLTE: Long,
                                        endTimeGTE: Long,
                                        endTimeLTE: Long): Iterator[PartKeyRecord] = {
      /*
       * FIXME conversion of tokens to Long works only for Murmur3Partitioner because it generates
       * Long based tokens. If other partitioners are used, this can potentially break.
       * Correct way is to pass Token objects around and bind tokens with stmt.bind().setPartitionKeyToken(token)
       */
      val stmt = scanCqlForStartEndTime.bind(split._1.toLong: java.lang.Long,
        split._2.toLong: java.lang.Long,
        startTimeGTE: java.lang.Long,
        startTimeLTE: java.lang.Long,
        endTimeGTE: java.lang.Long,
        endTimeLTE: java.lang.Long)
    session.execute(stmt).iterator.asScala.map(r => PartitionKeysTable.rowToPartKeyRecord(r, shard))
  }

  /**
   * Returns PartKeyRecord for a given partKey bytes.
   *
   * @param pk partKey bytes
   * @return Option[PartKeyRecord]
   */
  def readPartKey(pk: Array[Byte]) : Option[PartKeyRecord] = {
    val iterator = session.execute(readCql.bind().setBytes(0, toBuffer(pk))).iterator()
    if (iterator.hasNext) {
      Some(PartitionKeysTable.rowToPartKeyRecord(iterator.next(), shard))
    } else {
      None
    }
  }

  /**
   * Deletes PartKeyRecord for a given partKey bytes.
   *
   * @param pk partKey bytes
   * @return Future[Response]
   */
  def deletePartKeyNoAsync(pk: Array[Byte]): Response = {
    val stmt = deleteCql.bind().setBytes(0, toBuffer(pk)).setConsistencyLevel(writeConsistencyLevel)
    connector.execCqlNoAsync(stmt)
  }

}

object PartitionKeysTable {
  private[columnstore] def rowToPartKeyRecord(row: Row, shard: Int) = {
    PartKeyRecord(row.getBytes("partKey").array(),
      row.getLong("startTime"), row.getLong("endTime"), shard)
  }
}<|MERGE_RESOLUTION|>--- conflicted
+++ resolved
@@ -81,12 +81,9 @@
 
   private lazy val deleteCql = session.prepare(
     s"DELETE FROM $tableString " +
-    s"WHERE partKey = ?"
-<<<<<<< HEAD
-  ).setIdempotent(true)
-=======
-  ).setConsistencyLevel(writeConsistencyLevel)
->>>>>>> 22305fae
+      s"WHERE partKey = ?")
+    .setIdempotent(true)
+    .setConsistencyLevel(writeConsistencyLevel)
 
   def writePartKey(pk: PartKeyRecord, diskTimeToLiveSeconds: Long): Future[Response] = {
     if (diskTimeToLiveSeconds <= 0) {
