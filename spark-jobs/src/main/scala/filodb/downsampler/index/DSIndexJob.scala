package filodb.downsampler.index

import scala.concurrent.Await

import kamon.Kamon
import monix.execution.Scheduler
import monix.reactive.Observable

import filodb.cassandra.FiloSessionProvider
import filodb.cassandra.columnstore.CassandraColumnStore
import filodb.core.{DatasetRef, Instance}
import filodb.core.binaryrecord2.RecordBuilder
import filodb.core.metadata.Schemas
import filodb.core.store.PartKeyRecord
import filodb.downsampler.Housekeeping
import filodb.downsampler.chunk.DownsamplerSettings
import filodb.memory.format.UnsafeUtils

class DSIndexJob(dsSettings: DownsamplerSettings,
                 dsJobsettings: DSIndexJobSettings) extends Instance with Serializable {

  @transient lazy private val sparkTasksStarted = Kamon.counter("spark-tasks-started").withoutTags()
  @transient lazy private val sparkForeachTasksCompleted = Kamon.counter("spark-foreach-tasks-completed")
                                                               .withoutTags()
  @transient lazy private val sparkTasksFailed = Kamon.counter("spark-tasks-failed").withoutTags()
  @transient lazy private val totalPartkeysUpdated = Kamon.counter("total-partkeys-updated").withoutTags()

  private[downsampler] val schemas = Schemas.fromConfig(settings.filodbConfig).get

  /**
    * Datasets to which we write downsampled data. Keyed by Downsample resolution.
    */
  @transient lazy private[downsampler] val downsampleRefsByRes = dsSettings.downsampleResolutions
    .zip(dsSettings.downsampledDatasetRefs).toMap

<<<<<<< HEAD

  @transient lazy private[downsampler] val schemas = Schemas.fromConfig(dsSettings.filodbConfig).get

=======
>>>>>>> 5e7dafd9
  /**
    * Raw dataset from which we downsample data
    */
  @transient lazy private[downsampler] val rawDatasetRef = DatasetRef(dsSettings.rawDatasetName)

  @transient lazy private val session = {
    import filodb.core._
    Housekeeping.sessionMap.getOrElseUpdate(dsSettings.cassandraConfig, { conf =>
      Housekeeping.dsLogger.info(s"Creating new Cassandra session")
      FiloSessionProvider.openSession(conf)
    })
  }

  @transient lazy private[index] val downsampleCassandraColStore =
    new CassandraColumnStore(dsJobsettings.filodbConfig, Housekeeping.readSched, session, true)(Housekeeping.writeSched)

  @transient lazy private[index] val rawCassandraColStore =
    new CassandraColumnStore(dsJobsettings.filodbConfig, Housekeeping.readSched, session,
                              false)(Housekeeping.writeSched)

  @transient lazy private val dsDatasource = downsampleCassandraColStore
  // data retained longest
  @transient lazy private val highestDSResolution =
      dsSettings.rawDatasetIngestionConfig.downsampleConfig.resolutions.last
  @transient lazy private val dsDatasetRef = downsampleRefsByRes(highestDSResolution)

  def updateDSPartKeyIndex(shard: Int, fromHour: Long, toHour: Long): Unit = {

    sparkTasksStarted.increment
    val span = Kamon.spanBuilder("per-shard-index-migration-latency")
      .asChildOf(Kamon.currentSpan())
      .tag("shard", shard)
      .start
    val rawDataSource = rawCassandraColStore

    @volatile var count = 0
    try {
      if (dsJobsettings.migrateRawIndex) {
        Housekeeping.dsLogger.info("migrating complete partkey index")
        val partKeys = rawDataSource.scanPartKeys(ref = rawDatasetRef,
          shard = shard.toInt)
        count += updateDSPartkeys(partKeys, shard)
        Housekeeping.dsLogger.info(s"Complete Partkey index migration successful for shard=$shard count=$count")
      } else {
        for (epochHour <- fromHour to toHour) {
          val partKeys = rawDataSource.getPartKeysByUpdateHour(ref = rawDatasetRef,
            shard = shard.toInt, updateHour = epochHour)
          count += updateDSPartkeys(partKeys, shard)
        }
        Housekeeping.dsLogger.info(s"Partial Partkey index migration successful for shard=$shard count=$count" +
          s" from=$fromHour to=$toHour")
      }
      sparkForeachTasksCompleted.increment()
      totalPartkeysUpdated.increment(count)
    } catch { case e: Exception =>
      Housekeeping.dsLogger.error(s"Exception in task count=$count " +
        s"shard=$shard from=$fromHour to=$toHour", e)
      sparkTasksFailed.increment
      throw e
    } finally {
      span.finish()
//      rawCassandraColStore.shutdown()
//      downsampleCassandraColStore.shutdown()
    }
  }

  def updateDSPartkeys(partKeys: Observable[PartKeyRecord], shard: Int): Int = {
    @volatile var count = 0
<<<<<<< HEAD
    val pkRecords = partKeys.map(toPartkeyRecordWithHash).map{pkey =>
      count += 1
      Housekeeping.dsLogger.debug(s"migrating partition " +
        s"pkstring=${schemas.part.binSchema.stringify(pkey.partKey)}" +
        s" start=${pkey.startTime} end=${pkey.endTime}")
      pkey
=======
    val pkRecords = partKeys.map(toPartKeyRecordWithHash).map{pkey =>
        count += 1
        logger.debug(s"migrating partition pkstring=${schemas.part.binSchema.stringify(pkey.partKey)}" +
          s" start=${pkey.startTime} end=${pkey.endTime}")
        pkey
>>>>>>> 5e7dafd9
    }
    Await.result(dsDatasource.writePartKeys(ref = dsDatasetRef, shard = shard.toInt,
      partKeys = pkRecords,
      diskTTLSeconds = dsSettings.ttlByResolution(highestDSResolution),
      writeToPkUTTable = false), dsSettings.cassWriteTimeout)
    count
  }

  private def toPartKeyRecordWithHash(pkRecord: PartKeyRecord): PartKeyRecord = {
    val dsPartKey = RecordBuilder.buildDownsamplePartKey(pkRecord.partKey, schemas)
    val hash = Option(schemas.part.binSchema.partitionHash(dsPartKey, UnsafeUtils.arayOffset))
    PartKeyRecord(dsPartKey, pkRecord.startTime, pkRecord.endTime, hash)
  }
}<|MERGE_RESOLUTION|>--- conflicted
+++ resolved
@@ -3,7 +3,6 @@
 import scala.concurrent.Await
 
 import kamon.Kamon
-import monix.execution.Scheduler
 import monix.reactive.Observable
 
 import filodb.cassandra.FiloSessionProvider
@@ -25,7 +24,7 @@
   @transient lazy private val sparkTasksFailed = Kamon.counter("spark-tasks-failed").withoutTags()
   @transient lazy private val totalPartkeysUpdated = Kamon.counter("total-partkeys-updated").withoutTags()
 
-  private[downsampler] val schemas = Schemas.fromConfig(settings.filodbConfig).get
+  private[downsampler] val schemas = Schemas.fromConfig(dsSettings.filodbConfig).get
 
   /**
     * Datasets to which we write downsampled data. Keyed by Downsample resolution.
@@ -33,12 +32,6 @@
   @transient lazy private[downsampler] val downsampleRefsByRes = dsSettings.downsampleResolutions
     .zip(dsSettings.downsampledDatasetRefs).toMap
 
-<<<<<<< HEAD
-
-  @transient lazy private[downsampler] val schemas = Schemas.fromConfig(dsSettings.filodbConfig).get
-
-=======
->>>>>>> 5e7dafd9
   /**
     * Raw dataset from which we downsample data
     */
@@ -107,20 +100,12 @@
 
   def updateDSPartkeys(partKeys: Observable[PartKeyRecord], shard: Int): Int = {
     @volatile var count = 0
-<<<<<<< HEAD
-    val pkRecords = partKeys.map(toPartkeyRecordWithHash).map{pkey =>
+    val pkRecords = partKeys.map(toPartKeyRecordWithHash).map{ pkey =>
       count += 1
       Housekeeping.dsLogger.debug(s"migrating partition " +
         s"pkstring=${schemas.part.binSchema.stringify(pkey.partKey)}" +
         s" start=${pkey.startTime} end=${pkey.endTime}")
       pkey
-=======
-    val pkRecords = partKeys.map(toPartKeyRecordWithHash).map{pkey =>
-        count += 1
-        logger.debug(s"migrating partition pkstring=${schemas.part.binSchema.stringify(pkey.partKey)}" +
-          s" start=${pkey.startTime} end=${pkey.endTime}")
-        pkey
->>>>>>> 5e7dafd9
     }
     Await.result(dsDatasource.writePartKeys(ref = dsDatasetRef, shard = shard.toInt,
       partKeys = pkRecords,
