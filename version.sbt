<<<<<<< HEAD
version in ThisBuild := "0.8.8"
=======
version in ThisBuild := "0.9.1.integration-SNAPSHOT"
>>>>>>> ac41f062
<|MERGE_RESOLUTION|>--- conflicted
+++ resolved
@@ -1,5 +1 @@
-<<<<<<< HEAD
-version in ThisBuild := "0.8.8"
-=======
-version in ThisBuild := "0.9.1.integration-SNAPSHOT"
->>>>>>> ac41f062
+version in ThisBuild := "0.9.1"