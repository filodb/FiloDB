<<<<<<< HEAD
version in ThisBuild := "0.9.22.3"
=======
version in ThisBuild := "0.9.23.integration-SNAPSHOT"
>>>>>>> b5a2e408
<|MERGE_RESOLUTION|>--- conflicted
+++ resolved
@@ -1,5 +1 @@
-<<<<<<< HEAD
-version in ThisBuild := "0.9.22.3"
-=======
-version in ThisBuild := "0.9.23.integration-SNAPSHOT"
->>>>>>> b5a2e408
+version in ThisBuild := "0.9.23.0"
