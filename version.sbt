--- conflicted
+++ resolved
@@ -1,5 +1 @@
-<<<<<<< HEAD
-version in ThisBuild := "0.9.24.1"
-=======
-version in ThisBuild := "0.9.25.integration-SNAPSHOT"
->>>>>>> 8ac28b8c
+version in ThisBuild := "0.9.25.0"
