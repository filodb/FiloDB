<<<<<<< HEAD
version in ThisBuild := "0.9.18.3"
=======
version in ThisBuild := "0.9.19.integration-SNAPSHOT"
>>>>>>> afd3f165
<|MERGE_RESOLUTION|>--- conflicted
+++ resolved
@@ -1,5 +1 @@
-<<<<<<< HEAD
-version in ThisBuild := "0.9.18.3"
-=======
-version in ThisBuild := "0.9.19.integration-SNAPSHOT"
->>>>>>> afd3f165
+version in ThisBuild := "0.9.19.1"