--- conflicted
+++ resolved
@@ -176,12 +176,8 @@
       Nil
     } else {
       val metric = metricTags.head._2
-<<<<<<< HEAD
-      val transformedTags = transformTags(tags.filterNot(_._1 == dataset.options.metricColumn), dataset)
-=======
       val metricKey = metricTags.head._1
       val transformedTags = transformTags(tags.filterNot(_._1 == metricKey), promCounter.options)
->>>>>>> b1a2f4e1
       (0 until tsProto.getSamplesCount).map { i =>
         val sample = tsProto.getSamples(i)
         PrometheusInputRecord(transformedTags, metric, sample.getTimestampMs, sample.getValue)
@@ -194,18 +190,11 @@
    * If a tag in copyTags is found and the destination tag is missing, then the destination tag is created
    * with the value from the source tag.
    */
-<<<<<<< HEAD
-  def transformTags(tags: Seq[(String, String)], dataset: Dataset): Map[String, String] = {
-    val extraTags = new collection.mutable.HashMap[String, String]()
-    val tagsMap = tags.toMap
-    for ((k, v) <- dataset.options.copyTags) {
-=======
   def transformTags(tags: Seq[(String, String)],
                     options: DatasetOptions): Map[String, String] = {
     val extraTags = new collection.mutable.HashMap[String, String]()
     val tagsMap = tags.toMap
     for ((k, v) <- options.copyTags) {
->>>>>>> b1a2f4e1
       if (!extraTags.contains(v)
         && !tagsMap.contains(v)
         && tagsMap.contains(k)) {
