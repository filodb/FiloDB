import Dependencies._
import FiloSettings._
import com.typesafe.sbt.SbtMultiJvm.MultiJvmKeys.MultiJvm
import pl.project13.scala.sbt.JmhPlugin
import sbt._
import sbt.Keys._

// All of the submodules are defined here.
// This works around an issue where things in multiple build.sbt files cannot reference one another.
// This way references can be shared.
object Submodules {

  lazy val memory = (project in file("memory"))
    .settings(
      commonSettings,
      assemblySettings,
      name := "filodb-memory",
      scalacOptions += "-language:postfixOps",
      libraryDependencies ++= memoryDeps
    )

  lazy val core = (project in file("core"))
    .dependsOn(memory % "compile->compile; test->test")
    .settings(
      commonSettings,
      name := "filodb-core",
      scalacOptions += "-language:postfixOps",
      libraryDependencies ++= coreDeps
    )

  lazy val coordinator = (project in file("coordinator"))
    .dependsOn(core % "compile->compile; test->test")
    .dependsOn(query % "compile->compile; test->test")
    .dependsOn(prometheus % "compile->compile; test->test")
    .configs(MultiJvm)
    .settings(
      commonSettings,
      multiJvmSettings,
      testMultiJvmToo,
      name := "filodb-coordinator",
      libraryDependencies ++= coordDeps,
      libraryDependencies +=
      "com.typesafe.akka" %% "akka-contrib" % akkaVersion exclude(
        "com.typesafe.akka", s"akka-persistence-experimental_${scalaBinaryVersion.value}")
    )

  lazy val prometheus = (project in file("prometheus"))
    .dependsOn(core % "compile->compile; test->test")
    .dependsOn(query % "compile->compile; test->test")
    .settings(
      commonSettings,
      name := "filodb-prometheus",
      libraryDependencies ++= promDeps
    )

  lazy val query = (project in file("query"))
    .dependsOn(core % "compile->compile; test->test")
    .settings(
      libraryDependencies ++= queryDeps,
      commonSettings,
      scalacOptions += "-language:postfixOps",
      name := "filodb-query"
    )

  lazy val cassandra = (project in file("cassandra"))
    .dependsOn(core % "compile->compile; test->test", coordinator)
    .settings(
      commonSettings,
      name := "filodb-cassandra",
      libraryDependencies ++= cassDeps
    )

  lazy val cli = (project in file("cli"))
    .dependsOn(prometheus % "compile->compile; test->test")
    .dependsOn(core, coordinator % "test->test", cassandra)
    .settings(
      commonSettings,
      name := "filodb-cli",
      libraryDependencies ++= cliDeps,
      cliAssemblySettings
    )

  lazy val kafka = (project in file("kafka"))
    .dependsOn(
      core % "compile->compile; it->test",
      coordinator % "compile->compile; test->test"
    )
    .configs(IntegrationTest, MultiJvm)
    .settings(
      name := "filodb-kafka",
      commonSettings,
      kafkaSettings,
      itSettings,
      assemblySettings,
      libraryDependencies ++= kafkaDeps
    )

  lazy val sparkJobs = (project in file("spark-jobs"))
    .dependsOn(cassandra, core % "compile->compile; test->test")
    .settings(
      commonSettings,
      name := "spark-jobs",
      fork in Test := true,
      baseDirectory in Test := file("."),   // since we have a config using FiloDB project root as relative path
      assemblySettings,
      scalacOptions += "-language:postfixOps",
      libraryDependencies ++= sparkJobsDeps
    )

  lazy val bootstrapper = (project in file("akka-bootstrapper"))
    .configs(MultiJvm)
    .settings(
      commonSettings,
      multiJvmMaybeSettings,
      name := "akka-bootstrapper",
      libraryDependencies ++= bootstrapperDeps
    )

  lazy val http = (project in file("http"))
    .dependsOn(core, coordinator % "compile->compile; test->test")
    .settings(
      commonSettings,
      name := "http",
      libraryDependencies ++= httpDeps
    )

  lazy val standalone = (project in file("standalone"))
    .dependsOn(core, prometheus % "test->test", coordinator % "compile->compile; test->test",
      cassandra, kafka, http, bootstrapper, gateway % Test)
    .configs(MultiJvm)
    .settings(
      commonSettings,
      multiJvmMaybeSettings,
      assemblySettings,
      libraryDependencies ++= standaloneDeps
    )

  // standalone does not depend on spark-jobs, but the idea is to simplify packaging and versioning

  //  lazy val spark = (project in file("spark"))
  //    .dependsOn(core % "compile->compile; test->test; it->test",
  //      coordinator % "compile->compile; test->test",
  //      cassandra % "compile->compile; test->test; it->test")
  //    .configs( IntegrationTest )
  //    .settings(
  //      name := "filodb-spark",
  //      commonSettings,
  //      libraryDependencies ++= sparkDeps,
  //      itSettings,
  //      jvmPerTestSettings,
  //      assemblyExcludeScala,
  //    // Disable tests for now since lots of work remaining to enable Spark
  //      test := {}
  //    )

  lazy val jmh = (project in file("jmh"))
    .enablePlugins(JmhPlugin)
    .dependsOn(core % "compile->compile; compile->test", gateway)
    .settings(
      commonSettings,
      name := "filodb-jmh",
      libraryDependencies ++= jmhDeps,
      publish := {}
    )

  //  lazy val stress = (project in file("stress"))
  //    .dependsOn(spark)
  //    .settings(
  //      commonSettings,
  //      name := "filodb-stress",
  //      libraryDependencies ++= stressDeps,
  //      assemblyExcludeScala
  //    )

  lazy val gateway = (project in file("gateway"))
    .dependsOn(coordinator % "compile->compile; test->test",
<<<<<<< HEAD
               prometheus, cassandra)

  // Zookeeper pulls in slf4j-log4j12 which we DON'T want
  val excludeZK = ExclusionRule(organization = "org.apache.zookeeper")
  // This one is brought by Spark by default
  val excludeSlf4jLog4j = ExclusionRule(organization = "org.slf4j", name = "slf4j-log4j12")
  val excludeJersey = ExclusionRule(organization = "com.sun.jersey")
  // The default minlog only logs to STDOUT.  We want to log to SLF4J.
  val excludeMinlog = ExclusionRule(organization = "com.esotericsoftware", name = "minlog")
  val excludeOldLz4 = ExclusionRule(organization = "net.jpountz.lz4", name = "lz4")


  /* Versions in various modules versus one area of build */
  val akkaVersion       = "2.5.22" // akka-http/akka-stream compat. TODO when kamon-akka-remote is akka 2.5.4 compat
  val akkaHttpVersion   = "10.1.8"
  val cassDriverVersion = "3.7.1"
  val ficusVersion      = "1.1.2"
  val kamonVersion      = "1.1.6"
  val monixKafkaVersion = "0.15"
  val sparkVersion      = "2.4.0"
  val sttpVersion       = "1.3.3"

  /* Dependencies shared */
  val logbackDep        = "ch.qos.logback"             % "logback-classic"       % "1.2.3"
  val log4jDep          = "log4j"                      % "log4j"                 % "1.2.17"
  val scalaLoggingDep   = "com.typesafe.scala-logging" %% "scala-logging"        % "3.7.2"
  val scalaTest         = "org.scalatest"              %% "scalatest"            % "2.2.6" // TODO upgrade to 3.0.4
  val scalaCheck        = "org.scalacheck"             %% "scalacheck"           % "1.11.0"
  val akkaHttp          = "com.typesafe.akka"          %% "akka-http"            % akkaHttpVersion withJavadoc()
  val akkaHttpTestkit   = "com.typesafe.akka"          %% "akka-http-testkit"    % akkaHttpVersion withJavadoc()
  val akkaHttpCirce     = "de.heikoseeberger"          %% "akka-http-circe"      % "1.21.0"
  val circeGeneric      = "io.circe"                   %% "circe-generic"        % "0.8.0"
  val circeParser       = "io.circe"                   %% "circe-parser"         % "0.8.0"

  lazy val commonDeps = Seq(
    "io.kamon" %% "kamon-core" % kamonVersion,
    "io.kamon" %% "kamon-akka-2.5" % "1.1.3",
    "io.kamon" %% "kamon-executors" % "1.0.2",
    "io.kamon" %% "kamon-akka-remote-2.5" % "1.1.0",
    logbackDep % Test,
    scalaTest  % Test,
    "com.softwaremill.quicklens" %% "quicklens" % "1.4.12" % Test,
    scalaCheck % "test"
  )

  lazy val scalaxyDep = "com.nativelibs4java"  %% "scalaxy-loops"     % "0.3.3" % "provided"

  lazy val memoryDeps = commonDeps ++ Seq(
    "com.github.jnr"       %  "jnr-ffi"          % "2.1.6",
    "joda-time"            % "joda-time"         % "2.2" withJavadoc(),
    "org.joda"             % "joda-convert"      % "1.2",
    "org.lz4"              %  "lz4-java"         % "1.4",
    "org.jctools"          % "jctools-core"      % "2.0.1" withJavadoc(),
    "org.spire-math"      %% "debox"             % "0.8.0" withJavadoc(),
    scalaLoggingDep,
    scalaxyDep
  )

  lazy val coreDeps = commonDeps ++ Seq(
    scalaLoggingDep,
    "io.kamon"             %% "kamon-zipkin"      % "1.0.0",
    "org.slf4j"             % "slf4j-api"         % "1.7.10",
    "com.beachape"         %% "enumeratum"        % "1.5.10",
    "io.monix"             %% "monix"             % "2.3.0",
    "com.googlecode.concurrentlinkedhashmap" % "concurrentlinkedhashmap-lru" % "1.4",
    "net.ceedubs"          %% "ficus"             % ficusVersion,
    "io.fastjson"           % "boon"              % "0.33",
    "com.googlecode.javaewah" % "JavaEWAH"        % "1.1.6" withJavadoc(),
    "com.github.rholder.fauxflake" % "fauxflake-core" % "1.1.0",
    "org.scalactic"        %% "scalactic"         % "2.2.6" withJavadoc(),
    "org.apache.lucene"     % "lucene-core"       % "7.3.0" withJavadoc(),
    "com.github.alexandrnikitin" %% "bloom-filter" % "0.11.0",
    scalaxyDep
  )

  lazy val sparkJobsDeps = commonDeps ++ Seq(
    "org.apache.spark"       %%      "spark-core" % sparkVersion % Provided,
    "org.apache.spark"       %%      "spark-sql"  % sparkVersion % Provided,
    "org.apache.spark"       %%      "spark-core" % sparkVersion % Test,
    "org.apache.spark"       %%      "spark-sql"  % sparkVersion % Test,
    scalaxyDep
  )

  lazy val cassDeps = commonDeps ++ Seq(
    // other dependencies separated by commas
    "org.lz4"                %  "lz4-java"         % "1.4",
    "com.datastax.cassandra" % "cassandra-driver-core" % cassDriverVersion,
    logbackDep % Test
  )

  lazy val queryDeps = commonDeps ++ Seq(
    "com.tdunning"          % "t-digest"                              % "3.1",
    "com.softwaremill.sttp" %% "circe"                                % sttpVersion ,
    "com.softwaremill.sttp" %% "async-http-client-backend-future"     % sttpVersion,
    "com.softwaremill.sttp" %% "core"                                 % sttpVersion,
    circeGeneric,
    scalaxyDep
  )

  lazy val coordDeps = commonDeps ++ Seq(
    "com.typesafe.akka"    %% "akka-slf4j"        % akkaVersion,
    "com.typesafe.akka"    %% "akka-cluster"      % akkaVersion withJavadoc(),
    "com.github.romix.akka" %% "akka-kryo-serialization" % "0.5.0" excludeAll(excludeMinlog, excludeOldLz4),
    "de.javakaffee"        % "kryo-serializers"      % "0.42" excludeAll(excludeMinlog),
    "io.kamon"             %% "kamon-prometheus"  % "1.1.1",
    // Redirect minlog logs to SLF4J
     "com.dorkbox"         % "MinLog-SLF4J"       % "1.12",
    "com.opencsv"          % "opencsv"            % "3.3",
    "com.github.TanUkkii007" %% "akka-cluster-custom-downing" % "0.0.12",
    "com.typesafe.akka"    %% "akka-testkit"      % akkaVersion % Test,
    "com.typesafe.akka"    %% "akka-multi-node-testkit" % akkaVersion % Test
  )

  lazy val cliDeps = Seq(
    logbackDep,
    "io.kamon" %% "kamon-akka-2.5" % "1.1.3",
    "io.kamon" %% "kamon-executors" % "1.0.2",
    "io.kamon" %% "kamon-akka-remote-2.5" % "1.1.0",
    "com.quantifind"    %% "sumac"          % "0.3.0"
  )

  lazy val kafkaDeps = Seq(
    "io.monix"          %% "monix-kafka-1x" % monixKafkaVersion,
    "org.apache.kafka"  % "kafka-clients"   % "1.0.0" % "compile,test" exclude("org.slf4j", "slf4j-log4j12"),
    "com.typesafe.akka" %% "akka-testkit"   % akkaVersion % "test,it",
    scalaTest  % "test,it",
    logbackDep % "test,it")

  lazy val promDeps = Seq(
    "com.google.protobuf" % "protobuf-java" % "2.5.0",
    "org.scala-lang.modules" %% "scala-parser-combinators" % "1.1.1",
    "com.softwaremill.quicklens" %% "quicklens" % "1.4.12"
  )

  lazy val gatewayDeps = commonDeps ++ Seq(
    scalaxyDep,
    logbackDep,
    "io.monix" %% "monix-kafka-1x" % monixKafkaVersion,
    "org.rogach" %% "scallop" % "3.1.1"
  )

  lazy val httpDeps = Seq(
    logbackDep,
    akkaHttp,
    akkaHttpCirce,
    circeGeneric,
    circeParser,
    akkaHttpTestkit % Test,
    "org.xerial.snappy" % "snappy-java" % "1.1.7.3"
  )

  lazy val standaloneDeps = Seq(
    logbackDep,
    "io.kamon"              %% "kamon-zipkin"            % "1.0.0",
    "net.ceedubs"           %% "ficus"                   % ficusVersion      % Test,
    "com.typesafe.akka"     %% "akka-multi-node-testkit" % akkaVersion       % Test,
    "com.softwaremill.sttp" %% "circe"                   % sttpVersion       % Test,
    "com.softwaremill.sttp" %% "akka-http-backend"       % sttpVersion       % Test,
    "com.softwaremill.sttp" %% "core"                    % sttpVersion       % Test,
    "com.typesafe.akka"     %% "akka-stream"             % "2.5.11"          % Test
  )

  lazy val bootstrapperDeps = Seq(
    logbackDep,
    scalaLoggingDep,
    "com.typesafe.akka"            %% "akka-cluster"            % akkaVersion,
    // akka http should be a compile time dependency only. Users of this library may want to use a different http server
    akkaHttp          % "test; provided",
    akkaHttpCirce     % "test; provided",
    circeGeneric      % "test; provided",
    circeParser       % "test; provided",
    "com.typesafe.akka"            %% "akka-slf4j"              % akkaVersion,
    "dnsjava"                      %  "dnsjava"                 % "2.1.8",
    "org.scalaj"                   %% "scalaj-http"             % "2.3.0",
    "com.typesafe.akka"            %% "akka-testkit"            % akkaVersion   % Test,
    "com.typesafe.akka"            %% "akka-multi-node-testkit" % akkaVersion   % Test,
    scalaTest   % Test
  )

//  lazy val sparkDeps = Seq(
//    // We don't want LOG4J.  We want Logback!  The excludeZK is to help with a conflict re Coursier plugin.
//    "org.apache.spark" %% "spark-hive"              % sparkVersion % "provided" excludeAll(excludeSlf4jLog4j, excludeZK),
//    "org.apache.spark" %% "spark-hive-thriftserver" % sparkVersion % "provided" excludeAll(excludeSlf4jLog4j, excludeZK),
//    "org.apache.spark" %% "spark-streaming"         % sparkVersion % "provided",
//    scalaTest % "it"
//  )

  lazy val jmhDeps = Seq(
    scalaxyDep,
    "org.apache.spark" %% "spark-sql" % sparkVersion excludeAll(excludeSlf4jLog4j, excludeZK, excludeJersey)
  )

//  lazy val stressDeps = Seq(
//    "com.databricks"       %% "spark-csv"         % "1.3.0",
//    scalaxyDep,
//    "org.apache.spark"     %% "spark-sql"         % sparkVersion % "provided" excludeAll(excludeZK),
//    "org.apache.spark"     %% "spark-streaming"   % sparkVersion % "provided" excludeAll(excludeZK)
//  )
}

=======
      prometheus, cassandra)
    .settings(
      commonSettings,
      name := "filodb-gateway",
      libraryDependencies ++= gatewayDeps,
      gatewayAssemblySettings
    )
}
>>>>>>> 5ebcb83f
<|MERGE_RESOLUTION|>--- conflicted
+++ resolved
@@ -173,215 +173,11 @@
   //    )
 
   lazy val gateway = (project in file("gateway"))
-    .dependsOn(coordinator % "compile->compile; test->test",
-<<<<<<< HEAD
-               prometheus, cassandra)
-
-  // Zookeeper pulls in slf4j-log4j12 which we DON'T want
-  val excludeZK = ExclusionRule(organization = "org.apache.zookeeper")
-  // This one is brought by Spark by default
-  val excludeSlf4jLog4j = ExclusionRule(organization = "org.slf4j", name = "slf4j-log4j12")
-  val excludeJersey = ExclusionRule(organization = "com.sun.jersey")
-  // The default minlog only logs to STDOUT.  We want to log to SLF4J.
-  val excludeMinlog = ExclusionRule(organization = "com.esotericsoftware", name = "minlog")
-  val excludeOldLz4 = ExclusionRule(organization = "net.jpountz.lz4", name = "lz4")
-
-
-  /* Versions in various modules versus one area of build */
-  val akkaVersion       = "2.5.22" // akka-http/akka-stream compat. TODO when kamon-akka-remote is akka 2.5.4 compat
-  val akkaHttpVersion   = "10.1.8"
-  val cassDriverVersion = "3.7.1"
-  val ficusVersion      = "1.1.2"
-  val kamonVersion      = "1.1.6"
-  val monixKafkaVersion = "0.15"
-  val sparkVersion      = "2.4.0"
-  val sttpVersion       = "1.3.3"
-
-  /* Dependencies shared */
-  val logbackDep        = "ch.qos.logback"             % "logback-classic"       % "1.2.3"
-  val log4jDep          = "log4j"                      % "log4j"                 % "1.2.17"
-  val scalaLoggingDep   = "com.typesafe.scala-logging" %% "scala-logging"        % "3.7.2"
-  val scalaTest         = "org.scalatest"              %% "scalatest"            % "2.2.6" // TODO upgrade to 3.0.4
-  val scalaCheck        = "org.scalacheck"             %% "scalacheck"           % "1.11.0"
-  val akkaHttp          = "com.typesafe.akka"          %% "akka-http"            % akkaHttpVersion withJavadoc()
-  val akkaHttpTestkit   = "com.typesafe.akka"          %% "akka-http-testkit"    % akkaHttpVersion withJavadoc()
-  val akkaHttpCirce     = "de.heikoseeberger"          %% "akka-http-circe"      % "1.21.0"
-  val circeGeneric      = "io.circe"                   %% "circe-generic"        % "0.8.0"
-  val circeParser       = "io.circe"                   %% "circe-parser"         % "0.8.0"
-
-  lazy val commonDeps = Seq(
-    "io.kamon" %% "kamon-core" % kamonVersion,
-    "io.kamon" %% "kamon-akka-2.5" % "1.1.3",
-    "io.kamon" %% "kamon-executors" % "1.0.2",
-    "io.kamon" %% "kamon-akka-remote-2.5" % "1.1.0",
-    logbackDep % Test,
-    scalaTest  % Test,
-    "com.softwaremill.quicklens" %% "quicklens" % "1.4.12" % Test,
-    scalaCheck % "test"
-  )
-
-  lazy val scalaxyDep = "com.nativelibs4java"  %% "scalaxy-loops"     % "0.3.3" % "provided"
-
-  lazy val memoryDeps = commonDeps ++ Seq(
-    "com.github.jnr"       %  "jnr-ffi"          % "2.1.6",
-    "joda-time"            % "joda-time"         % "2.2" withJavadoc(),
-    "org.joda"             % "joda-convert"      % "1.2",
-    "org.lz4"              %  "lz4-java"         % "1.4",
-    "org.jctools"          % "jctools-core"      % "2.0.1" withJavadoc(),
-    "org.spire-math"      %% "debox"             % "0.8.0" withJavadoc(),
-    scalaLoggingDep,
-    scalaxyDep
-  )
-
-  lazy val coreDeps = commonDeps ++ Seq(
-    scalaLoggingDep,
-    "io.kamon"             %% "kamon-zipkin"      % "1.0.0",
-    "org.slf4j"             % "slf4j-api"         % "1.7.10",
-    "com.beachape"         %% "enumeratum"        % "1.5.10",
-    "io.monix"             %% "monix"             % "2.3.0",
-    "com.googlecode.concurrentlinkedhashmap" % "concurrentlinkedhashmap-lru" % "1.4",
-    "net.ceedubs"          %% "ficus"             % ficusVersion,
-    "io.fastjson"           % "boon"              % "0.33",
-    "com.googlecode.javaewah" % "JavaEWAH"        % "1.1.6" withJavadoc(),
-    "com.github.rholder.fauxflake" % "fauxflake-core" % "1.1.0",
-    "org.scalactic"        %% "scalactic"         % "2.2.6" withJavadoc(),
-    "org.apache.lucene"     % "lucene-core"       % "7.3.0" withJavadoc(),
-    "com.github.alexandrnikitin" %% "bloom-filter" % "0.11.0",
-    scalaxyDep
-  )
-
-  lazy val sparkJobsDeps = commonDeps ++ Seq(
-    "org.apache.spark"       %%      "spark-core" % sparkVersion % Provided,
-    "org.apache.spark"       %%      "spark-sql"  % sparkVersion % Provided,
-    "org.apache.spark"       %%      "spark-core" % sparkVersion % Test,
-    "org.apache.spark"       %%      "spark-sql"  % sparkVersion % Test,
-    scalaxyDep
-  )
-
-  lazy val cassDeps = commonDeps ++ Seq(
-    // other dependencies separated by commas
-    "org.lz4"                %  "lz4-java"         % "1.4",
-    "com.datastax.cassandra" % "cassandra-driver-core" % cassDriverVersion,
-    logbackDep % Test
-  )
-
-  lazy val queryDeps = commonDeps ++ Seq(
-    "com.tdunning"          % "t-digest"                              % "3.1",
-    "com.softwaremill.sttp" %% "circe"                                % sttpVersion ,
-    "com.softwaremill.sttp" %% "async-http-client-backend-future"     % sttpVersion,
-    "com.softwaremill.sttp" %% "core"                                 % sttpVersion,
-    circeGeneric,
-    scalaxyDep
-  )
-
-  lazy val coordDeps = commonDeps ++ Seq(
-    "com.typesafe.akka"    %% "akka-slf4j"        % akkaVersion,
-    "com.typesafe.akka"    %% "akka-cluster"      % akkaVersion withJavadoc(),
-    "com.github.romix.akka" %% "akka-kryo-serialization" % "0.5.0" excludeAll(excludeMinlog, excludeOldLz4),
-    "de.javakaffee"        % "kryo-serializers"      % "0.42" excludeAll(excludeMinlog),
-    "io.kamon"             %% "kamon-prometheus"  % "1.1.1",
-    // Redirect minlog logs to SLF4J
-     "com.dorkbox"         % "MinLog-SLF4J"       % "1.12",
-    "com.opencsv"          % "opencsv"            % "3.3",
-    "com.github.TanUkkii007" %% "akka-cluster-custom-downing" % "0.0.12",
-    "com.typesafe.akka"    %% "akka-testkit"      % akkaVersion % Test,
-    "com.typesafe.akka"    %% "akka-multi-node-testkit" % akkaVersion % Test
-  )
-
-  lazy val cliDeps = Seq(
-    logbackDep,
-    "io.kamon" %% "kamon-akka-2.5" % "1.1.3",
-    "io.kamon" %% "kamon-executors" % "1.0.2",
-    "io.kamon" %% "kamon-akka-remote-2.5" % "1.1.0",
-    "com.quantifind"    %% "sumac"          % "0.3.0"
-  )
-
-  lazy val kafkaDeps = Seq(
-    "io.monix"          %% "monix-kafka-1x" % monixKafkaVersion,
-    "org.apache.kafka"  % "kafka-clients"   % "1.0.0" % "compile,test" exclude("org.slf4j", "slf4j-log4j12"),
-    "com.typesafe.akka" %% "akka-testkit"   % akkaVersion % "test,it",
-    scalaTest  % "test,it",
-    logbackDep % "test,it")
-
-  lazy val promDeps = Seq(
-    "com.google.protobuf" % "protobuf-java" % "2.5.0",
-    "org.scala-lang.modules" %% "scala-parser-combinators" % "1.1.1",
-    "com.softwaremill.quicklens" %% "quicklens" % "1.4.12"
-  )
-
-  lazy val gatewayDeps = commonDeps ++ Seq(
-    scalaxyDep,
-    logbackDep,
-    "io.monix" %% "monix-kafka-1x" % monixKafkaVersion,
-    "org.rogach" %% "scallop" % "3.1.1"
-  )
-
-  lazy val httpDeps = Seq(
-    logbackDep,
-    akkaHttp,
-    akkaHttpCirce,
-    circeGeneric,
-    circeParser,
-    akkaHttpTestkit % Test,
-    "org.xerial.snappy" % "snappy-java" % "1.1.7.3"
-  )
-
-  lazy val standaloneDeps = Seq(
-    logbackDep,
-    "io.kamon"              %% "kamon-zipkin"            % "1.0.0",
-    "net.ceedubs"           %% "ficus"                   % ficusVersion      % Test,
-    "com.typesafe.akka"     %% "akka-multi-node-testkit" % akkaVersion       % Test,
-    "com.softwaremill.sttp" %% "circe"                   % sttpVersion       % Test,
-    "com.softwaremill.sttp" %% "akka-http-backend"       % sttpVersion       % Test,
-    "com.softwaremill.sttp" %% "core"                    % sttpVersion       % Test,
-    "com.typesafe.akka"     %% "akka-stream"             % "2.5.11"          % Test
-  )
-
-  lazy val bootstrapperDeps = Seq(
-    logbackDep,
-    scalaLoggingDep,
-    "com.typesafe.akka"            %% "akka-cluster"            % akkaVersion,
-    // akka http should be a compile time dependency only. Users of this library may want to use a different http server
-    akkaHttp          % "test; provided",
-    akkaHttpCirce     % "test; provided",
-    circeGeneric      % "test; provided",
-    circeParser       % "test; provided",
-    "com.typesafe.akka"            %% "akka-slf4j"              % akkaVersion,
-    "dnsjava"                      %  "dnsjava"                 % "2.1.8",
-    "org.scalaj"                   %% "scalaj-http"             % "2.3.0",
-    "com.typesafe.akka"            %% "akka-testkit"            % akkaVersion   % Test,
-    "com.typesafe.akka"            %% "akka-multi-node-testkit" % akkaVersion   % Test,
-    scalaTest   % Test
-  )
-
-//  lazy val sparkDeps = Seq(
-//    // We don't want LOG4J.  We want Logback!  The excludeZK is to help with a conflict re Coursier plugin.
-//    "org.apache.spark" %% "spark-hive"              % sparkVersion % "provided" excludeAll(excludeSlf4jLog4j, excludeZK),
-//    "org.apache.spark" %% "spark-hive-thriftserver" % sparkVersion % "provided" excludeAll(excludeSlf4jLog4j, excludeZK),
-//    "org.apache.spark" %% "spark-streaming"         % sparkVersion % "provided",
-//    scalaTest % "it"
-//  )
-
-  lazy val jmhDeps = Seq(
-    scalaxyDep,
-    "org.apache.spark" %% "spark-sql" % sparkVersion excludeAll(excludeSlf4jLog4j, excludeZK, excludeJersey)
-  )
-
-//  lazy val stressDeps = Seq(
-//    "com.databricks"       %% "spark-csv"         % "1.3.0",
-//    scalaxyDep,
-//    "org.apache.spark"     %% "spark-sql"         % sparkVersion % "provided" excludeAll(excludeZK),
-//    "org.apache.spark"     %% "spark-streaming"   % sparkVersion % "provided" excludeAll(excludeZK)
-//  )
-}
-
-=======
-      prometheus, cassandra)
+    .dependsOn(coordinator % "compile->compile; test->test", prometheus, cassandra)
     .settings(
       commonSettings,
       name := "filodb-gateway",
       libraryDependencies ++= gatewayDeps,
       gatewayAssemblySettings
     )
-}
->>>>>>> 5ebcb83f
+}