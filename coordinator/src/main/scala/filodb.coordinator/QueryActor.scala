--- conflicted
+++ resolved
@@ -95,29 +95,16 @@
   def execPhysicalPlan2(q: ExecPlan, replyTo: ActorRef): Unit = {
     epRequests.increment()
     Kamon.currentSpan().tag("query", q.getClass.getSimpleName)
-<<<<<<< HEAD
-    val span = Kamon.buildSpan(s"execplan2-${q.getClass.getSimpleName}")
-      .withTag("query-id", q.queryContext.queryId)
-      .start()
+    Kamon.currentSpan().tag("query-id", q.queryContext.queryId)
     q.execute(memStore, queryConfig)(queryScheduler)
-     .foreach { res =>
-=======
-    Kamon.currentSpan().tag("query-id", q.id)
-    q.execute(memStore, queryConfig)(queryScheduler, queryConfig.askTimeout)
-      .foreach   { res =>
->>>>>>> 902196f2
+      .foreach { res =>
        FiloSchedulers.assertThreadName(QuerySchedName)
        replyTo ! res
        res match {
          case QueryResult(_, _, vectors) => resultVectors.record(vectors.length)
          case e: QueryError =>
-<<<<<<< HEAD
-           queryErrors.increment
+           queryErrors.increment()
            logger.debug(s"queryId ${q.queryContext.queryId} Normal QueryError returned from query execution: $e")
-=======
-           queryErrors.increment()
-           logger.debug(s"queryId ${q.id} Normal QueryError returned from query execution: $e")
->>>>>>> 902196f2
            e.t match {
              case cve: CorruptVectorException => memStore.analyzeAndLogCorruptPtr(dsRef, cve)
              case t: Throwable =>
@@ -125,14 +112,8 @@
        }
      }(queryScheduler).recover { case ex =>
        // Unhandled exception in query, should be rare
-<<<<<<< HEAD
        logger.error(s"queryId ${q.queryContext.queryId} Unhandled Query Error: ", ex)
        replyTo ! QueryError(q.queryContext.queryId, ex)
-       span.finish()
-=======
-       logger.error(s"queryId ${q.id} Unhandled Query Error: ", ex)
-       replyTo ! QueryError(q.id, ex)
->>>>>>> 902196f2
      }(queryScheduler)
   }
 
