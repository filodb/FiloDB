package filodb.coordinator

import scala.collection.mutable.{HashMap, HashSet}
import scala.concurrent.Future
import scala.util.{Failure, Success, Try}
import scala.util.control.NonFatal

import akka.actor.{ActorRef, Props}
import akka.event.LoggingReceive
import kamon.Kamon
import monix.execution.CancelableFuture
import monix.reactive.Observable
import net.ceedubs.ficus.Ficus._

import filodb.core.{DatasetRef, GlobalScheduler, Iterators}
import filodb.core.downsample.DownsampleConfig
import filodb.core.memstore._
import filodb.core.metadata.Dataset
import filodb.core.store.StoreConfig

object IngestionActor {
  final case class IngestRows(ackTo: ActorRef, shard: Int, records: SomeData)

  case object GetStatus

  final case class IngestionStatus(rowsIngested: Long)

  def props(dataset: Dataset,
            memStore: MemStore,
            source: NodeClusterActor.IngestionSource,
            downsample: DownsampleConfig,
            storeConfig: StoreConfig,
            statusActor: ActorRef): Props =
    Props(new IngestionActor(dataset, memStore, source, downsample, storeConfig, statusActor))
}

/**
  * Oversees ingestion and recovery process for a single dataset.  The overall process for a single shard:
  * 1. Shard state command is received and start() called
  * 2. MemStore.setup() is called for that shard
  * 3. IF no checkpoint data is found, THEN normal ingestion is started
  * 4. IF checkpoints are found, then recovery is started from the minimum checkpoint offset
  *    and goes until the maximum checkpoint offset.  These offsets are per subgroup of the shard.
  *    Progress will be sent at regular intervals
  * 5. Once the recovery has proceeded beyond the end checkpoint then normal ingestion is started
  *
  * ERROR HANDLING: currently any error in ingestion stream or memstore ingestion wll stop the ingestion
  *
  * @param storeConfig IngestionConfig.storeConfig, the store section of the source configuration
  * @param statusActor the actor to which to forward ShardEvents for status updates
  */
private[filodb] final class IngestionActor(dataset: Dataset,
                                           memStore: MemStore,
                                           source: NodeClusterActor.IngestionSource,
                                           downsample: DownsampleConfig,
                                           storeConfig: StoreConfig,
                                           statusActor: ActorRef) extends BaseActor {

  import IngestionActor._

  final val streamSubscriptions = new HashMap[Int, CancelableFuture[Unit]]
  final val streams = new HashMap[Int, IngestionStream]
<<<<<<< HEAD
  var shardStateVersion: Long = 0
=======
  final val nodeCoord = context.parent
>>>>>>> 686b37da

  // Params for creating the default memStore flush scheduler
  private final val numGroups = storeConfig.groupsPerShard

  // The flush task has very little work -- pretty much none. Looking at doFlushSteps, you can see that
  // all of the heavy lifting -- including chunk encoding, forming the (potentially big) index timebucket blobs --
  // is all done in the ingestion thread. Even the futures used to do I/O will not be done in this flush thread...
  // they are allocated by the implicit ExecutionScheduler that Futures use and/or what C* etc uses.
  // The only thing that flushSched really does is tie up all these Futures together.  Thus we use the global one.
  // TODO: re-examine doFlushSteps and thread usage in flush tasks.
  import context.dispatcher
  val flushSched = GlobalScheduler.globalImplicitScheduler

  // TODO: add and remove per-shard ingestion sources?
  // For now just start it up one time and kill the actor if it fails
  val ctor = Class.forName(source.streamFactoryClass).getConstructors.head
  val streamFactory = ctor.newInstance().asInstanceOf[IngestionStreamFactory]
  logger.info(s"Using stream factory $streamFactory with config ${source.config}, storeConfig $storeConfig")

  override def postStop(): Unit = {
    super.postStop() // <- logs shutting down
    logger.info("Cancelling all streams and calling teardown")
    streamSubscriptions.keys.foreach(stopIngestion(_))
  }

  def receive: Receive = LoggingReceive {
    case GetStatus               => status(sender())
    case e: IngestRows           => ingest(e)
    case e: ShardIngestionState  => resync(e, sender())
  }

  /**
    * Compares the given shard mapper snapshot to the current set of shards being ingested and
    * reconciles any differences. It does so by stopping ingestion for shards that aren't mapped
    * to this node, and it starts ingestion for those that are.
    */
  private def resync(state: ShardIngestionState, origin: ActorRef): Unit = {
    if (invalid(state.ref)) {
      logger.error(s"$state is invalid for this ingester '${dataset.ref}'.")
      return
    }

    if (state.version != 0 && state.version <= shardStateVersion) {
      logger.info(s"Ignoring old ShardIngestionState version: ${state.version} <= $shardStateVersion")
      return
    }

    // Start with the full set of all shards being ingested, and remove shards from this set
    // which must continue being ingested.
    val shardsToStop = HashSet() ++ streams.keySet

    for (shard <- 0 until state.map.numShards) {
      if (state.map.coordForShard(shard) == context.parent) {
        if (state.map.isAnIngestionState(shard)) {
          if (shardsToStop.contains(shard)) {
            // Is aready ingesting, and it must not be stopped.
            shardsToStop.remove(shard)
          } else {
            // Isn't ingesting, so start it.
            startIngestion(shard)
          }
        } else {
          val status = state.map.statuses(shard)
          logger.info(s"Will stop ingestion of shard $shard due to status ${status}")
        }
      }
    }

    // Stop ingesting the rest.
    for (shard <- shardsToStop) {
      stopIngestion(shard)
    }

    if (state.version != 0) {
      shardStateVersion = state.version
    }
  }

  private def startIngestion(shard: Int): Unit = {
    try memStore.setup(dataset, shard, storeConfig, downsample) catch {
      case ShardAlreadySetup(ds, shard) =>
        logger.warn(s"dataset=$ds shard=$shard already setup, skipping....")
        return
    }

    val ingestion = for {
      _ <- memStore.recoverIndex(dataset.ref, shard)
      checkpoints <- memStore.metastore.readCheckpoints(dataset.ref, shard) }
    yield {
      if (checkpoints.isEmpty) {
        // Start normal ingestion with no recovery checkpoint and flush group 0 first
        normalIngestion(shard, None, 0, storeConfig.diskTTLSeconds)
      } else {
        // Figure out recovery end watermark and intervals.  The reportingInterval is the interval at which
        // offsets come back from the MemStore for us to report progress.
        val startRecoveryWatermark = checkpoints.values.min + 1
        val endRecoveryWatermark = checkpoints.values.max
        val lastFlushedGroup = checkpoints.find(_._2 == endRecoveryWatermark).get._1
        val reportingInterval = Math.max((endRecoveryWatermark - startRecoveryWatermark) / 20, 1L)
        logger.info(s"Starting recovery for dataset=${dataset.ref} " +
          s"shard=${shard}: from $startRecoveryWatermark to $endRecoveryWatermark; " +
          s"last flushed group $lastFlushedGroup")
        logger.info(s"Checkpoints for dataset=${dataset.ref} shard=${shard}: $checkpoints")
        for { lastOffset <- doRecovery(shard, startRecoveryWatermark, endRecoveryWatermark, reportingInterval,
                                       checkpoints) }
        yield {
          // Start reading past last offset for normal records; start flushes one group past last group
          normalIngestion(shard, Some(lastOffset + 1), (lastFlushedGroup + 1) % numGroups,
                          storeConfig.diskTTLSeconds)
        }
      }
    }

    ingestion.recover {
      case NonFatal(t) =>
        logger.error(s"Error occurred during initialization/execution of ingestion for " +
          s"dataset=${dataset.ref} shard=${shard}", t)
        handleError(dataset.ref, shard, t)
    }
  }

  private def flushStream(startGroupNo: Int = 0): Observable[FlushCommand] = {
    if (source.config.as[Option[Boolean]]("noflush").getOrElse(false)) {
      FlushStream.empty
    } else {
      FlushStream.interval(numGroups, storeConfig.flushInterval / numGroups, startGroupNo)
    }
  }

  /**
   * Initiates post-recovery ingestion and regular flushing from the source.
   * startingGroupNo and offset would be defined for recovery scenarios.
   * @param shard the shard number to start ingestion
   * @param offset optionally the offset to start ingestion at
   * @param startingGroupNo the group number to start flushes at
   */
  private def normalIngestion(shard: Int,
                              offset: Option[Long],
                              startingGroupNo: Int,
                              diskTimeToLiveSeconds: Int): Unit = {
    create(shard, offset) map { ingestionStream =>
      val stream = ingestionStream.get
      logger.info(s"Starting normal/active ingestion for dataset=${dataset.ref} shard=$shard at offset $offset")
      statusActor ! IngestionStarted(dataset.ref, shard, nodeCoord)

      streamSubscriptions(shard) = memStore.ingestStream(dataset.ref,
        shard,
        stream,
        flushSched,
        flushStream(startingGroupNo),
        diskTimeToLiveSeconds)
      // On completion of the future, send IngestionStopped
      // except for noOpSource, which would stop right away, and is used for sending in tons of data
      // also: small chance for race condition here due to remove call in stop() method
      streamSubscriptions(shard).onComplete {
        case Failure(x) =>
          handleError(dataset.ref, shard, x)
        case Success(_) =>
          // We dont release resources when finite ingestion ends normally.
          // Kafka ingestion is usually infinite and does not end unless canceled.
          // Cancel operation is already releasing after cancel is done.
          // We also have some tests that validate after finite ingestion is complete
          if (source != NodeClusterActor.noOpSource) statusActor ! IngestionStopped(dataset.ref, shard)
      }
    } recover { case t: Throwable =>
      logger.error(s"Error occurred when setting up ingestion pipeline for dataset=${dataset.ref} shard=$shard ", t)
      handleError(dataset.ref, shard, t)
    }
  }

  import Iterators._

  /**
   * Starts the recovery stream; returns the last offset read during recovery process
   * Periodically (every interval offsets) reports recovery progress
   * This stream is optimized for recovery; no flushes or other write I/O is performed.
   * @param shard the shard number to start recovery on
   * @param startOffset the starting offset to begin recovery
   * @param endOffset the offset past which recovery should stop (approximately)
   * @param interval the interval of reporting progress
   */
  private def doRecovery(shard: Int, startOffset: Long, endOffset: Long, interval: Long,
                         checkpoints: Map[Int, Long]): Future[Long] = {
    val futTry = create(shard, Some(startOffset)) map { ingestionStream =>
      val recoveryTrace = Kamon.buildSpan("ingestion-recovery-trace")
                               .withTag("shard", shard.toString)
                               .withTag("dataset", dataset.ref.toString).start()
      val stream = ingestionStream.get
      statusActor ! RecoveryInProgress(dataset.ref, shard, nodeCoord, 0)

      val shardInstance = memStore.asInstanceOf[TimeSeriesMemStore].getShardE(dataset.ref, shard)
      val fut = memStore.recoverStream(dataset.ref, shard, stream, checkpoints, interval)
        .map { off =>
          val progressPct = if (endOffset - startOffset == 0) 100
                            else (off - startOffset) * 100 / (endOffset - startOffset)
          logger.info(s"Recovery of dataset=${dataset.ref} shard=$shard at " +
            s"$progressPct % - offset $off (target $endOffset)")
          statusActor ! RecoveryInProgress(dataset.ref, shard, nodeCoord, progressPct.toInt)
          off }
        .until(_ >= endOffset)
        // TODO: move this code to TimeSeriesShard itself.  Shard should control the thread
        .lastL.runAsync(shardInstance.ingestSched)
      fut.onComplete {
        case Success(_) =>
          ingestionStream.teardown()
          streams.remove(shard)
          recoveryTrace.finish()
        case Failure(ex) =>
          recoveryTrace.addError(s"Recovery failed for dataset=${dataset.ref} shard=$shard", ex)
          logger.error(s"Recovery failed for dataset=${dataset.ref} shard=$shard", ex)
          handleError(dataset.ref, shard, ex)
          recoveryTrace.finish()
      }
      fut
    }
    futTry.recover { case NonFatal(t) =>
      handleError(dataset.ref, shard, t)
      Future.failed(t)
    }
    futTry.get
  }

  /** [[filodb.coordinator.IngestionStreamFactory.create]] can raise IllegalArgumentException
    * if the shard is not 0. This will notify versus throw so the sender can handle the
    * problem, which is internal.
    * NOTE: this method will synchronously retry so it make take a long time.
    */
  private def create(shard: Int, offset: Option[Long],
                     retries: Int = storeConfig.failureRetries): Try[IngestionStream] =
    Try {
      val ingestStream = streamFactory.create(source.config, dataset, shard, offset)
      streams(shard) = ingestStream
      logger.info(s"Ingestion stream $ingestStream set up for dataset=${dataset.ref} shard=$shard")
      ingestStream
    }.recoverWith {
      case e: Exception if retries > 0 =>
        logger.warn(s"IngestionStream creation got [$e], $retries retries left.  Waiting then retrying", e)
        Thread sleep storeConfig.retryDelay.toMillis
        create(shard, offset, retries - 1)
      case e: Exception =>
        logger.error(s"IngestionStream creation got [$e], out of retries, shard will stop", e)
        Failure(e)
    }

  private def ingest(e: IngestRows): Unit = {
    memStore.ingest(dataset.ref, e.shard, e.records)
    if (!e.records.records.isEmpty) {
      e.ackTo ! client.IngestionCommands.Ack(e.records.offset)
    }
  }

  private def status(origin: ActorRef): Unit =
    origin ! IngestionStatus(memStore.numRowsIngested(dataset.ref))

  private def stopIngestion(shard: Int): Unit = {
    streamSubscriptions.get(shard).foreach { s =>
      s.onComplete {
        case Success(_) =>
          // release resources when stop is invoked explicitly, not when ingestion ends in non-kafka environments
          removeAndReleaseResources(dataset.ref, shard)
          // ingestion stopped event is already handled in the normalIngestion method
          logger.info(s"Stopped streaming ingestion for dataset=${dataset.ref} shard=$shard and released resources")
        case Failure(_) =>
          // release of resources on failure is already handled in the normalIngestion method
      }
    }
    streamSubscriptions.get(shard).foreach(_.cancel())
  }

  private def invalid(ref: DatasetRef): Boolean = ref != dataset.ref

  private def handleError(ref: DatasetRef, shard: Int, err: Throwable): Unit = {
    logger.error(s"Exception thrown during ingestion stream for dataset=${dataset.ref} shard=$shard." +
      s" Stopping ingestion", err)
    removeAndReleaseResources(ref, shard)
    statusActor ! IngestionError(ref, shard, err)
    logger.error(s"Stopped dataset=${dataset.ref} shard=$shard after error was thrown")
  }

  private def removeAndReleaseResources(ref: DatasetRef, shard: Int): Unit = {
    if (streamSubscriptions.contains(shard)) {
      // TODO: Wait for all the queries to stop
      streamSubscriptions.remove(shard).foreach(_.cancel)
      streams.remove(shard).foreach(_.teardown())
      // Release memory for shard in MemStore
      memStore.asInstanceOf[TimeSeriesMemStore].getShard(ref, shard)
        .foreach { shard =>
          shard.shutdown()
        }
    }
  }
}<|MERGE_RESOLUTION|>--- conflicted
+++ resolved
@@ -60,11 +60,8 @@
 
   final val streamSubscriptions = new HashMap[Int, CancelableFuture[Unit]]
   final val streams = new HashMap[Int, IngestionStream]
-<<<<<<< HEAD
+  final val nodeCoord = context.parent
   var shardStateVersion: Long = 0
-=======
-  final val nodeCoord = context.parent
->>>>>>> 686b37da
 
   // Params for creating the default memStore flush scheduler
   private final val numGroups = storeConfig.groupsPerShard
