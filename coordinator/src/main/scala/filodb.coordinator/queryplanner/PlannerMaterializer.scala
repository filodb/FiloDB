package filodb.coordinator.queryplanner

import java.util.concurrent.ThreadLocalRandom

import com.typesafe.scalalogging.StrictLogging

import filodb.core.metadata.{Dataset, DatasetOptions, Schemas}
import filodb.core.query._
import filodb.query._
import filodb.query.exec._

/**
  * Intermediate Plan Result includes the exec plan(s) along with any state to be passed up the
  * plan building call tree during query planning.
  *
  * Not for runtime use.
  */
case class PlanResult(plans: Seq[ExecPlan], needsStitch: Boolean = false)

trait  PlannerHelper {
    def schemas: Schemas
    def queryConfig: QueryConfig
    def dataset: Dataset
    def dsOptions: DatasetOptions = schemas.part.options
    val inProcessPlanDispatcher = InProcessPlanDispatcher(queryConfig)
    private val datasetMetricColumn = dsOptions.metricColumn

    def materializeVectorPlan(qContext: QueryContext,
                              lp: VectorPlan): PlanResult = {
      val vectors = walkLogicalPlanTree(lp.scalars, qContext)
      vectors.plans.foreach(_.addRangeVectorTransformer(VectorFunctionMapper()))
      vectors
    }

    def materialize(logicalPlan: LogicalPlan, qContext: QueryContext): ExecPlan
    def materializeFunctionArgs(functionParams: Seq[FunctionArgsPlan],
                                qContext: QueryContext): Seq[FuncArgs] = {
      if (functionParams.isEmpty) {
        Nil
      } else {
        functionParams.map { param =>
          param match {
            case num: ScalarFixedDoublePlan => StaticFuncArgs(num.scalar, num.timeStepParams)
            case s: ScalarVaryingDoublePlan => ExecPlanFuncArgs(materialize(s, qContext),
                                               RangeParams(s.startMs, s.stepMs, s.endMs))
            case  t: ScalarTimeBasedPlan    => TimeFuncArgs(t.rangeParams)
            case s: ScalarBinaryOperation   => ExecPlanFuncArgs(materialize(s, qContext),
                                               RangeParams(s.startMs, s.stepMs, s.endMs))
          }
        }
      }
    }

    def walkLogicalPlanTree(logicalPlan: LogicalPlan,
                            qContext: QueryContext): PlanResult

    def materializeApplyInstantFunction(qContext: QueryContext,
                                        lp: ApplyInstantFunction): PlanResult = {
      val vectors = walkLogicalPlanTree(lp.vectors, qContext)
      val paramsExec = materializeFunctionArgs(lp.functionArgs, qContext)
      vectors.plans.foreach(_.addRangeVectorTransformer(InstantVectorFunctionMapper(lp.function, paramsExec)))
      vectors
    }

    def materializeApplyMiscellaneousFunction(qContext: QueryContext,
                                              lp: ApplyMiscellaneousFunction): PlanResult = {
      val vectors = walkLogicalPlanTree(lp.vectors, qContext)
      if (lp.function == MiscellaneousFunctionId.HistToPromVectors)
        vectors.plans.foreach(_.addRangeVectorTransformer(HistToPromSeriesMapper(schemas.part)))
      else
        vectors.plans.foreach(_.addRangeVectorTransformer(MiscellaneousFunctionMapper(lp.function, lp.stringArgs)))
      vectors
    }

    def materializeApplyInstantFunctionRaw(qContext: QueryContext,
                                           lp: ApplyInstantFunctionRaw): PlanResult = {
      val vectors = walkLogicalPlanTree(lp.vectors, qContext)
      val paramsExec = materializeFunctionArgs(lp.functionArgs, qContext)
      vectors.plans.foreach(_.addRangeVectorTransformer(InstantVectorFunctionMapper(lp.function, paramsExec)))
      vectors
    }

    def materializeScalarVectorBinOp(qContext: QueryContext,
                                     lp: ScalarVectorBinaryOperation): PlanResult = {
      val vectors = walkLogicalPlanTree(lp.vector, qContext)
      val funcArg = materializeFunctionArgs(Seq(lp.scalarArg), qContext)
      vectors.plans.foreach(_.addRangeVectorTransformer(ScalarOperationMapper(lp.operator, lp.scalarIsLhs, funcArg)))
      vectors
    }

    def materializeApplySortFunction(qContext: QueryContext,
                                     lp: ApplySortFunction): PlanResult = {
      val vectors = walkLogicalPlanTree(lp.vectors, qContext)
      if (vectors.plans.length > 1) {
        val targetActor = PlannerUtil.pickDispatcher(vectors.plans)
        val topPlan = LocalPartitionDistConcatExec(qContext, targetActor, vectors.plans)
        topPlan.addRangeVectorTransformer(SortFunctionMapper(lp.function))
        PlanResult(Seq(topPlan), vectors.needsStitch)
      } else {
        vectors.plans.foreach(_.addRangeVectorTransformer(SortFunctionMapper(lp.function)))
        vectors
      }
    }

    def materializeScalarPlan(qContext: QueryContext,
                              lp: ScalarVaryingDoublePlan): PlanResult = {
      val vectors = walkLogicalPlanTree(lp.vectors, qContext)
      if (vectors.plans.length > 1) {
        val targetActor = PlannerUtil.pickDispatcher(vectors.plans)
        val topPlan = LocalPartitionDistConcatExec(qContext, targetActor, vectors.plans)
        topPlan.addRangeVectorTransformer(ScalarFunctionMapper(lp.function,
          RangeParams(lp.startMs, lp.stepMs, lp.endMs)))
        PlanResult(Seq(topPlan), vectors.needsStitch)
      } else {
        vectors.plans.foreach(_.addRangeVectorTransformer(ScalarFunctionMapper(lp.function,
          RangeParams(lp.startMs, lp.stepMs, lp.endMs))))
        vectors
      }
    }

    def addAbsentFunctionMapper(vectors: PlanResult,
                               columnFilters: Seq[ColumnFilter],
                               rangeParams: RangeParams,
                               queryContext: QueryContext): PlanResult = {
      vectors.plans.foreach(_.addRangeVectorTransformer(AbsentFunctionMapper(columnFilters, rangeParams,
        dsOptions.metricColumn )))
      vectors
    }

   def addAggregator(lp: Aggregate, qContext: QueryContext, toReduceLevel: PlanResult,
                     extraOnByKeysTimeRanges: Seq[Seq[Long]]):
   LocalPartitionReduceAggregateExec = {

    val byKeysReal = ExtraOnByKeysUtil.getRealByLabels(lp, extraOnByKeysTimeRanges)
    // Now we have one exec plan per shard
    /*
     * Note that in order for same overlapping RVs to not be double counted when spread is increased,
     * one of the following must happen
     * 1. Step instants must be chosen so time windows dont span shards.
     * 2. We pump data into multiple shards for sometime so atleast one shard will fully contain any time window
     *
     * Pulling all data into one node and stitch before reducing (not feasible, doesnt scale). So we will
     * not stitch
     *
     * Starting off with solution 1 first until (2) or some other approach is decided on.
     */
    toReduceLevel.plans.foreach {
      _.addRangeVectorTransformer(AggregateMapReduce(lp.operator, lp.params,
        LogicalPlanUtils.renameLabels(lp.without, dsOptions.metricColumn),
        LogicalPlanUtils.renameLabels(byKeysReal, dsOptions.metricColumn)))
    }

    val toReduceLevel2 =
      if (toReduceLevel.plans.size >= 16) {
        // If number of children is above a threshold, parallelize aggregation
        val groupSize = Math.sqrt(toReduceLevel.plans.size).ceil.toInt
        toReduceLevel.plans.grouped(groupSize).map { nodePlans =>
          val reduceDispatcher = nodePlans.head.dispatcher
          LocalPartitionReduceAggregateExec(qContext, reduceDispatcher, nodePlans, lp.operator, lp.params)
        }.toList
      } else toReduceLevel.plans

    val reduceDispatcher = PlannerUtil.pickDispatcher(toReduceLevel2)
    val reducer = LocalPartitionReduceAggregateExec(qContext, reduceDispatcher, toReduceLevel2, lp.operator, lp.params)

    if (!qContext.plannerParams.skipAggregatePresent)
      reducer.addRangeVectorTransformer(AggregatePresenter(lp.operator, lp.params, RangeParams(
        lp.startMs / 1000, lp.stepMs / 1000, lp.endMs / 1000)))

    reducer
  }

  def materializeAbsentFunction(qContext: QueryContext,
                                  lp: ApplyAbsentFunction): PlanResult = {
    val vectors = walkLogicalPlanTree(lp.vectors, qContext)
    val aggregate = Aggregate(AggregationOperator.Sum, lp, Nil, Seq("job"))
    // Add sum to aggregate all child responses
    // If all children have NaN value, sum will yield NaN and AbsentFunctionMapper will yield 1
    val aggregatePlanResult = PlanResult(Seq(addAggregator(aggregate, qContext.copy(plannerParams =
      qContext.plannerParams.copy(skipAggregatePresent = true)), vectors, Seq.empty))) // No need for present for sum
    addAbsentFunctionMapper(aggregatePlanResult, lp.columnFilters,
      RangeParams(lp.startMs / 1000, lp.stepMs / 1000, lp.endMs / 1000), qContext)
  }

  def materializeLimitFunction(qContext: QueryContext,
                                lp: ApplyLimitFunction): PlanResult = {
    val vectors = walkLogicalPlanTree(lp.vectors, qContext)
    if (vectors.plans.length > 1) {
      val targetActor = PlannerUtil.pickDispatcher(vectors.plans)
      val topPlan = LocalPartitionDistConcatExec(qContext, targetActor, vectors.plans)
      topPlan.addRangeVectorTransformer(LimitFunctionMapper(lp.limit))
      PlanResult(Seq(topPlan), vectors.needsStitch)
    } else {
      vectors.plans.foreach(_.addRangeVectorTransformer(LimitFunctionMapper(lp.limit)))
      vectors
    }
<<<<<<< HEAD

   def materializeAggregate(qContext: QueryContext,
                                   lp: Aggregate): PlanResult = {
    val toReduceLevel1 = walkLogicalPlanTree(lp.vectors, qContext)
    val reducer = addAggregator(lp, qContext, toReduceLevel1, queryConfig.addExtraOnByKeysTimeRanges)
    PlanResult(Seq(reducer), false) // since we have aggregated, no stitching
  }

   def materializeFixedScalar(qContext: QueryContext,
                                     lp: ScalarFixedDoublePlan): PlanResult = {
    val scalarFixedDoubleExec = ScalarFixedDoubleExec(qContext, dataset = dataset.ref, lp.timeStepParams, lp.scalar)
    PlanResult(Seq(scalarFixedDoubleExec), false)
  }

  /**
   * Example:
   * min_over_time(foo{job="bar"}[3m:1m])
   *
   * outerStart = S
   * outerEnd = E
   * outerStep = 90s
   *
   * Resulting Exec Plan (hand edited and simplified to make it easier to read):
   * E~LocalPartitionDistConcatExec()
   * -T~PeriodicSamplesMapper(start=S, step=90s, end=E, window=3m, functionId=MinOverTime)
   * --T~PeriodicSamplesMapper(start=((S-3m)/1m)*1m+1m, step=1m, end=(E/1m)*1m, window=None, functionId=None)
   * ---E~MultiSchemaPartitionsExec
   */
  def materializeSubqueryWithWindowing(qContext: QueryContext, sqww: SubqueryWithWindowing): PlanResult = {
    // This physical plan will try to execute only one range query instead of a number of individual subqueries.
    // If ranges of each of the subqueries have overlap, retrieving the total range
    // is optimal, if there is no overlap and even worse significant gap between the individual subqueries, retrieving
    // the entire range might be suboptimal, this still might be a better option than issuing and concatenating numerous
    // subqueries separately
    var innerPlan = sqww.innerPeriodicSeries
    val window = Some(sqww.subqueryWindowMs)
    // Here the inner periodic series already has start/end/step populated
    // in Function's toSeriesPlan(), Functions.scala subqqueryArgument() method.
    val innerExecPlan = walkLogicalPlanTree(sqww.innerPeriodicSeries, qContext)
    if (sqww.functionId != RangeFunctionId.AbsentOverTime) {
      val rangeFn = InternalRangeFunction.lpToInternalFunc(sqww.functionId)
      val paramsExec = materializeFunctionArgs(sqww.functionArgs, qContext)
      val rangeVectorTransformer =
        PeriodicSamplesMapper(
          sqww.startMs, sqww.stepMs, sqww.endMs,
          window,
          Some(rangeFn),
          qContext,
          false,
          paramsExec,
          sqww.offsetMs,
          false,
          true
        )
      innerExecPlan.plans.foreach { p => p.addRangeVectorTransformer(rangeVectorTransformer)}
      innerExecPlan
    } else {
      createAbsentOverTimePlan(innerExecPlan, innerPlan, qContext, window, sqww.offsetMs, sqww)
    }
  }

  private def createAbsentOverTimePlan( innerExecPlan: PlanResult,
                                        innerPlan: PeriodicSeriesPlan,
                                        qContext: QueryContext,
                                        window: Option[Long],
                                        offsetMs : Option[Long],
                                        sqww: SubqueryWithWindowing
                                      ) : PlanResult = {
    // absent over time is essentially sum(last(series)) sent through AbsentFunctionMapper
    innerExecPlan.plans.foreach(
      _.addRangeVectorTransformer(PeriodicSamplesMapper(
        sqww.startMs, sqww.stepMs, sqww.endMs,
        window,
        Some(InternalRangeFunction.lpToInternalFunc(RangeFunctionId.Last)),
        qContext,
        false,
        Seq(),
        offsetMs,
        false
      ))
    )
    val aggregate = Aggregate(AggregationOperator.Sum, innerPlan, Nil, Seq("job"))
    val aggregatePlanResult = PlanResult(
      Seq(
        addAggregator(
          aggregate,
          qContext.copy(plannerParams = qContext.plannerParams.copy(skipAggregatePresent = true)),
          innerExecPlan,
          Seq.empty
        )
      )
    )
    addAbsentFunctionMapper(
      aggregatePlanResult,
      Seq(),
      RangeParams(
        sqww.startMs / 1000, sqww.stepMs / 1000, sqww.endMs / 1000
      ),
      qContext
    )
    aggregatePlanResult
  }

  def materializeTopLevelSubquery(qContext: QueryContext, tlsq: TopLevelSubquery): PlanResult = {
    // This physical plan will try to execute only one range query instead of a number of individual subqueries.
    // If ranges of each of the subqueries have overlap, retrieving the total range
    // is optimal, if there is no overlap and even worse significant gap between the individual subqueries, retrieving
    // the entire range might be suboptimal, this still might be a better option than issuing and concatenating numerous
    // subqueries separately
    walkLogicalPlanTree(tlsq.innerPeriodicSeries, qContext)
  }

  def materializeScalarTimeBased(qContext: QueryContext,
                                  lp: ScalarTimeBasedPlan): PlanResult = {
    val scalarTimeBasedExec = TimeScalarGeneratorExec(qContext, dataset.ref, lp.rangeParams, lp.function)
    PlanResult(Seq(scalarTimeBasedExec), false)
  }

   def materializeScalarBinaryOperation(qContext: QueryContext,
                                        lp: ScalarBinaryOperation): PlanResult = {
    val lhs = if (lp.lhs.isRight) {
      // Materialize as lhs is a logical plan
      val lhsExec = walkLogicalPlanTree(lp.lhs.right.get, qContext)
      Right(lhsExec.plans.map(_.asInstanceOf[ScalarBinaryOperationExec]).head)
    } else Left(lp.lhs.left.get)

    val rhs = if (lp.rhs.isRight) {
      val rhsExec = walkLogicalPlanTree(lp.rhs.right.get, qContext)
      Right(rhsExec.plans.map(_.asInstanceOf[ScalarBinaryOperationExec]).head)
    } else Left(lp.rhs.left.get)

    val scalarBinaryExec = ScalarBinaryOperationExec(qContext, dataset.ref, lp.rangeParams, lhs, rhs, lp.operator)
    PlanResult(Seq(scalarBinaryExec), false)
  }

  def materializeBinaryJoin(qContext: QueryContext, logicalPlan: BinaryJoin): PlanResult = {

    val lhsQueryContext = qContext.copy(origQueryParams = qContext.origQueryParams.asInstanceOf[PromQlQueryParams].
      copy(promQl = LogicalPlanParser.convertToQuery(logicalPlan.lhs)))
    val rhsQueryContext = qContext.copy(origQueryParams = qContext.origQueryParams.asInstanceOf[PromQlQueryParams].
      copy(promQl = LogicalPlanParser.convertToQuery(logicalPlan.rhs)))

    val lhs = walkLogicalPlanTree(logicalPlan.lhs, lhsQueryContext)
    val rhs = walkLogicalPlanTree(logicalPlan.rhs, rhsQueryContext)

    val onKeysReal = ExtraOnByKeysUtil.getRealOnLabels(logicalPlan, queryConfig.addExtraOnByKeysTimeRanges)

    val dispatcher = if (!lhs.plans.head.dispatcher.isLocalCall && !rhs.plans.head.dispatcher.isLocalCall) {
      val lhsCluster = lhs.plans.head.dispatcher.clusterName
      val rhsCluster = rhs.plans.head.dispatcher.clusterName
      if (rhsCluster.equals(lhsCluster)) PlannerUtil.pickDispatcher(lhs.plans ++ rhs.plans)
      else inProcessPlanDispatcher
    } else inProcessPlanDispatcher

    val stitchedLhs = if (lhs.needsStitch) Seq(StitchRvsExec(qContext,
      dispatcher, lhs.plans))
    else lhs.plans

    val stitchedRhs = if (rhs.needsStitch) Seq(StitchRvsExec(qContext,
      dispatcher, rhs.plans))
    else rhs.plans

    val execPlan =
      if (logicalPlan.operator.isInstanceOf[SetOperator])
        SetOperatorExec(qContext, dispatcher, stitchedLhs, stitchedRhs, logicalPlan.operator,
          LogicalPlanUtils.renameLabels(onKeysReal, datasetMetricColumn),
          LogicalPlanUtils.renameLabels(logicalPlan.ignoring, datasetMetricColumn), datasetMetricColumn)
      else
        BinaryJoinExec(qContext, dispatcher, stitchedLhs, stitchedRhs, logicalPlan.operator,
          logicalPlan.cardinality, LogicalPlanUtils.renameLabels(onKeysReal, datasetMetricColumn),
          LogicalPlanUtils.renameLabels(logicalPlan.ignoring, datasetMetricColumn), logicalPlan.include,
          datasetMetricColumn)

    PlanResult(Seq(execPlan), false)
=======
>>>>>>> 3b7f13fd
  }

}

object PlannerUtil extends StrictLogging {

   /**
   * Returns URL params for label values which is used to create Metadata remote exec plan
   */
   def getLabelValuesUrlParams(lp: LabelValues, queryParams: PromQlQueryParams): Map[String, String] = {
    val quote = if (queryParams.remoteQueryPath.get.contains("""/v2/label/""")) """"""" else ""
    // Filter value should be enclosed in quotes for label values v2 endpoint
    val filters = lp.filters.map{ f => s"""${f.column}${f.filter.operatorString}$quote${f.filter.valuesStrings.
      head}$quote"""}.mkString(",")
    Map("filter" -> filters, "labels" -> lp.labelNames.mkString(","))
  }

  /**
   * Returns URL params for label values which is used to create Metadata remote exec plan
   */
  def getLabelNamesUrlParams(lp: LabelNames, queryParams: PromQlQueryParams): Map[String, String] = {
    val quote = if (queryParams.remoteQueryPath.get.contains("""/v2/labels/""")) """"""" else ""
    // Filter value should be enclosed in quotes for label values v2 endpoint
    val filters = lp.filters.map{ f => s"""${f.column}${f.filter.operatorString}$quote${f.filter.valuesStrings.
      head}$quote"""}.mkString(",")
    Map("filter" -> filters)
  }

  /**
   * Picks one dispatcher randomly from child exec plans passed in as parameter
   */
  def pickDispatcher(children: Seq[ExecPlan]): PlanDispatcher = {

    children.find(_.dispatcher.isLocalCall).map(_.dispatcher).getOrElse {
    val childTargets = children.map(_.dispatcher)
    // Above list can contain duplicate dispatchers, and we don't make them distinct.
    // Those with more shards must be weighed higher
    val rnd = ThreadLocalRandom.current()
    childTargets.iterator.drop(rnd.nextInt(childTargets.size)).next
   }
  }
}<|MERGE_RESOLUTION|>--- conflicted
+++ resolved
@@ -194,7 +194,7 @@
       vectors.plans.foreach(_.addRangeVectorTransformer(LimitFunctionMapper(lp.limit)))
       vectors
     }
-<<<<<<< HEAD
+  }
 
    def materializeAggregate(qContext: QueryContext,
                                    lp: Aggregate): PlanResult = {
@@ -256,7 +256,7 @@
     }
   }
 
-  private def createAbsentOverTimePlan( innerExecPlan: PlanResult,
+   def createAbsentOverTimePlan( innerExecPlan: PlanResult,
                                         innerPlan: PeriodicSeriesPlan,
                                         qContext: QueryContext,
                                         window: Option[Long],
@@ -369,8 +369,6 @@
           datasetMetricColumn)
 
     PlanResult(Seq(execPlan), false)
-=======
->>>>>>> 3b7f13fd
   }
 
 }
