--- conflicted
+++ resolved
@@ -78,13 +78,8 @@
           val httpEndpoint = remoteHttpEndpoint + queryParams.remoteQueryPath.getOrElse("")
           rootLogicalPlan match {
             case lp: LabelValues         => MetadataRemoteExec(httpEndpoint, remoteHttpTimeoutMs,
-<<<<<<< HEAD
-                                            getLabelValuesUrlParams(lp), newQueryContext, InProcessPlanDispatcher,
-                                            dsRef)
-=======
-                                            PlannerUtil.getLabelValuesUrlParams(lp, queryParams), qContext,
-                                            InProcessPlanDispatcher, dsRef, promQlParams)
->>>>>>> dfef03be
+                                            PlannerUtil.getLabelValuesUrlParams(lp, queryParams), newQueryContext,
+                                            InProcessPlanDispatcher, dsRef)
             case lp: SeriesKeysByFilters => val urlParams = Map("match[]" -> queryParams.promQl)
                                             MetadataRemoteExec(httpEndpoint, remoteHttpTimeoutMs,
                                               urlParams, newQueryContext, InProcessPlanDispatcher, dsRef)
