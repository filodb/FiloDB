--- conflicted
+++ resolved
@@ -73,11 +73,7 @@
 
   def materialize(logicalPlan: LogicalPlan, qContext: QueryContext): ExecPlan = {
 
-<<<<<<< HEAD
-
-=======
     if (shardMapperFunc.numShards == 0) throw new IllegalStateException("No shards available")
->>>>>>> a5c0cc83
     val materialized = walkLogicalPlanTree(logicalPlan, qContext)
     match {
       case PlanResult(Seq(justOne), stitch) =>
@@ -396,11 +392,7 @@
     }
     val metaExec = shardsToHit.map { shard =>
       val dispatcher = dispatcherForShard(shard)
-<<<<<<< HEAD
-      exec.LabelValuesExec(qContext, dispatcher, dsRef, shard, lp.filters, labelNames, lp.lookbackTimeMs)
-=======
-      exec.LabelValuesExec(qContext, dispatcher, dsRef, shard, filters, labelNames, lp.startMs, lp.endMs)
->>>>>>> a5c0cc83
+      exec.LabelValuesExec(qContext, dispatcher, dsRef, shard, lp.filters, labelNames, lp.startMs, lp.endMs)
     }
     PlanResult(metaExec, false)
   }
