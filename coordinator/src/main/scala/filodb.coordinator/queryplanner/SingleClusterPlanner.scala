--- conflicted
+++ resolved
@@ -236,109 +236,7 @@
       case _                               => throw new BadQueryException("Invalid logical plan")
     }
   }
-<<<<<<< HEAD
-=======
   // scalastyle:on cyclomatic.complexity
-
-  /**
-   * Example:
-   * min_over_time(foo{job="bar"}[3m:1m])
-   *
-   * outerStart = S
-   * outerEnd = E
-   * outerStep = 90s
-   *
-   * Resulting Exec Plan (hand edited and simplified to make it easier to read):
-   * E~LocalPartitionDistConcatExec()
-   * -T~PeriodicSamplesMapper(start=S, step=90s, end=E, window=3m, functionId=MinOverTime)
-   * --T~PeriodicSamplesMapper(start=((S-3m)/1m)*1m+1m, step=1m, end=(E/1m)*1m, window=None, functionId=None)
-   * ---E~MultiSchemaPartitionsExec
-   */
-  private def materializeSubqueryWithWindowing(qContext: QueryContext, sqww: SubqueryWithWindowing): PlanResult = {
-    // This physical plan will try to execute only one range query instead of a number of individual subqueries.
-    // If ranges of each of the subqueries have overlap, retrieving the total range
-    // is optimal, if there is no overlap and even worse significant gap between the individual subqueries, retrieving
-    // the entire range might be suboptimal, this still might be a better option than issuing and concatenating numerous
-    // subqueries separately
-    var innerPlan = sqww.innerPeriodicSeries
-    val window = Some(sqww.subqueryWindowMs)
-    // Here the inner periodic series already has start/end/step populated
-    // in Function's toSeriesPlan(), Functions.scala subqqueryArgument() method.
-    val innerExecPlan = walkLogicalPlanTree(sqww.innerPeriodicSeries, qContext)
-    if (sqww.functionId != RangeFunctionId.AbsentOverTime) {
-      val rangeFn = InternalRangeFunction.lpToInternalFunc(sqww.functionId)
-      val paramsExec = materializeFunctionArgs(sqww.functionArgs, qContext)
-      val rangeVectorTransformer =
-        PeriodicSamplesMapper(
-          sqww.startMs, sqww.stepMs, sqww.endMs,
-          window,
-          Some(rangeFn),
-          qContext,
-          false,
-          paramsExec,
-          sqww.offsetMs,
-          false,
-          true
-        )
-      innerExecPlan.plans.foreach { p => p.addRangeVectorTransformer(rangeVectorTransformer)}
-      innerExecPlan
-    } else {
-      createAbsentOverTimePlan(innerExecPlan, innerPlan, qContext, window, sqww.offsetMs, sqww)
-    }
-  }
-
-  private def createAbsentOverTimePlan(
-    innerExecPlan: PlanResult,
-    innerPlan: PeriodicSeriesPlan,
-    qContext: QueryContext,
-    window: Option[Long],
-    offsetMs : Option[Long],
-    sqww: SubqueryWithWindowing
-  ) : PlanResult = {
-    // absent over time is essentially sum(last(series)) sent through AbsentFunctionMapper
-    innerExecPlan.plans.foreach(
-      _.addRangeVectorTransformer(PeriodicSamplesMapper(
-        sqww.startMs, sqww.stepMs, sqww.endMs,
-        window,
-        Some(InternalRangeFunction.lpToInternalFunc(RangeFunctionId.Last)),
-        qContext,
-        false,
-        Seq(),
-        offsetMs,
-        false
-      ))
-    )
-    val aggregate = Aggregate(AggregationOperator.Sum, innerPlan, Nil, Seq("job"))
-    val aggregatePlanResult = PlanResult(
-      Seq(
-        addAggregator(
-          aggregate,
-          qContext.copy(plannerParams = qContext.plannerParams.copy(skipAggregatePresent = true)),
-          innerExecPlan,
-          Seq.empty
-        )
-      )
-    )
-    addAbsentFunctionMapper(
-      aggregatePlanResult,
-      Seq(),
-      RangeParams(
-        sqww.startMs / 1000, sqww.stepMs / 1000, sqww.endMs / 1000
-      ),
-      qContext
-    )
-    aggregatePlanResult
-  }
-
-  private def materializeTopLevelSubquery(qContext: QueryContext, tlsq: TopLevelSubquery): PlanResult = {
-    // This physical plan will try to execute only one range query instead of a number of individual subqueries.
-    // If ranges of each of the subqueries have overlap, retrieving the total range
-    // is optimal, if there is no overlap and even worse significant gap between the individual subqueries, retrieving
-    // the entire range might be suboptimal, this still might be a better option than issuing and concatenating numerous
-    // subqueries separately
-    walkLogicalPlanTree(tlsq.innerPeriodicSeries, qContext)
-  }
->>>>>>> 258d43c4
 
   private def materializeBinaryJoin(qContext: QueryContext,
                                     lp: BinaryJoin): PlanResult = {
