--- conflicted
+++ resolved
@@ -67,13 +67,8 @@
     logicalPlan match {
       case lp: PeriodicSeries => lp.copy(startMs = timeRange.startMs,
                                          endMs = timeRange.endMs,
-<<<<<<< HEAD
-                                         rawSeries = copyNonPeriodicWithUpdatedTimeRange(lp.rawSeries, timeRange,
-                                                     lookBackTime).asInstanceOf[RawSeries])
-=======
                                          rawSeries = copyNonPeriodicWithUpdatedTimeRange(lp.rawSeries, timeRange)
                                                      .asInstanceOf[RawSeries])
->>>>>>> a5c0cc83
       case lp: PeriodicSeriesWithWindowing => lp.copy(startMs = timeRange.startMs,
                                                       endMs = timeRange.endMs,
                                                       series = copyNonPeriodicWithUpdatedTimeRange(lp.series,
