--- conflicted
+++ resolved
@@ -40,13 +40,8 @@
   override def schemas: Schemas = Schemas(dataset.schema)
   private val datasetMetricColumn = dsOptions.metricColumn
 
-<<<<<<< HEAD
   // scalastyle:off method.length
   private def materializePeriodicSeriesPlan(qContext: QueryContext, periodicSeriesPlan: PeriodicSeriesPlan) = {
-=======
-  //scalastyle:off method.length
-  private def materializePeriodicSeriesPlan(periodicSeriesPlan: PeriodicSeriesPlan, qContext: QueryContext) = {
->>>>>>> 258d43c4
     val earliestRawTime = earliestRawTimestampFn
     lazy val offsetMillis = LogicalPlanUtils.getOffsetMillis(periodicSeriesPlan)
     lazy val lookbackMs = LogicalPlanUtils.getLookBackMillis(periodicSeriesPlan).max
@@ -60,12 +55,6 @@
       downsampleClusterPlanner.materialize(periodicSeriesPlan, qContext)
     } else if (startWithOffsetMs - lookbackMs >= earliestRawTime) { // full time range in raw cluster
       rawClusterPlanner.materialize(periodicSeriesPlan, qContext)
-<<<<<<< HEAD
-    // the below looks like a bug, probably should be "<=", check case in LongTimeRangePlannerSpec
-    // "TODO here we have raw plan start bigger than the actual end of top plan"
-    // in the last "else" firstInstantInRaw can end up to be bigger than lastDownsampleInstant
-    else if (endWithOffsetMs - lookbackMs < earliestRawTime) { // raw/downsample overlapping query with long lookback
-=======
       // "(endWithOffsetMs - lookbackMs) < earliestRawTime" check is erroneous, we claim that we have
       // a long lookback only if the last lookback window overlaps with earliestRawTime, however, we
       // should check for ANY interval overalapping earliestRawTime. We
@@ -78,7 +67,6 @@
       // downsample cluster since dealing with lookback windows across raw/downsample
       // clusters is quite complex and is not in scope now. We omit recent instants for which downsample
       // cluster may not have complete data
->>>>>>> 258d43c4
       val lastDownsampleSampleTime = latestDownsampleTimestampFn
       val downsampleLp = if (endWithOffsetMs < lastDownsampleSampleTime) {
         periodicSeriesPlan
