package filodb.coordinator.queryplanner

import com.typesafe.scalalogging.StrictLogging

import filodb.coordinator.queryplanner.LogicalPlanUtils._
import filodb.core.query.{PromQlQueryParams, QueryConfig, QueryContext}
import filodb.query.{BinaryJoin, LogicalPlan, PeriodicSeriesPlan, SetOperator}
import filodb.query.exec._

/**
  * LongTimeRangePlanner knows about limited retention of raw data, and existence of downsampled data.
  * For any query that arrives beyond the retention period of raw data, it splits the query into
  * two time ranges - latest time range from raw data, and old time range from downsampled data.
  * It then stitches the subquery results to present top level query results for entire time range.
  *
  * @param rawClusterPlanner this planner (typically a SingleClusterPlanner) abstracts planning for raw cluster data
  * @param downsampleClusterPlanner this planner (typically a SingleClusterPlanner)
  *                                 abstracts planning for downsample cluster data
  * @param earliestRawTimestampFn the function that will provide millis timestamp of earliest sample that
  *                             would be available in the raw cluster
  * @param latestDownsampleTimestampFn the function that will provide millis timestamp of newest sample
  *                                    that would be available in the downsample cluster. This typically
  *                                    is not "now" because of the delay in population of downsampled data
  *                                    via spark job. If job is run every 6 hours,
  *                                    `(System.currentTimeMillis - 12.hours.toMillis)`
  *                                    may a function that could be passed. 12 hours to account for failures/reruns etc.
  * @param stitchDispatcher function to get the dispatcher for the stitch exec plan node
  */
class LongTimeRangePlanner(rawClusterPlanner: QueryPlanner,
                           downsampleClusterPlanner: QueryPlanner,
                           earliestRawTimestampFn: => Long,
                           latestDownsampleTimestampFn: => Long,
<<<<<<< HEAD
                           stitchDispatcher: => PlanDispatcher) extends QueryPlanner with StrictLogging {

  def materialize(logicalPlan: LogicalPlan, qContext: QueryContext): ExecPlan = {
    logicalPlan match {
      case p: PeriodicSeriesPlan =>
        val earliestRawTime = earliestRawTimestampFn
        lazy val offsetMillis = LogicalPlanUtils.getOffsetMillis(logicalPlan)
        lazy val lookbackMs = LogicalPlanUtils.getLookBackMillis(logicalPlan).max
        lazy val startWithOffsetMs = p.startMs - offsetMillis.max
        lazy val endWithOffsetMs = p.endMs - offsetMillis.min
        if (!logicalPlan.isRoutable)
          rawClusterPlanner.materialize(logicalPlan, qContext)
        else if (endWithOffsetMs < earliestRawTime) { // full time range in downsampled cluster
          logger.info("materializing against downsample cluster:: {}", qContext.origQueryParams)
          downsampleClusterPlanner.materialize(logicalPlan, qContext)
        } else if (startWithOffsetMs - lookbackMs >= earliestRawTime) // full time range in raw cluster
          rawClusterPlanner.materialize(logicalPlan, qContext)
        else if (endWithOffsetMs - lookbackMs < earliestRawTime) {// raw/downsample overlapping query with long lookback
          val lastDownsampleSampleTime = latestDownsampleTimestampFn
          val downsampleLp = if (endWithOffsetMs < lastDownsampleSampleTime) {
            logicalPlan
          } else {
            copyLogicalPlanWithUpdatedTimeRange(logicalPlan,
              TimeRange(p.startMs, latestDownsampleTimestampFn + offsetMillis.min))
          }
          logger.info("materializing against downsample cluster:: {}", qContext.origQueryParams)
          downsampleClusterPlanner.materialize(downsampleLp, qContext)
        } else { // raw/downsample overlapping query without long lookback
          // Split the query between raw and downsample planners
          // Note - should never arrive here when start == end (so step never 0)
          require(p.stepMs > 0, "Step was 0 when trying to split query between raw and downsample cluster")
          val numStepsInDownsample = (earliestRawTime - startWithOffsetMs + lookbackMs) / p.stepMs
          val lastDownsampleInstant = p.startMs + numStepsInDownsample * p.stepMs
          val firstInstantInRaw = lastDownsampleInstant + p.stepMs

          val downsampleLp = copyLogicalPlanWithUpdatedTimeRange(logicalPlan,
                                                      TimeRange(p.startMs, lastDownsampleInstant))
          val downsampleEp = downsampleClusterPlanner.materialize(downsampleLp, qContext)
          logger.info("materializing against downsample cluster:: {}", qContext.origQueryParams)
=======
                           stitchDispatcher: => PlanDispatcher,
                           queryConfig: QueryConfig,
                           datasetMetricColumn: String) extends QueryPlanner with StrictLogging {

  val inProcessPlanDispatcher = InProcessPlanDispatcher(queryConfig)

  private def materializePeriodicSeriesPlan(periodicSeriesPlan: PeriodicSeriesPlan, qContext: QueryContext) = {
    val earliestRawTime = earliestRawTimestampFn
    lazy val offsetMillis = LogicalPlanUtils.getOffsetMillis(periodicSeriesPlan)
    lazy val lookbackMs = LogicalPlanUtils.getLookBackMillis(periodicSeriesPlan).max
    lazy val startWithOffsetMs = periodicSeriesPlan.startMs - offsetMillis.max
    // For scalar binary operation queries like sum(rate(foo{job = "app"}[5m] offset 8d)) * 0.5
    lazy val endWithOffsetMs = periodicSeriesPlan.endMs - offsetMillis.max
    if (!periodicSeriesPlan.isRoutable)
      rawClusterPlanner.materialize(periodicSeriesPlan, qContext)
    else if (endWithOffsetMs < earliestRawTime) { // full time range in downsampled cluster
      logger.info("materializing against downsample cluster:: {}", qContext.origQueryParams)
      downsampleClusterPlanner.materialize(periodicSeriesPlan, qContext)
    } else if (startWithOffsetMs - lookbackMs >= earliestRawTime) // full time range in raw cluster
      rawClusterPlanner.materialize(periodicSeriesPlan, qContext)
    else if (endWithOffsetMs - lookbackMs < earliestRawTime) {// raw/downsample overlapping query with long lookback
      val lastDownsampleSampleTime = latestDownsampleTimestampFn
      val downsampleLp = if (endWithOffsetMs < lastDownsampleSampleTime) {
        periodicSeriesPlan
      } else {
        copyLogicalPlanWithUpdatedTimeRange(periodicSeriesPlan,
          TimeRange(periodicSeriesPlan.startMs, latestDownsampleTimestampFn + offsetMillis.min))
      }
      logger.info("materializing against downsample cluster:: {}", qContext.origQueryParams)
      downsampleClusterPlanner.materialize(downsampleLp, qContext)
    } else { // raw/downsample overlapping query without long lookback
      // Split the query between raw and downsample planners
      // Note - should never arrive here when start == end (so step never 0)
      require(periodicSeriesPlan.stepMs > 0, "Step was 0 when trying to split query between raw and downsample cluster")
      val numStepsInDownsample = (earliestRawTime - startWithOffsetMs + lookbackMs) / periodicSeriesPlan.stepMs
      val lastDownsampleInstant = periodicSeriesPlan.startMs + numStepsInDownsample * periodicSeriesPlan.stepMs
      val firstInstantInRaw = lastDownsampleInstant + periodicSeriesPlan.stepMs

      val downsampleLp = copyLogicalPlanWithUpdatedTimeRange(periodicSeriesPlan,
        TimeRange(periodicSeriesPlan.startMs, lastDownsampleInstant))
      val downsampleEp = downsampleClusterPlanner.materialize(downsampleLp, qContext)
      logger.info("materializing against downsample cluster:: {}", qContext.origQueryParams)

      val rawLp = copyLogicalPlanWithUpdatedTimeRange(periodicSeriesPlan, TimeRange(firstInstantInRaw,
        periodicSeriesPlan.endMs))
      val rawEp = rawClusterPlanner.materialize(rawLp, qContext)
      StitchRvsExec(qContext, stitchDispatcher, Seq(rawEp, downsampleEp))
    }
  }

  def materializeBinaryJoin(logicalPlan: BinaryJoin, qContext: QueryContext): ExecPlan = {
    val lhsQueryContext = qContext.copy(origQueryParams = qContext.origQueryParams.asInstanceOf[PromQlQueryParams].
      copy(promQl = LogicalPlanParser.convertToQuery(logicalPlan.lhs)))
    val rhsQueryContext = qContext.copy(origQueryParams = qContext.origQueryParams.asInstanceOf[PromQlQueryParams].
      copy(promQl = LogicalPlanParser.convertToQuery(logicalPlan.rhs)))

    val lhsExec = logicalPlan.lhs match {
      case b: BinaryJoin   => materializeBinaryJoin(b, lhsQueryContext)
      case               _ => materializePeriodicSeriesPlan(logicalPlan.lhs, lhsQueryContext)
    }

    val rhsExec = logicalPlan.rhs match {
      case b: BinaryJoin => materializeBinaryJoin(b, rhsQueryContext)
      case _             => materializePeriodicSeriesPlan(logicalPlan.rhs, rhsQueryContext)
    }

    val onKeysReal = ExtraOnByKeysUtil.getRealOnLabels(logicalPlan, queryConfig.addExtraOnByKeysTimeRanges)

    val dispatcher = if (!lhsExec.dispatcher.isLocalCall && !rhsExec.dispatcher.isLocalCall) {
      val lhsCluster = lhsExec.dispatcher.clusterName
      val rhsCluster = rhsExec.dispatcher.clusterName
      if (rhsCluster.equals(lhsCluster)) PlannerUtil.pickDispatcher(lhsExec.children ++ rhsExec.children)
      else inProcessPlanDispatcher
    } else inProcessPlanDispatcher
>>>>>>> 72cc7794

    if (logicalPlan.operator.isInstanceOf[SetOperator])
      SetOperatorExec(qContext, dispatcher, Seq(lhsExec), Seq(rhsExec), logicalPlan.operator,
        LogicalPlanUtils.renameLabels(onKeysReal, datasetMetricColumn),
        LogicalPlanUtils.renameLabels(logicalPlan.ignoring, datasetMetricColumn), datasetMetricColumn)
    else
      BinaryJoinExec(qContext, dispatcher, Seq(lhsExec), Seq(rhsExec), logicalPlan.operator,
        logicalPlan.cardinality, LogicalPlanUtils.renameLabels(onKeysReal, datasetMetricColumn),
        LogicalPlanUtils.renameLabels(logicalPlan.ignoring, datasetMetricColumn), logicalPlan.include,
        datasetMetricColumn)

  }
  def materialize(logicalPlan: LogicalPlan, qContext: QueryContext): ExecPlan = {
    logicalPlan match {
      case b: BinaryJoin         => materializeBinaryJoin(b, qContext)
      case p: PeriodicSeriesPlan => materializePeriodicSeriesPlan(p, qContext)
       // Metadata query not supported for downsample cluster
      case _                     => rawClusterPlanner.materialize(logicalPlan, qContext)
    }
  }
}<|MERGE_RESOLUTION|>--- conflicted
+++ resolved
@@ -30,47 +30,6 @@
                            downsampleClusterPlanner: QueryPlanner,
                            earliestRawTimestampFn: => Long,
                            latestDownsampleTimestampFn: => Long,
-<<<<<<< HEAD
-                           stitchDispatcher: => PlanDispatcher) extends QueryPlanner with StrictLogging {
-
-  def materialize(logicalPlan: LogicalPlan, qContext: QueryContext): ExecPlan = {
-    logicalPlan match {
-      case p: PeriodicSeriesPlan =>
-        val earliestRawTime = earliestRawTimestampFn
-        lazy val offsetMillis = LogicalPlanUtils.getOffsetMillis(logicalPlan)
-        lazy val lookbackMs = LogicalPlanUtils.getLookBackMillis(logicalPlan).max
-        lazy val startWithOffsetMs = p.startMs - offsetMillis.max
-        lazy val endWithOffsetMs = p.endMs - offsetMillis.min
-        if (!logicalPlan.isRoutable)
-          rawClusterPlanner.materialize(logicalPlan, qContext)
-        else if (endWithOffsetMs < earliestRawTime) { // full time range in downsampled cluster
-          logger.info("materializing against downsample cluster:: {}", qContext.origQueryParams)
-          downsampleClusterPlanner.materialize(logicalPlan, qContext)
-        } else if (startWithOffsetMs - lookbackMs >= earliestRawTime) // full time range in raw cluster
-          rawClusterPlanner.materialize(logicalPlan, qContext)
-        else if (endWithOffsetMs - lookbackMs < earliestRawTime) {// raw/downsample overlapping query with long lookback
-          val lastDownsampleSampleTime = latestDownsampleTimestampFn
-          val downsampleLp = if (endWithOffsetMs < lastDownsampleSampleTime) {
-            logicalPlan
-          } else {
-            copyLogicalPlanWithUpdatedTimeRange(logicalPlan,
-              TimeRange(p.startMs, latestDownsampleTimestampFn + offsetMillis.min))
-          }
-          logger.info("materializing against downsample cluster:: {}", qContext.origQueryParams)
-          downsampleClusterPlanner.materialize(downsampleLp, qContext)
-        } else { // raw/downsample overlapping query without long lookback
-          // Split the query between raw and downsample planners
-          // Note - should never arrive here when start == end (so step never 0)
-          require(p.stepMs > 0, "Step was 0 when trying to split query between raw and downsample cluster")
-          val numStepsInDownsample = (earliestRawTime - startWithOffsetMs + lookbackMs) / p.stepMs
-          val lastDownsampleInstant = p.startMs + numStepsInDownsample * p.stepMs
-          val firstInstantInRaw = lastDownsampleInstant + p.stepMs
-
-          val downsampleLp = copyLogicalPlanWithUpdatedTimeRange(logicalPlan,
-                                                      TimeRange(p.startMs, lastDownsampleInstant))
-          val downsampleEp = downsampleClusterPlanner.materialize(downsampleLp, qContext)
-          logger.info("materializing against downsample cluster:: {}", qContext.origQueryParams)
-=======
                            stitchDispatcher: => PlanDispatcher,
                            queryConfig: QueryConfig,
                            datasetMetricColumn: String) extends QueryPlanner with StrictLogging {
@@ -145,7 +104,6 @@
       if (rhsCluster.equals(lhsCluster)) PlannerUtil.pickDispatcher(lhsExec.children ++ rhsExec.children)
       else inProcessPlanDispatcher
     } else inProcessPlanDispatcher
->>>>>>> 72cc7794
 
     if (logicalPlan.operator.isInstanceOf[SetOperator])
       SetOperatorExec(qContext, dispatcher, Seq(lhsExec), Seq(rhsExec), logicalPlan.operator,
