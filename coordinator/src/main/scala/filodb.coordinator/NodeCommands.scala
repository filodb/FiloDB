package filodb.coordinator

import akka.actor.ActorRef
import org.velvia.filo.RowReader
import filodb.core._
import filodb.core.metadata.{DataColumn, Dataset, Projection}

// Public, external Actor/Akka API for NodeCoordinatorActor, so every incoming command should be a NodeCommand
sealed trait NodeCommand
sealed trait NodeResponse

object DatasetCommands {
  /**
   * Creates a new dataset with columns and a default projection.
   * @param dataset the Dataset object
   * @param columns DataColumns to create for that dataset.  Must include partition and row key columns, at a
   *          minimum.  Computed columns can be left out.
   * @param database optionally, the database/keyspace to create the dataset in
   */
  final case class CreateDataset(dataset: Dataset,
                                 columns: Seq[DataColumn],
                                 database: Option[String] = None) extends NodeCommand

  case object DatasetCreated extends Response with NodeResponse
  case object DatasetAlreadyExists extends Response with NodeResponse
  final case class DatasetError(msg: String) extends ErrorResponse with NodeResponse

  /**
   * Truncates all data from a projection of a dataset.  Waits for any pending flushes from said
   * dataset to finish first, and also clears the columnStore cache for that dataset.
   */
  final case class TruncateProjection(projection: Projection, version: Int) extends NodeCommand
  case object ProjectionTruncated extends NodeResponse

  /**
   * Drops all versions/projections of a dataset from both the column store and metastore.
   */
  final case class DropDataset(dataset: DatasetRef) extends NodeCommand
  case object DatasetDropped extends NodeResponse
}

object IngestionCommands {
  /**
   * Sets up ingestion for a given dataset, version, and schema of columns.
   * The dataset and columns must have been previously defined.
   *
   * @return BadSchema if the partition column is unsupported, sort column invalid, etc.
   */
  final case class SetupIngestion(dataset: DatasetRef,
                                  schema: Seq[String],
                                  version: Int) extends NodeCommand

  case object IngestionReady extends NodeResponse
  case object UnknownDataset extends ErrorResponse with NodeResponse
  final case class UndefinedColumns(undefined: Set[String]) extends ErrorResponse with NodeResponse
  final case class BadSchema(message: String) extends ErrorResponse with NodeResponse

  /**
   * Ingests a new set of rows for a given dataset and version.
   * The partitioning column and sort column are set up in the dataset.
   *
   * @param seqNo the sequence number to be returned for acknowledging the entire set of rows
   * @return Ack(seqNo) returned when the set of rows has been committed to the MemTable.
   */
  final case class IngestRows(dataset: DatasetRef,
                              version: Int,
                              rows: Seq[RowReader],
                              seqNo: Long) extends NodeCommand

  final case class Ack(seqNo: Long) extends NodeResponse
  // If ingestion cannot proceed, Nack is sent, then ResumeIngest is sent if things open up.
  final case class Nack(seqNo: Long) extends NodeResponse
  case object ResumeIngest extends NodeResponse

  /**
   * Initiates a flush of the remaining MemTable rows of the given dataset and version.
   * Usually used when at the end of ingesting some large blob of data.
   * @return Flushed when the flush cycle has finished successfully, commiting data to columnstore.
   */
  final case class Flush(dataset: DatasetRef, version: Int) extends NodeCommand
  case object Flushed extends NodeResponse
  case object FlushIgnored extends NodeResponse

  /**
   * Checks to see if the DatasetCoordActor is ready to take in more rows.  Usually sent when an actor
   * is in a wait state.
   */
  final case class CheckCanIngest(dataset: DatasetRef, version: Int) extends NodeCommand
  final case class CanIngest(can: Boolean) extends NodeResponse

  /**
   * Gets the latest ingestion stats from the DatasetCoordinatorActor
   */
<<<<<<< HEAD
  case class GetIngestionStats(dataset: DatasetRef, version: Int) extends NodeCommand

  /**
    * Initializes new Memtable and loads it using WAL file.
    */
  case class ReloadIngestionState(originator: ActorRef,
                                  dataset: DatasetRef,
                                  version: Int) extends NodeCommand

  case object DCAReady extends NodeResponse
=======
  final case class GetIngestionStats(dataset: DatasetRef, version: Int) extends NodeCommand
>>>>>>> 2e706e35
}<|MERGE_RESOLUTION|>--- conflicted
+++ resolved
@@ -91,8 +91,7 @@
   /**
    * Gets the latest ingestion stats from the DatasetCoordinatorActor
    */
-<<<<<<< HEAD
-  case class GetIngestionStats(dataset: DatasetRef, version: Int) extends NodeCommand
+  final case class GetIngestionStats(dataset: DatasetRef, version: Int) extends NodeCommand
 
   /**
     * Initializes new Memtable and loads it using WAL file.
@@ -102,7 +101,5 @@
                                   version: Int) extends NodeCommand
 
   case object DCAReady extends NodeResponse
-=======
-  final case class GetIngestionStats(dataset: DatasetRef, version: Int) extends NodeCommand
->>>>>>> 2e706e35
+
 }