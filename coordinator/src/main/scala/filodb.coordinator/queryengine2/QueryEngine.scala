--- conflicted
+++ resolved
@@ -353,12 +353,8 @@
     val execRangeFn = InternalRangeFunction.lpToInternalFunc(lp.function)
     val paramsExec = materializeFunctionArgs(lp.functionArgs, queryId, submitTime, options, spreadProvider)
     rawSeries.plans.foreach(_.addRangeVectorTransformer(PeriodicSamplesMapper(lp.start, lp.step,
-<<<<<<< HEAD
-      lp.end, Some(lp.window), Some(execRangeFn), lp.functionArgs)))
+      lp.end, Some(lp.window), Some(execRangeFn), paramsExec)))
     lp.offset.map(x => rawSeries.plans.foreach(_.addRangeVectorTransformer(OffsetFunctionMapper(x))))
-=======
-      lp.end, Some(lp.window), Some(execRangeFn), paramsExec)))
->>>>>>> cd81ac68
     rawSeries
   }
 
