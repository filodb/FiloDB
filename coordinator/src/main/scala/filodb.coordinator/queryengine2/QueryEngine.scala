--- conflicted
+++ resolved
@@ -363,13 +363,8 @@
                                         options: QueryOptions,
                                         lp: PeriodicSeries, spreadProvider : SpreadProvider): PlanResult = {
     val rawSeries = walkLogicalPlanTree(lp.rawSeries, queryId, submitTime, options, spreadProvider)
-    val execRangeFn = if (lp.function.isDefined) Some(InternalRangeFunction.lpToInternalFunc(lp.function.get)) else None
     rawSeries.plans.foreach(_.addRangeVectorTransformer(PeriodicSamplesMapper(lp.start, lp.step, lp.end,
-<<<<<<< HEAD
-      None, execRangeFn, Nil)))
-=======
       None, None, Nil, lp.offset)))
->>>>>>> 382014f7
     rawSeries
   }
 
