--- conflicted
+++ resolved
@@ -14,15 +14,13 @@
 
 import filodb.coordinator.ShardMapper
 import filodb.coordinator.client.QueryCommands.StaticSpreadProvider
-<<<<<<< HEAD
-=======
-import filodb.core.{DatasetRef, SpreadProvider}
->>>>>>> 50042bb5
+
+import filodb.core.{DatasetRef}
 import filodb.core.binaryrecord2.RecordBuilder
 import filodb.core.metadata.Schemas
 import filodb.core.query.{ColumnFilter, Filter}
 import filodb.core.store._
-import filodb.core.{SpreadProvider, Types}
+import filodb.core.{SpreadProvider}
 import filodb.prometheus.ast.Vectors.PromMetricLabel
 import filodb.query.{exec, _}
 import filodb.query.exec._
@@ -538,7 +536,7 @@
                                          options: QueryOptions,
                                          lp: ScalarTimeBasedPlan,
                                          spreadProvider: SpreadProvider): PlanResult = {
-    val scalarTimeBasedExec = ScalarTimeBasedExec(queryId, dataset.ref, lp.rangeParams, lp.function,
+    val scalarTimeBasedExec = ScalarTimeBasedExec(queryId, dsRef, lp.rangeParams, lp.function,
       options.sampleLimit)
     PlanResult(Seq(scalarTimeBasedExec), false)
   }
@@ -557,7 +555,7 @@
                                      options: QueryOptions,
                                      lp: ScalarFixedDoublePlan,
                                      spreadProvider: SpreadProvider): PlanResult = {
-    val scalarTimeBasedExec = ScalarFixedDoubleExec(queryId, dataset.ref, lp.timeStepParams, lp.scalar,
+    val scalarTimeBasedExec = ScalarFixedDoubleExec(queryId, dsRef, lp.timeStepParams, lp.scalar,
       options.sampleLimit)
     PlanResult(Seq(scalarTimeBasedExec), false)
   }
