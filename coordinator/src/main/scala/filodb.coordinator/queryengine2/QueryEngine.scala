--- conflicted
+++ resolved
@@ -353,8 +353,9 @@
     val rawSeries = walkLogicalPlanTree(lp.rawSeries, queryId, submitTime, options, spreadProvider)
     val execRangeFn = InternalRangeFunction.lpToInternalFunc(lp.function)
     val paramsExec = materializeFunctionArgs(lp.functionArgs, queryId, submitTime, options, spreadProvider)
+    val window = if (execRangeFn == InternalRangeFunction.Timestamp) None else Some(lp.window)
     rawSeries.plans.foreach(_.addRangeVectorTransformer(PeriodicSamplesMapper(lp.start, lp.step,
-      lp.end, Some(lp.window), Some(execRangeFn), paramsExec, lp.offset)))
+      lp.end, window, Some(execRangeFn), paramsExec, lp.offset)))
     rawSeries
   }
 
@@ -363,13 +364,8 @@
                                         options: QueryOptions,
                                         lp: PeriodicSeries, spreadProvider : SpreadProvider): PlanResult = {
     val rawSeries = walkLogicalPlanTree(lp.rawSeries, queryId, submitTime, options, spreadProvider)
-    val execRangeFn = if (lp.function.isDefined) Some(InternalRangeFunction.lpToInternalFunc(lp.function.get)) else None
     rawSeries.plans.foreach(_.addRangeVectorTransformer(PeriodicSamplesMapper(lp.start, lp.step, lp.end,
-<<<<<<< HEAD
-      None, execRangeFn, Nil)))
-=======
       None, None, Nil, lp.offset)))
->>>>>>> 1583c367
     rawSeries
   }
 
