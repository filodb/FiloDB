--- conflicted
+++ resolved
@@ -15,6 +15,7 @@
 import filodb.core.memstore.TimeSeriesMemStore
 import filodb.core.metadata.{Column, Dataset}
 import filodb.core.query._
+import filodb.prometheus.ast.TimeStepParams
 //import filodb.prometheus.ast.TimeStepParams
 import filodb.prometheus.parse.Parser
 
@@ -180,13 +181,8 @@
 
       val to = System.currentTimeMillis() / 1000
       val from = to - 50
-<<<<<<< HEAD
-      val qParams = filodb.prometheus.ast.TimeStepParams(from, 10, to)
-      val logPlan = Parser.queryRangeToLogicalPlan("topk(a1b, series_1)", qParams)
-=======
       val qParams = TimeStepParams(0, 10, to)
       val logPlan = Parser.queryRangeToLogicalPlan("topk(a1b, {__name__=\"Series 1\"})", qParams)
->>>>>>> 50042bb5
       val q1 = LogicalPlan2Query(ref, logPlan, UnavailablePromQlQueryParams, qOpt)
       probe.send(coordinatorActor, q1)
       probe.expectMsgClass(classOf[QueryError])
