package filodb.coordinator

import java.net.InetAddress

import scala.concurrent.duration._
import akka.actor.{Actor, ActorRef, AddressFromURIString, PoisonPill, Props}
import akka.pattern.gracefulStop
import akka.util.Timeout
import com.typesafe.config.ConfigFactory
import filodb.coordinator.queryengine2.UnavailablePromQlQueryParams
import org.scalatest.BeforeAndAfterEach
import org.scalatest.concurrent.ScalaFutures
import org.scalatest.time.{Millis, Seconds, Span}
import filodb.core._
import filodb.core.memstore.TimeSeriesMemStore
import filodb.core.metadata.{Column, Dataset}
import filodb.core.query._
import filodb.prometheus.ast.TimeStepParams
import filodb.prometheus.parse.Parser

object NodeCoordinatorActorSpec extends ActorSpecConfig

// This is really an end to end ingestion test, it's what a client talking to a FiloDB node would do
// TODO disabled since several tests in this class are flaky in Travis.
class NodeCoordinatorActorSpec extends ActorTest(NodeCoordinatorActorSpec.getNewSystem)
  with ScalaFutures with BeforeAndAfterEach {

  import akka.testkit._
  import client.DatasetCommands._
  import client.IngestionCommands._
  import client.QueryCommands._
  import Column.ColumnType._
  import filodb.query._
  import GdeltTestData._
  import NodeClusterActor._

  implicit val defaultPatience =
    PatienceConfig(timeout = Span(30, Seconds), interval = Span(50, Millis))

  val config = ConfigFactory.parseString(
                      """filodb.memtable.flush-trigger-rows = 100
                         filodb.memtable.max-rows-per-table = 100
                         filodb.memtable.noactivity.flush.interval = 2 s
                         filodb.memtable.write.interval = 500 ms""")
                            .withFallback(ConfigFactory.load("application_test.conf"))
                            .getConfig("filodb")

  private val host = InetAddress.getLocalHost.getHostAddress
  private val selfAddress = AddressFromURIString(s"akka.tcp://${system.name}@$host:2552")
  private val cluster = FilodbCluster(system)
  private lazy val memStore = cluster.memStore.asInstanceOf[TimeSeriesMemStore]
  private lazy val metaStore = cluster.metaStore

  implicit val ec = cluster.ec

  val strategy = DefaultShardAssignmentStrategy
  protected val shardManager = new ShardManager(cluster.settings, DefaultShardAssignmentStrategy)

  val clusterActor = system.actorOf(Props(new Actor {
    import StatusActor._
    def receive: Receive = {
      case SubscribeShardUpdates(ref) => shardManager.subscribe(sender(), ref)
      case e: ShardEvent              => shardManager.updateFromExternalShardEvent(sender(), e)
      case EventEnvelope(seq, events) => events.foreach(e => shardManager.updateFromExternalShardEvent(sender(), e))
                                         sender() ! StatusAck(seq)
    }
  }))
  var coordinatorActor: ActorRef = _
  var probe: TestProbe = _
  var shardMap = new ShardMapper(1)
  val nodeCoordProps = NodeCoordinatorActor.props(metaStore, memStore, cluster.settings)

  override def beforeAll(): Unit = {
    super.beforeAll()
    metaStore.initialize().futureValue
  }

  override def beforeEach(): Unit = {
    metaStore.clearAllData().futureValue
    memStore.reset()
    shardMap.clear()

    coordinatorActor = system.actorOf(nodeCoordProps, s"test-node-coord-${System.nanoTime}")
    coordinatorActor ! CoordinatorRegistered(clusterActor)

    shardManager.addMember(selfAddress, coordinatorActor)
    probe = TestProbe()
  }

  override def afterEach(): Unit = {
    shardManager.reset()
    gracefulStop(coordinatorActor, 3.seconds.dilated, PoisonPill).futureValue
  }

  def startIngestion(dataset: Dataset, numShards: Int): Unit = {
    val resources = DatasetResourceSpec(numShards, 1)
    val noOpSource = IngestionSource(classOf[NoOpStreamFactory].getName, TestData.sourceConf)
    val sd = SetupDataset(dataset, resources, noOpSource, TestData.storeConf)
    coordinatorActor ! sd
    shardManager.addDataset(dataset, sd.config, sd.source, Some(self))
    shardManager.subscribe(probe.ref, dataset.ref)
    probe.expectMsgPF() { case CurrentShardSnapshot(ds, mapper) => } // for subscription
    for { i <- 0 until numShards } { // for each shard assignment
      probe.expectMsgPF() { case CurrentShardSnapshot(ds, mapper) =>
        shardMap = mapper
      }
    }
  }

  def filters(keyValue: (String, String)*): Seq[ColumnFilter] =
    keyValue.toSeq.map { case (k, v) => ColumnFilter(k, Filter.Equals(v)) }

  describe("NodeCoordinatorActor DatasetOps commands") {
    it("should be able to create new dataset (really for unit testing only)") {
      probe.send(coordinatorActor, CreateDataset(dataset1))
      probe.expectMsg(DatasetCreated)
    }
  }

  val timeMinSchema = ResultSchema(Seq(ColumnInfo("timestamp", LongColumn), ColumnInfo("min", DoubleColumn)), 1)
  val countSchema = ResultSchema(Seq(ColumnInfo("timestamp", LongColumn), ColumnInfo("count", DoubleColumn)), 1)
  val qOpt = QueryOptions(shardOverrides = Some(Seq(0)))

  describe("QueryActor commands and responses") {
    import MachineMetricsData._

    def setupTimeSeries(numShards: Int = 1): DatasetRef = {
      probe.send(coordinatorActor, CreateDataset(dataset1))
      probe.expectMsg(DatasetCreated)

      startIngestion(MachineMetricsData.dataset1, numShards)
      dataset1.ref
    }

    it("should return UnknownDataset if attempting to query before ingestion set up") {
      val ref = MachineMetricsData.dataset1.ref
      val q1 = LogicalPlan2Query(ref, RawSeries(AllChunksSelector, filters("series" -> "Series 1"),
        Seq("min")), UnavailablePromQlQueryParams)
      probe.send(coordinatorActor, q1)
      probe.expectMsg(UnknownDataset)
    }

    it("should return chunks when querying all samples after ingesting rows") {
      val ref = setupTimeSeries()
      probe.send(coordinatorActor, IngestRows(ref, 0, records(dataset1, multiSeriesData().take(20))))
      probe.expectMsg(Ack(0L))

      memStore.refreshIndexForTesting(dataset1.ref)

      // Query existing partition: Series 1
      val q1 = LogicalPlan2Query(ref, RawSeries(AllChunksSelector, filters("series" -> "Series 1"),
        Seq("min")),UnavailablePromQlQueryParams, qOpt)

      probe.send(coordinatorActor, q1)
      val info1 = probe.expectMsgPF(3.seconds.dilated) {
        case QueryResult(_, schema, srvs) =>
          schema.columns shouldEqual timeMinSchema.columns
          srvs should have length (1)
          srvs(0).rows.toSeq should have length (2)   // 2 samples per series
      }

      // Query nonexisting partition
      val q2 = LogicalPlan2Query(ref, RawSeries(AllChunksSelector, filters("series" -> "NotSeries"),
        Seq("min")), UnavailablePromQlQueryParams, qOpt)
      probe.send(coordinatorActor, q2)
      val info2 = probe.expectMsgPF(3.seconds.dilated) {
        case QueryResult(_, schema, Nil) =>
          schema.columns shouldEqual timeMinSchema.columns
      }
    }

    it("should return QueryError if bad arguments or could not execute") {
      val ref = setupTimeSeries()
      val to = System.currentTimeMillis() / 1000
      val from = to - 50
      val qParams = TimeStepParams(from, 10, to)
      val logPlan = Parser.queryRangeToLogicalPlan("topk(a1b, series_1)", qParams)
      val q1 = LogicalPlan2Query(ref, logPlan, UnavailablePromQlQueryParams, qOpt)
      probe.send(coordinatorActor, q1)
      probe.expectMsgClass(classOf[QueryError])
    }

    it("should return results in QueryResult if valid LogicalPlanQuery") {
      val ref = setupTimeSeries()
      probe.send(coordinatorActor, IngestRows(ref, 0, records(dataset1, linearMultiSeries().take(40))))
      probe.expectMsg(Ack(0L))


      // Try a filtered partition query
      val series2 = (2 to 4).map(n => s"Series $n").toSet.asInstanceOf[Set[Any]]
      val multiFilter = Seq(ColumnFilter("series", Filter.In(series2)))
      val q2 = LogicalPlan2Query(ref,
<<<<<<< HEAD
                 Aggregate(AggregationOperator.Avg, PeriodicSeries(RawSeries(AllChunksSelector, multiFilter,
                   Seq("min")), 120000L, 10000L, 130000L)), UnavailablePromQlQueryParams, qOpt)
      memStore.commitIndexForTesting(dataset1.ref)
=======
                 Aggregate(AggregationOperator.Avg,
                   PeriodicSeries(
                     RawSeries(AllChunksSelector, multiFilter, Seq("min")), 120000L, 10000L, 130000L)), qOpt)
      memStore.refreshIndexForTesting(dataset1.ref)
>>>>>>> 134e3a30
      probe.send(coordinatorActor, q2)
      probe.expectMsgPF() {
        case QueryResult(_, schema, vectors) =>
          schema.columns shouldEqual timeMinSchema.columns
          vectors should have length (1)
          vectors(0).rows.map(_.getDouble(1)).toSeq shouldEqual Seq(14.0, 24.0)
      }

      // Query the "count" long column, validate schema.  Should be able to translate everything
      val q3 = LogicalPlan2Query(ref,
                 Aggregate(AggregationOperator.Avg,
                   PeriodicSeries(
                     RawSeries(AllChunksSelector, multiFilter, Seq("count")), 120000L, 10000L, 130000L)),
        UnavailablePromQlQueryParams, qOpt)
      probe.send(coordinatorActor, q3)
      probe.expectMsgPF() {
        case QueryResult(_, schema, vectors) =>
          schema.columns shouldEqual countSchema.columns
          vectors should have length (1)
          vectors(0).rows.map(_.getDouble(1)).toSeq shouldEqual Seq(98.0, 108.0)
      }

      // What if filter returns no results?
      val q4 = LogicalPlan2Query(ref,
                 Aggregate(AggregationOperator.Avg,
                   PeriodicSeries(
                     RawSeries(AllChunksSelector, filters("series" -> "foobar"), Seq("min")), 120000L,
                     10000L, 130000L)), UnavailablePromQlQueryParams,  qOpt)
      probe.send(coordinatorActor, q4)
      probe.expectMsgPF() {
        case QueryResult(_, schema, vectors) =>
          schema.columns shouldEqual timeMinSchema.columns
          vectors should have length (0)
      }
    }

    it("should parse and execute concurrent LogicalPlan queries") {
      val ref = setupTimeSeries()
      probe.send(coordinatorActor, IngestRows(ref, 0, records(dataset1, linearMultiSeries().take(40))))
      probe.expectMsg(Ack(0L))

      memStore.refreshIndexForTesting(dataset1.ref)

      val numQueries = 6

      val series2 = (2 to 4).map(n => s"Series $n").toSet.asInstanceOf[Set[Any]]
      val multiFilter = Seq(ColumnFilter("series", Filter.In(series2)))
      val q2 = LogicalPlan2Query(ref,
                 Aggregate(AggregationOperator.Avg,
                   PeriodicSeries(
                     RawSeries(AllChunksSelector, multiFilter, Seq("min")), 120000L, 10000L, 130000L)),
                UnavailablePromQlQueryParams, qOpt)
      (0 until numQueries).foreach { i => probe.send(coordinatorActor, q2) }

      (0 until numQueries).foreach { _ =>
        probe.expectMsgPF() {
          case QueryResult(_, schema, vectors) =>
            schema.columns shouldEqual timeMinSchema.columns
            vectors should have length (1)
            vectors(0).rows.map(_.getDouble(1)).toSeq shouldEqual Seq(14.0, 24.0)
        }
      }
    }

    it("should aggregate from multiple shards") {
      val ref = setupTimeSeries(2)
      probe.expectMsgPF() { case CurrentShardSnapshot(ds, mapper) => }
      probe.send(coordinatorActor, IngestRows(ref, 0, records(dataset1, linearMultiSeries().take(30))))
      probe.expectMsg(Ack(0L))
      probe.send(coordinatorActor, IngestRows(ref, 1, records(dataset1, linearMultiSeries(130000L).take(20))))
      probe.expectMsg(Ack(0L))

      memStore.refreshIndexForTesting(dataset1.ref)

      // Should return results from both shards
      // shard 1 - timestamps 110000 -< 130000;  shard 2 - timestamps 130000 <- 1400000
      val queryOpt = QueryOptions(shardOverrides = Some(Seq(0, 1)))
      val series2 = (2 to 4).map(n => s"Series $n").toSet.asInstanceOf[Set[Any]]
      val multiFilter = Seq(ColumnFilter("series", Filter.In(series2)))
      val q2 = LogicalPlan2Query(ref,
                 Aggregate(AggregationOperator.Avg,
                   PeriodicSeries(
                     RawSeries(AllChunksSelector, multiFilter, Seq("min")), 120000L, 10000L, 140000L)),
                  UnavailablePromQlQueryParams, queryOpt)
      probe.send(coordinatorActor, q2)
      probe.expectMsgPF() {
        case QueryResult(_, schema, vectors) =>
          schema.columns shouldEqual timeMinSchema.columns
          vectors should have length (1)
          vectors(0).rows.map(_.getDouble(1)).toSeq shouldEqual Seq(14.0, 24.0, 14.0)
      }
    }

    it("should concatenate raw series from multiple shards") {
      val ref = setupTimeSeries(2)
      probe.expectMsgPF() { case CurrentShardSnapshot(ds, mapper) => }
      // Same series is ingested into two shards.  I know, this should not happen in real life.
      probe.send(coordinatorActor, IngestRows(ref, 0, records(dataset1, linearMultiSeries().take(30))))
      probe.expectMsg(Ack(0L))
      probe.send(coordinatorActor, IngestRows(ref, 1, records(dataset1, linearMultiSeries(130000L).take(20))))
      probe.expectMsg(Ack(0L))

      memStore.refreshIndexForTesting(dataset1.ref)

      val queryOpt = QueryOptions(shardOverrides = Some(Seq(0, 1)))
      val series2 = (2 to 4).map(n => s"Series $n")
      val multiFilter = Seq(ColumnFilter("series", Filter.In(series2.toSet.asInstanceOf[Set[Any]])))
      val q2 = LogicalPlan2Query(ref, RawSeries(AllChunksSelector, multiFilter, Seq("min")),
        UnavailablePromQlQueryParams, queryOpt)
      probe.send(coordinatorActor, q2)
      val info1 = probe.expectMsgPF(3.seconds.dilated) {
        case QueryResult(_, schema, srvs) =>
          schema.columns shouldEqual timeMinSchema.columns
          srvs should have length (6)
          val groupedByKey = srvs.groupBy(_.key.labelValues)
          groupedByKey.map(_._2.length) shouldEqual Seq(2, 2, 2)
          val lengths = srvs.map(_.rows.toSeq.length)
          lengths.min shouldEqual 2
          lengths.max shouldEqual 3
      }
    }

    implicit val askTimeout = Timeout(5.seconds)

    it("should respond to GetIndexNames and GetIndexValues") {
      val ref = setupTimeSeries()
      probe.send(coordinatorActor, IngestRows(ref, 0, records(dataset1, linearMultiSeries().take(30))))
      probe.expectMsg(Ack(0L))

      memStore.refreshIndexForTesting(dataset1.ref)

      probe.send(coordinatorActor, GetIndexNames(ref))
      probe.expectMsg(Seq("series"))

      probe.send(coordinatorActor, GetIndexValues(ref, "series", 0, limit=4))
      probe.expectMsg(Seq(("Series 0", 1), ("Series 1", 1), ("Series 2", 1), ("Series 3", 1)))
    }

    it("should restart QueryActor on error") {
      val ref = setupTimeSeries()
      probe.send(coordinatorActor, IngestRows(ref, 0, records(dataset1, linearMultiSeries().take(30))))
      probe.expectMsg(Ack(0L))

      memStore.refreshIndexForTesting(dataset1.ref)

      probe.send(coordinatorActor, GetIndexNames(ref))
      probe.expectMsg(Seq("series"))

      //actor should restart and serve queries again
      probe.send(coordinatorActor, GetIndexValues(ref, "series", 0, limit=4))
      probe.expectMsg(Seq(("Series 0", 1), ("Series 1", 1), ("Series 2", 1), ("Series 3", 1)))
    }
  }

  // The test below requires new QueryEngine to be able to query from different columns, which doesn't work yet
  it("should be able to start ingestion, send rows, and get an ack back") {
    val ref = dataset6.ref

    probe.send(coordinatorActor, CreateDataset(dataset6))
    probe.expectMsg(DatasetCreated)
    startIngestion(dataset6, 1)
    probe.send(coordinatorActor, IngestRows(ref, 0, records(dataset6)))
    probe.expectMsg(Ack(0L))

    // Flush not needed for MemStores.....
    // probe.send(coordActor, Flush(ref, 0))
    // probe.expectMsg(Flushed)

    probe.send(coordinatorActor, GetIngestionStats(ref))
    probe.expectMsg(IngestionActor.IngestionStatus(99))

    probe.send(coordinatorActor, StatusActor.GetCurrentEvents)
    probe.expectMsg(Map(ref -> Seq(IngestionStarted(ref, 0, coordinatorActor))))

    memStore.refreshIndexForTesting(dataset6.ref)
    // Also the original aggregator is sum(sum_over_time(....)) which is not quite represented by below plan
    // Below plan is really sum each time bucket
    val q2 = LogicalPlan2Query(ref,
               Aggregate(AggregationOperator.Sum,
                 PeriodicSeries(  // No filters, operate on all rows.  Yes this is not a possible PromQL query. So what
                   RawSeries(AllChunksSelector, Nil, Seq("AvgTone")), 0, 10, 99)), UnavailablePromQlQueryParams , qOpt)
    probe.send(coordinatorActor, q2)
    probe.expectMsgPF() {
      case QueryResult(_, schema, vectors) =>
        schema.columns shouldEqual Seq(ColumnInfo("GLOBALEVENTID", LongColumn),
                                       ColumnInfo("AvgTone", DoubleColumn))
        vectors should have length (1)
        // vectors(0).rows.map(_.getDouble(1)).toSeq shouldEqual Seq(575.24)
        // TODO:  verify if the expected results are right.  They are something....
        vectors(0).rows.map(_.getDouble(1).toInt).toSeq shouldEqual Seq(5, 47, 81, 122, 158, 185, 229, 249, 275, 323)
    }
  }

  // TODO: need to find a new way to incur this error.   The problem is that when we create the BinaryRecords
  // the error occurs before we even send the IngestRows over.
  ignore("should stop datasetActor if error occurs and prevent further ingestion") {
    probe.send(coordinatorActor, CreateDataset(dataset1))
    probe.expectMsg(DatasetCreated)

    val ref = dataset1.ref
    startIngestion(dataset1, 1)

    EventFilter[NumberFormatException](occurrences = 1) intercept {
      probe.send(coordinatorActor, IngestRows(ref, 0, records(dataset1, readers ++ Seq(badLine))))
      // This should trigger an error, and datasetCoordinatorActor will stop.  A stop event will come and cause
      // shard status to be updated
    }

    shardManager.shardMappers(ref).statusForShard(0) shouldEqual ShardStatusStopped

    // Now, if we send more rows, we will get UnknownDataset
    probe.send(coordinatorActor, IngestRows(ref, 0, records(dataset1)))
    probe.expectMsg(UnknownDataset)
  }
}
<|MERGE_RESOLUTION|>--- conflicted
+++ resolved
@@ -189,17 +189,9 @@
       // Try a filtered partition query
       val series2 = (2 to 4).map(n => s"Series $n").toSet.asInstanceOf[Set[Any]]
       val multiFilter = Seq(ColumnFilter("series", Filter.In(series2)))
-      val q2 = LogicalPlan2Query(ref,
-<<<<<<< HEAD
-                 Aggregate(AggregationOperator.Avg, PeriodicSeries(RawSeries(AllChunksSelector, multiFilter,
-                   Seq("min")), 120000L, 10000L, 130000L)), UnavailablePromQlQueryParams, qOpt)
-      memStore.commitIndexForTesting(dataset1.ref)
-=======
-                 Aggregate(AggregationOperator.Avg,
-                   PeriodicSeries(
-                     RawSeries(AllChunksSelector, multiFilter, Seq("min")), 120000L, 10000L, 130000L)), qOpt)
-      memStore.refreshIndexForTesting(dataset1.ref)
->>>>>>> 134e3a30
+      val q2 = LogicalPlan2Query(ref, Aggregate(AggregationOperator.Avg, PeriodicSeries(RawSeries(AllChunksSelector,
+        multiFilter, Seq("min")), 120000L, 10000L, 130000L)), UnavailablePromQlQueryParams, qOpt)
+      memStore.refreshIndexForTesting(dataset1.ref)
       probe.send(coordinatorActor, q2)
       probe.expectMsgPF() {
         case QueryResult(_, schema, vectors) =>
