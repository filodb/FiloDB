package filodb.coordinator.queryplanner

import scala.concurrent.duration._
import monix.execution.Scheduler
import org.scalatest.{FunSpec, Matchers}
import filodb.core.DatasetRef
import filodb.core.query.QueryContext
import filodb.core.store.ChunkSource
import filodb.prometheus.ast.TimeStepParams
import filodb.prometheus.parse.Parser
import filodb.query.{LogicalPlan, PeriodicSeriesPlan, QueryConfig}
import filodb.query.exec._

class LongTimeRangePlannerSpec extends FunSpec with Matchers {

  class MockExecPlan(val name: String, val lp: LogicalPlan) extends ExecPlan {
    override def queryContext: QueryContext = QueryContext()
    override def children: Seq[ExecPlan] = ???
    override def submitTime: Long = ???
    override def dataset: DatasetRef = ???
    override def dispatcher: PlanDispatcher = ???
    override def doExecute(source: ChunkSource, queryConfig: QueryConfig)
                          (implicit sched: Scheduler): ExecResult = ???
    override protected def args: String = ???
  }

  val rawPlanner = new QueryPlanner {
    override def materialize(logicalPlan: LogicalPlan, qContext: QueryContext): ExecPlan = {
      new MockExecPlan("raw", logicalPlan)
    }
  }

  val downsamplePlanner = new QueryPlanner {
    override def materialize(logicalPlan: LogicalPlan, qContext: QueryContext): ExecPlan = {
      new MockExecPlan("downsample", logicalPlan)
    }
  }

  val rawRetention = 10.minutes
  val now = System.currentTimeMillis() / 1000 * 1000
  val earliestRawTime = now - rawRetention.toMillis

  private def disp = InProcessPlanDispatcher
  val longTermPlanner = new LongTimeRangePlanner(rawPlanner, downsamplePlanner, earliestRawTime, disp)

  it("should direct raw-cluster-only queries to raw planner") {
    val logicalPlan = Parser.queryRangeToLogicalPlan("rate(foo[2m])",
      TimeStepParams(now/1000 - 7.minutes.toSeconds, 1.minute.toSeconds, now/1000 - 1.minutes.toSeconds))

    val ep = longTermPlanner.materialize(logicalPlan, QueryContext()).asInstanceOf[MockExecPlan]
    ep.name shouldEqual "raw"
    ep.lp shouldEqual logicalPlan
  }

  it("should direct downsample-only queries to downsample planner") {
    val logicalPlan = Parser.queryRangeToLogicalPlan("rate(foo[2m])",
      TimeStepParams(now/1000 - 20.minutes.toSeconds, 1.minute.toSeconds, now/1000 - 15.minutes.toSeconds))

    val ep = longTermPlanner.materialize(logicalPlan, QueryContext()).asInstanceOf[MockExecPlan]
    ep.name shouldEqual "downsample"
    ep.lp shouldEqual logicalPlan
  }

  it("should direct overlapping queries to both raw & downsample planner and stitch") {

    val start = now/1000 - 30.minutes.toSeconds
    val step = 1.minute.toSeconds
    val end = now/1000 - 2.minutes.toSeconds
    val logicalPlan = Parser.queryRangeToLogicalPlan("rate(foo[2m])",
                                                     TimeStepParams(start, step, end))
                                                    .asInstanceOf[PeriodicSeriesPlan]

    val ep = longTermPlanner.materialize(logicalPlan, QueryContext())
    val stitchExec = ep.asInstanceOf[StitchRvsExec]
    stitchExec.children.size shouldEqual 2

    val rawEp = stitchExec.children.head.asInstanceOf[MockExecPlan]
    val downsampleEp = stitchExec.children.last.asInstanceOf[MockExecPlan]

    rawEp.name shouldEqual "raw"
    downsampleEp.name shouldEqual "downsample"
    val rawLp = rawEp.lp.asInstanceOf[PeriodicSeriesPlan]
    val downsampleLp = downsampleEp.lp.asInstanceOf[PeriodicSeriesPlan]

    // find first instant with range available within raw data
    val rawStart = ((start*1000) to (end*1000) by (step*1000)).find { instant =>
      instant - 2.minutes.toMillis > earliestRawTime
    }.get

    rawLp.startMs shouldEqual rawStart
    rawLp.endMs shouldEqual logicalPlan.endMs

    downsampleLp.startMs shouldEqual logicalPlan.startMs
    downsampleLp.endMs shouldEqual rawStart - 1.minute.toMillis


  }

  it("should direct raw-data queries to both raw planner only irrespective of time length") {

    Seq(5, 10, 20).foreach { t =>
      val logicalPlan = Parser.queryToLogicalPlan(s"foo[${t}m]", now)
      val ep = longTermPlanner.materialize(logicalPlan, QueryContext()).asInstanceOf[MockExecPlan]
      ep.name shouldEqual "raw"
      ep.lp shouldEqual logicalPlan
    }
  }

<<<<<<< HEAD
  it("should direct raw-cluster-only queries to raw planner with scalar vector queries") {
=======
  it("should direct raw-cluster-only queries to raw planner for scalar vector queries") {
>>>>>>> ec500d5d
    val logicalPlan = Parser.queryRangeToLogicalPlan("scalar(vector(1)) * 10",
      TimeStepParams(now/1000 - 7.minutes.toSeconds, 1.minute.toSeconds, now/1000 - 1.minutes.toSeconds))

    val ep = longTermPlanner.materialize(logicalPlan, QueryContext()).asInstanceOf[MockExecPlan]
    ep.name shouldEqual "raw"
    ep.lp shouldEqual logicalPlan
  }
}<|MERGE_RESOLUTION|>--- conflicted
+++ resolved
@@ -106,11 +106,7 @@
     }
   }
 
-<<<<<<< HEAD
-  it("should direct raw-cluster-only queries to raw planner with scalar vector queries") {
-=======
   it("should direct raw-cluster-only queries to raw planner for scalar vector queries") {
->>>>>>> ec500d5d
     val logicalPlan = Parser.queryRangeToLogicalPlan("scalar(vector(1)) * 10",
       TimeStepParams(now/1000 - 7.minutes.toSeconds, 1.minute.toSeconds, now/1000 - 1.minutes.toSeconds))
 
