--- conflicted
+++ resolved
@@ -1194,8 +1194,6 @@
                           |---E~MultiSchemaPartitionsExec(dataset=timeseries, shard=1, chunkMethod=TimeRangeChunkScan(1633913030000,1634777330000), filters=List(ColumnFilter(_ws_,Equals(demo)), ColumnFilter(_ns_,Equals(localNs)), ColumnFilter(instance,Equals(Inst-1)), ColumnFilter(_metric_,Equals(foo:1m))), colName=None, schema=None) on ActorPlanDispatcher(Actor[akka://default/system/testProbe-1#-204023117],recordingRules)""".stripMargin
     validatePlan(execPlan1, expectedPlan1)
   }
-<<<<<<< HEAD
-=======
 
   it ("should pushdown when leaf plans are split across partitions") {
     val startSec = 0
@@ -1479,5 +1477,4 @@
       }
     }
   }
->>>>>>> 16ff4f38
 }