package filodb.coordinator.queryengine2

import akka.actor.ActorSystem
import akka.testkit.TestProbe
import monix.eval.Task
import org.scalatest.{FunSpec, Matchers}
import scala.concurrent.ExecutionContext
import scala.concurrent.duration.FiniteDuration

import filodb.coordinator.ShardMapper
import filodb.coordinator.client.QueryCommands._
import filodb.coordinator.queryengine.{FailureProvider, FailureTimeRange, QueryRoutingPlanner, TimeRange}
import filodb.core.{DatasetRef, MetricsTestData, SpreadChange}
import filodb.core.query.{ColumnFilter, Filter}
import filodb.prometheus.ast.TimeStepParams
import filodb.prometheus.parse.Parser
import filodb.query
import filodb.query._
import filodb.query.exec._

class QueryEngineSpec extends FunSpec with Matchers {

  implicit val system = ActorSystem()
  val node = TestProbe().ref

  val mapper = new ShardMapper(32)
  for { i <- 0 until 32 } mapper.registerNode(Seq(i), node)

  private def mapperRef = mapper

  val dataset = MetricsTestData.timeseriesDataset

  val dummyFailureProvider = new FailureProvider {
    override def getFailures(datasetRef: DatasetRef, queryTimeRange: TimeRange): Seq[FailureTimeRange] = {
      Seq[FailureTimeRange]()
    }
  }

  val dummyDispatcher = new PlanDispatcher {
    override def dispatch(plan: ExecPlan)(implicit sched: ExecutionContext,
                                          timeout: FiniteDuration): Task[query.QueryResponse] = ???
  }

  val engine = new QueryEngine(dataset, mapperRef, dummyFailureProvider)

  /*
  This is the PromQL

  sum(rate(http_request_duration_seconds_bucket{job="myService",le="0.3"}[5m])) by (job)
   /
  sum(rate(http_request_duration_seconds_count{job="myService"}[5m])) by (job)
  */

  val f1 = Seq(ColumnFilter("__name__", Filter.Equals("http_request_duration_seconds_bucket")),
               ColumnFilter("job", Filter.Equals("myService")),
               ColumnFilter("le", Filter.Equals("0.3")))

  val to = System.currentTimeMillis()
  val from = to - 50000

  val intervalSelector = IntervalSelector(from, to)

  val raw1 = RawSeries(rangeSelector = intervalSelector, filters= f1, columns = Seq("value"))
  val windowed1 = PeriodicSeriesWithWindowing(raw1, from, 1000, to, 5000, RangeFunctionId.Rate)
  val summed1 = Aggregate(AggregationOperator.Sum, windowed1, Nil, Seq("job"))

  val f2 = Seq(ColumnFilter("__name__", Filter.Equals("http_request_duration_seconds_count")),
    ColumnFilter("job", Filter.Equals("myService")))
  val raw2 = RawSeries(rangeSelector = intervalSelector, filters= f2, columns = Seq("value"))
  val windowed2 = PeriodicSeriesWithWindowing(raw2, from, 1000, to, 5000, RangeFunctionId.Rate)
  val summed2 = Aggregate(AggregationOperator.Sum, windowed2, Nil, Seq("job"))

  it ("should generate ExecPlan for LogicalPlan") {
    // final logical plan
    val logicalPlan = BinaryJoin(summed1, BinaryOperator.DIV, Cardinality.OneToOne, summed2)

    // materialized exec plan
    val execPlan = engine.materialize(logicalPlan, QueryOptions())

    /*
    Following ExecPlan should be generated:

    BinaryJoinExec(binaryOp=DIV, on=List(), ignoring=List()) on ActorPlanDispatcher(Actor[akka://default/system/testProbe-4#-325843755])
    -AggregatePresenter(aggrOp=Sum, aggrParams=List())
    --ReduceAggregateExec(aggrOp=Sum, aggrParams=List()) on ActorPlanDispatcher(Actor[akka://default/system/testProbe-4#-325843755])
    ---AggregateMapReduce(aggrOp=Sum, aggrParams=List(), without=List(), by=List(job))
    ----PeriodicSamplesMapper(start=1526094025509, step=1000, end=1526094075509, window=Some(5000), functionId=Some(Rate), funcParams=List())
    -----SelectRawPartitionsExec(shard=2, rowKeyRange=RowKeyInterval(b[1526094025509],b[1526094075509]), filters=List(ColumnFilter(__name__,Equals(http_request_duration_seconds_bucket)), ColumnFilter(job,Equals(myService)), ColumnFilter(le,Equals(0.3)))) on ActorPlanDispatcher(Actor[akka://default/system/testProbe-3#342951049])
    ---AggregateMapReduce(aggrOp=Sum, aggrParams=List(), without=List(), by=List(job))
    ----PeriodicSamplesMapper(start=1526094025509, step=1000, end=1526094075509, window=Some(5000), functionId=Some(Rate), funcParams=List())
    -----SelectRawPartitionsExec(shard=3, rowKeyRange=RowKeyInterval(b[1526094025509],b[1526094075509]), filters=List(ColumnFilter(__name__,Equals(http_request_duration_seconds_bucket)), ColumnFilter(job,Equals(myService)), ColumnFilter(le,Equals(0.3)))) on ActorPlanDispatcher(Actor[akka://default/system/testProbe-4#-325843755])
    -AggregatePresenter(aggrOp=Sum, aggrParams=List())
    --ReduceAggregateExec(aggrOp=Sum, aggrParams=List()) on ActorPlanDispatcher(Actor[akka://default/system/testProbe-2#-1576910232])
    ---AggregateMapReduce(aggrOp=Sum, aggrParams=List(), without=List(), by=List(job))
    ----PeriodicSamplesMapper(start=1526094025509, step=1000, end=1526094075509, window=Some(5000), functionId=Some(Rate), funcParams=List())
    -----SelectRawPartitionsExec(shard=0, rowKeyRange=RowKeyInterval(b[1526094025509],b[1526094075509]), filters=List(ColumnFilter(__name__,Equals(http_request_duration_seconds_count)), ColumnFilter(job,Equals(myService)))) on ActorPlanDispatcher(Actor[akka://default/system/testProbe-1#-238515561])
    ---AggregateMapReduce(aggrOp=Sum, aggrParams=List(), without=List(), by=List(job))
    ----PeriodicSamplesMapper(start=1526094025509, step=1000, end=1526094075509, window=Some(5000), functionId=Some(Rate), funcParams=List())
    -----SelectRawPartitionsExec(shard=1, rowKeyRange=RowKeyInterval(b[1526094025509],b[1526094075509]), filters=List(ColumnFilter(__name__,Equals(http_request_duration_seconds_count)), ColumnFilter(job,Equals(myService)))) on ActorPlanDispatcher(Actor[akka://default/system/testProbe-2#-1576910232])
    */

    execPlan.isInstanceOf[BinaryJoinExec] shouldEqual true
    execPlan.children.foreach { l1 =>
      // Now there should be single level of reduce because we have 2 shards
      l1.isInstanceOf[ReduceAggregateExec] shouldEqual true
      l1.children.foreach { l2 =>
        l2.isInstanceOf[SelectRawPartitionsExec] shouldEqual true
        l2.rangeVectorTransformers.size shouldEqual 2
        l2.rangeVectorTransformers(0).isInstanceOf[PeriodicSamplesMapper] shouldEqual true
        l2.rangeVectorTransformers(1).isInstanceOf[AggregateMapReduce] shouldEqual true
      }
    }
  }

  it ("should parallelize aggregation") {
    val logicalPlan = BinaryJoin(summed1, BinaryOperator.DIV, Cardinality.OneToOne, summed2)

    // materialized exec plan
    val execPlan = engine.materialize(logicalPlan,
      QueryOptions(Some(StaticSpreadProvider(SpreadChange(0, 4))), 1000000) )
    execPlan.isInstanceOf[BinaryJoinExec] shouldEqual true

    // Now there should be multiple levels of reduce because we have 16 shards
    execPlan.children.foreach { l1 =>
      l1.isInstanceOf[ReduceAggregateExec] shouldEqual true
      l1.children.foreach { l2 =>
        l2.isInstanceOf[ReduceAggregateExec] shouldEqual true
        l2.children.foreach { l3 =>
          l3.isInstanceOf[SelectRawPartitionsExec] shouldEqual true
          l3.rangeVectorTransformers.size shouldEqual 2
          l3.rangeVectorTransformers(0).isInstanceOf[PeriodicSamplesMapper] shouldEqual true
          l3.rangeVectorTransformers(1).isInstanceOf[AggregateMapReduce] shouldEqual true
        }
      }
    }
  }

  it("should throw BadQuery if illegal column name in LogicalPlan") {
    val raw3 = raw2.copy(columns = Seq("foo"))
    intercept[BadQueryException] {
      engine.materialize(raw3, QueryOptions())
    }
  }

  it("should rename Prom __name__ filters if dataset has different metric column") {
    // Custom QueryEngine with different dataset with different metric name
    val dataset2 = dataset.copy(options = dataset.options.copy(
                     metricColumn = "kpi", shardKeyColumns = Seq("kpi", "job")))
    val engine2 = new QueryEngine(dataset2, mapperRef, dummyFailureProvider)

    // materialized exec plan
    val execPlan = engine2.materialize(raw2, QueryOptions())
    execPlan.isInstanceOf[DistConcatExec] shouldEqual true
    execPlan.children.foreach { l1 =>
      l1.isInstanceOf[SelectRawPartitionsExec] shouldEqual true
      val rpExec = l1.asInstanceOf[SelectRawPartitionsExec]
      rpExec.filters.map(_.column).toSet shouldEqual Set("kpi", "job")
    }
  }

  it("should use spread function to change/override spread and generate ExecPlan with appropriate shards") {
    var filodbSpreadMap = new collection.mutable.HashMap[collection.Map[String, String], Int]
    filodbSpreadMap.put(collection.Map(("job" -> "myService")), 2)

    val spreadFunc = QueryOptions.simpleMapSpreadFunc("job", filodbSpreadMap, 1)

    // final logical plan
    val logicalPlan = BinaryJoin(summed1, BinaryOperator.DIV, Cardinality.OneToOne, summed2)

    // materialized exec plan
    val execPlan = engine.materialize(logicalPlan, QueryOptions(Some(FunctionalSpreadProvider(spreadFunc)), 1000000))
    execPlan.printTree()

    execPlan.isInstanceOf[BinaryJoinExec] shouldEqual true
    execPlan.children should have length (2)
    execPlan.children.foreach { reduceAggPlan =>
      reduceAggPlan.isInstanceOf[ReduceAggregateExec] shouldEqual true
      reduceAggPlan.children should have length (4)   // spread=2 means 4 shards
    }
  }

  it("should stitch results when spread changes during query range") {
    val lp = Parser.queryRangeToLogicalPlan("""foo{job="bar"}""", TimeStepParams(20000, 100, 30000))
    def spread(filter: Seq[ColumnFilter]): Seq[SpreadChange] = {
      Seq(SpreadChange(0, 1), SpreadChange(25000000, 2)) // spread change time is in ms
    }
    val execPlan = engine.materialize(lp, QueryOptions(Some(FunctionalSpreadProvider(spread)), 1000000))
    execPlan.rangeVectorTransformers.head.isInstanceOf[StitchRvsMapper] shouldEqual true
  }

  it("should not stitch results when spread has not changed in query range") {
    val lp = Parser.queryRangeToLogicalPlan("""foo{job="bar"}""", TimeStepParams(20000, 100, 30000))
    def spread(filter: Seq[ColumnFilter]): Seq[SpreadChange] = {
      Seq(SpreadChange(0, 1), SpreadChange(35000000, 2))
    }
    val execPlan = engine.materialize(lp, QueryOptions(Some(FunctionalSpreadProvider(spread)), 1000000))
    execPlan.rangeVectorTransformers.isEmpty shouldEqual true
  }

  it("should stitch results before binary join when spread changed in query range") {
    val lp = Parser.queryRangeToLogicalPlan("""count(foo{job="bar"} + baz{job="bar"})""",
                               TimeStepParams(20000, 100, 30000))
    def spread(filter: Seq[ColumnFilter]): Seq[SpreadChange] = {
      Seq(SpreadChange(0, 1), SpreadChange(25000000, 2))
    }
    val execPlan = engine.materialize(lp, QueryOptions(Some(FunctionalSpreadProvider(spread)), 1000000))
    val binaryJoinNode = execPlan.children(0)
    binaryJoinNode.isInstanceOf[BinaryJoinExec] shouldEqual true
    binaryJoinNode.children.size shouldEqual 2
    binaryJoinNode.children.foreach(_.isInstanceOf[StitchRvsExec] shouldEqual true)
  }

  it("should not stitch results before binary join when spread has not changed in query range") {
    val lp = Parser.queryRangeToLogicalPlan("""count(foo{job="bar"} + baz{job="bar"})""",
      TimeStepParams(20000, 100, 30000))
    def spread(filter: Seq[ColumnFilter]): Seq[SpreadChange] = {
      Seq(SpreadChange(0, 1), SpreadChange(35000000, 2))
    }
    val execPlan = engine.materialize(lp, QueryOptions(Some(FunctionalSpreadProvider(spread)), 1000000))
    val binaryJoinNode = execPlan.children(0)
    binaryJoinNode.isInstanceOf[BinaryJoinExec] shouldEqual true
    binaryJoinNode.children.foreach(_.isInstanceOf[StitchRvsExec] should not equal true)
  }

<<<<<<< HEAD
  it ("should generate RemoteExec when failures are present in local") {


    val to = 10000
    val from = 100
    val raw = RawSeries(rangeSelector = intervalSelector, filters= f1, columns = Seq("value"))
    val windowed = PeriodicSeriesWithWindowing(raw, from, 100, to, 5000, RangeFunctionId.Rate)
    val summed = Aggregate(AggregationOperator.Sum, windowed, Nil, Seq("job"))

    val failureProvider = new FailureProvider {
      override def getFailures(datasetRef: DatasetRef, queryTimeRange: TimeRange): Seq[FailureTimeRange] = {
        Seq(FailureTimeRange("local", datasetRef,
          TimeRange(1500, 5000), None), FailureTimeRange("remote", datasetRef,
          TimeRange(100, 200), None), FailureTimeRange("local", datasetRef,
          TimeRange(1000, 2000), Some(dummyDispatcher)), FailureTimeRange("remote", datasetRef,
          TimeRange(100, 700), None))
      }
    }

    val engine = new QueryEngine(dataset, mapperRef, failureProvider)
    val execPlan = engine.materialize(summed, QueryOptions())

    execPlan.isInstanceOf[StitchRvsExec] shouldEqual(true)

    //Should be broken into local exec plan from 100 to 1000 and remote exec from 1000 to 10000
    val stitchRvsExec = execPlan.asInstanceOf[StitchRvsExec]
    stitchRvsExec.children.size shouldEqual(2)
    stitchRvsExec.children(0).isInstanceOf[ReduceAggregateExec] shouldEqual(true)
    stitchRvsExec.children(1).isInstanceOf[RemoteExec] shouldEqual(true)

    val child1 = stitchRvsExec.children(0).asInstanceOf[ReduceAggregateExec]
    val child2 = stitchRvsExec.children(1).asInstanceOf[RemoteExec]

    child1.children.length shouldEqual(2) //default spread is 1 so 2 shards

    child1.children.foreach { l1 =>
      l1.isInstanceOf[SelectRawPartitionsExec] shouldEqual true
      l1.rangeVectorTransformers.size shouldEqual 2
      l1.rangeVectorTransformers(0).isInstanceOf[PeriodicSamplesMapper] shouldEqual true
      l1.rangeVectorTransformers(0).asInstanceOf[PeriodicSamplesMapper].start shouldEqual (100)
      l1.rangeVectorTransformers(0).asInstanceOf[PeriodicSamplesMapper].end shouldEqual (1000)
      l1.rangeVectorTransformers(1).isInstanceOf[AggregateMapReduce] shouldEqual true
    }

    // RemoteExec should have same logical plan with updated time based on failures
    QueryRoutingPlanner.updateTimeLogicalPlan(summed, TimeRange(1000, 10000)).
      toString() shouldEqual(child2.params.logicalPlan.toString)
    child2.params.queryOptions.spreadProvider.isDefined shouldEqual(false) // QueryOptions should be false

  }

  it ("should not generate RemoteExec plan when local overlapping failure is bigger") {

    val to = 10000
    val from = 100
    val raw = RawSeries(rangeSelector = intervalSelector, filters= f1, columns = Seq("value"))
    val windowed = PeriodicSeriesWithWindowing(raw, from, 100, to, 5000, RangeFunctionId.Rate)
    val summed = Aggregate(AggregationOperator.Sum, windowed, Nil, Seq("job"))


    val failureProvider = new FailureProvider {
      override def getFailures(datasetRef: DatasetRef, queryTimeRange: TimeRange): Seq[FailureTimeRange] = {
        Seq(FailureTimeRange("local", datasetRef,
          TimeRange(1500, 4000), None), FailureTimeRange("remote", datasetRef,
          TimeRange(2000, 3000), None), FailureTimeRange("remote", datasetRef,
          TimeRange(5000, 6000), None))
      }
    }

    val engine = new QueryEngine(dataset, mapperRef, failureProvider)
    val execPlan = engine.materialize(summed, QueryOptions())

    execPlan.isInstanceOf[ReduceAggregateExec] shouldEqual(true)

    // Should ignore smaller local failure which is from 1500 - 4000 and generate local exec plan
    val reduceAggregateExec = execPlan.asInstanceOf[ReduceAggregateExec]

    reduceAggregateExec.children.length shouldEqual(2) //default spread is 1 so 2 shards

    reduceAggregateExec.children.foreach { l1 =>
      l1.isInstanceOf[SelectRawPartitionsExec] shouldEqual true
      l1.rangeVectorTransformers.size shouldEqual 2
      l1.rangeVectorTransformers(0).isInstanceOf[PeriodicSamplesMapper] shouldEqual true
      l1.rangeVectorTransformers(0).asInstanceOf[PeriodicSamplesMapper].start shouldEqual (100)
      l1.rangeVectorTransformers(0).asInstanceOf[PeriodicSamplesMapper].end shouldEqual (10000)
      l1.rangeVectorTransformers(1).isInstanceOf[AggregateMapReduce] shouldEqual true
    }
=======
  it ("should generate SetOperatorExec for LogicalPlan with Set operator") {
    // final logical plan
    val logicalPlan = BinaryJoin(summed1, BinaryOperator.LAND, Cardinality.ManyToMany, summed2)

    // materialized exec plan
    val execPlan = engine.materialize(logicalPlan, QueryOptions())

    execPlan.isInstanceOf[SetOperatorExec] shouldEqual true
    execPlan.children.foreach { l1 =>
      // Now there should be single level of reduce because we have 2 shards
      l1.isInstanceOf[ReduceAggregateExec] shouldEqual true
      l1.children.foreach { l2 =>
        l2.isInstanceOf[SelectRawPartitionsExec] shouldEqual true
        l2.rangeVectorTransformers.size shouldEqual 2
        l2.rangeVectorTransformers(0).isInstanceOf[PeriodicSamplesMapper] shouldEqual true
        l2.rangeVectorTransformers(1).isInstanceOf[AggregateMapReduce] shouldEqual true
      }
    }
>>>>>>> df401b6d
  }
}<|MERGE_RESOLUTION|>--- conflicted
+++ resolved
@@ -24,7 +24,7 @@
   val node = TestProbe().ref
 
   val mapper = new ShardMapper(32)
-  for { i <- 0 until 32 } mapper.registerNode(Seq(i), node)
+  for {i <- 0 until 32} mapper.registerNode(Seq(i), node)
 
   private def mapperRef = mapper
 
@@ -52,25 +52,25 @@
   */
 
   val f1 = Seq(ColumnFilter("__name__", Filter.Equals("http_request_duration_seconds_bucket")),
-               ColumnFilter("job", Filter.Equals("myService")),
-               ColumnFilter("le", Filter.Equals("0.3")))
+    ColumnFilter("job", Filter.Equals("myService")),
+    ColumnFilter("le", Filter.Equals("0.3")))
 
   val to = System.currentTimeMillis()
   val from = to - 50000
 
   val intervalSelector = IntervalSelector(from, to)
 
-  val raw1 = RawSeries(rangeSelector = intervalSelector, filters= f1, columns = Seq("value"))
+  val raw1 = RawSeries(rangeSelector = intervalSelector, filters = f1, columns = Seq("value"))
   val windowed1 = PeriodicSeriesWithWindowing(raw1, from, 1000, to, 5000, RangeFunctionId.Rate)
   val summed1 = Aggregate(AggregationOperator.Sum, windowed1, Nil, Seq("job"))
 
   val f2 = Seq(ColumnFilter("__name__", Filter.Equals("http_request_duration_seconds_count")),
     ColumnFilter("job", Filter.Equals("myService")))
-  val raw2 = RawSeries(rangeSelector = intervalSelector, filters= f2, columns = Seq("value"))
+  val raw2 = RawSeries(rangeSelector = intervalSelector, filters = f2, columns = Seq("value"))
   val windowed2 = PeriodicSeriesWithWindowing(raw2, from, 1000, to, 5000, RangeFunctionId.Rate)
   val summed2 = Aggregate(AggregationOperator.Sum, windowed2, Nil, Seq("job"))
 
-  it ("should generate ExecPlan for LogicalPlan") {
+  it("should generate ExecPlan for LogicalPlan") {
     // final logical plan
     val logicalPlan = BinaryJoin(summed1, BinaryOperator.DIV, Cardinality.OneToOne, summed2)
 
@@ -112,12 +112,12 @@
     }
   }
 
-  it ("should parallelize aggregation") {
+  it("should parallelize aggregation") {
     val logicalPlan = BinaryJoin(summed1, BinaryOperator.DIV, Cardinality.OneToOne, summed2)
 
     // materialized exec plan
     val execPlan = engine.materialize(logicalPlan,
-      QueryOptions(Some(StaticSpreadProvider(SpreadChange(0, 4))), 1000000) )
+      QueryOptions(Some(StaticSpreadProvider(SpreadChange(0, 4))), 1000000))
     execPlan.isInstanceOf[BinaryJoinExec] shouldEqual true
 
     // Now there should be multiple levels of reduce because we have 16 shards
@@ -145,7 +145,7 @@
   it("should rename Prom __name__ filters if dataset has different metric column") {
     // Custom QueryEngine with different dataset with different metric name
     val dataset2 = dataset.copy(options = dataset.options.copy(
-                     metricColumn = "kpi", shardKeyColumns = Seq("kpi", "job")))
+      metricColumn = "kpi", shardKeyColumns = Seq("kpi", "job")))
     val engine2 = new QueryEngine(dataset2, mapperRef, dummyFailureProvider)
 
     // materialized exec plan
@@ -175,34 +175,41 @@
     execPlan.children should have length (2)
     execPlan.children.foreach { reduceAggPlan =>
       reduceAggPlan.isInstanceOf[ReduceAggregateExec] shouldEqual true
-      reduceAggPlan.children should have length (4)   // spread=2 means 4 shards
+      reduceAggPlan.children should have length (4) // spread=2 means 4 shards
     }
   }
 
   it("should stitch results when spread changes during query range") {
     val lp = Parser.queryRangeToLogicalPlan("""foo{job="bar"}""", TimeStepParams(20000, 100, 30000))
+
     def spread(filter: Seq[ColumnFilter]): Seq[SpreadChange] = {
       Seq(SpreadChange(0, 1), SpreadChange(25000000, 2)) // spread change time is in ms
     }
+
     val execPlan = engine.materialize(lp, QueryOptions(Some(FunctionalSpreadProvider(spread)), 1000000))
     execPlan.rangeVectorTransformers.head.isInstanceOf[StitchRvsMapper] shouldEqual true
   }
 
   it("should not stitch results when spread has not changed in query range") {
     val lp = Parser.queryRangeToLogicalPlan("""foo{job="bar"}""", TimeStepParams(20000, 100, 30000))
+
     def spread(filter: Seq[ColumnFilter]): Seq[SpreadChange] = {
       Seq(SpreadChange(0, 1), SpreadChange(35000000, 2))
     }
+
     val execPlan = engine.materialize(lp, QueryOptions(Some(FunctionalSpreadProvider(spread)), 1000000))
     execPlan.rangeVectorTransformers.isEmpty shouldEqual true
   }
 
   it("should stitch results before binary join when spread changed in query range") {
-    val lp = Parser.queryRangeToLogicalPlan("""count(foo{job="bar"} + baz{job="bar"})""",
-                               TimeStepParams(20000, 100, 30000))
+    val lp = Parser.queryRangeToLogicalPlan(
+      """count(foo{job="bar"} + baz{job="bar"})""",
+      TimeStepParams(20000, 100, 30000))
+
     def spread(filter: Seq[ColumnFilter]): Seq[SpreadChange] = {
       Seq(SpreadChange(0, 1), SpreadChange(25000000, 2))
     }
+
     val execPlan = engine.materialize(lp, QueryOptions(Some(FunctionalSpreadProvider(spread)), 1000000))
     val binaryJoinNode = execPlan.children(0)
     binaryJoinNode.isInstanceOf[BinaryJoinExec] shouldEqual true
@@ -211,24 +218,24 @@
   }
 
   it("should not stitch results before binary join when spread has not changed in query range") {
-    val lp = Parser.queryRangeToLogicalPlan("""count(foo{job="bar"} + baz{job="bar"})""",
+    val lp = Parser.queryRangeToLogicalPlan(
+      """count(foo{job="bar"} + baz{job="bar"})""",
       TimeStepParams(20000, 100, 30000))
+
     def spread(filter: Seq[ColumnFilter]): Seq[SpreadChange] = {
       Seq(SpreadChange(0, 1), SpreadChange(35000000, 2))
     }
+
     val execPlan = engine.materialize(lp, QueryOptions(Some(FunctionalSpreadProvider(spread)), 1000000))
     val binaryJoinNode = execPlan.children(0)
     binaryJoinNode.isInstanceOf[BinaryJoinExec] shouldEqual true
     binaryJoinNode.children.foreach(_.isInstanceOf[StitchRvsExec] should not equal true)
   }
 
-<<<<<<< HEAD
-  it ("should generate RemoteExec when failures are present in local") {
-
-
+  it("should generate RemoteExec when failures are present in local") {
     val to = 10000
     val from = 100
-    val raw = RawSeries(rangeSelector = intervalSelector, filters= f1, columns = Seq("value"))
+    val raw = RawSeries(rangeSelector = intervalSelector, filters = f1, columns = Seq("value"))
     val windowed = PeriodicSeriesWithWindowing(raw, from, 100, to, 5000, RangeFunctionId.Rate)
     val summed = Aggregate(AggregationOperator.Sum, windowed, Nil, Seq("job"))
 
@@ -245,18 +252,18 @@
     val engine = new QueryEngine(dataset, mapperRef, failureProvider)
     val execPlan = engine.materialize(summed, QueryOptions())
 
-    execPlan.isInstanceOf[StitchRvsExec] shouldEqual(true)
+    execPlan.isInstanceOf[StitchRvsExec] shouldEqual (true)
 
     //Should be broken into local exec plan from 100 to 1000 and remote exec from 1000 to 10000
     val stitchRvsExec = execPlan.asInstanceOf[StitchRvsExec]
-    stitchRvsExec.children.size shouldEqual(2)
-    stitchRvsExec.children(0).isInstanceOf[ReduceAggregateExec] shouldEqual(true)
-    stitchRvsExec.children(1).isInstanceOf[RemoteExec] shouldEqual(true)
+    stitchRvsExec.children.size shouldEqual (2)
+    stitchRvsExec.children(0).isInstanceOf[ReduceAggregateExec] shouldEqual (true)
+    stitchRvsExec.children(1).isInstanceOf[RemoteExec] shouldEqual (true)
 
     val child1 = stitchRvsExec.children(0).asInstanceOf[ReduceAggregateExec]
     val child2 = stitchRvsExec.children(1).asInstanceOf[RemoteExec]
 
-    child1.children.length shouldEqual(2) //default spread is 1 so 2 shards
+    child1.children.length shouldEqual (2) //default spread is 1 so 2 shards
 
     child1.children.foreach { l1 =>
       l1.isInstanceOf[SelectRawPartitionsExec] shouldEqual true
@@ -269,19 +276,17 @@
 
     // RemoteExec should have same logical plan with updated time based on failures
     QueryRoutingPlanner.updateTimeLogicalPlan(summed, TimeRange(1000, 10000)).
-      toString() shouldEqual(child2.params.logicalPlan.toString)
-    child2.params.queryOptions.spreadProvider.isDefined shouldEqual(false) // QueryOptions should be false
-
-  }
-
-  it ("should not generate RemoteExec plan when local overlapping failure is bigger") {
-
+      toString() shouldEqual (child2.params.logicalPlan.toString)
+    child2.params.queryOptions.spreadProvider.isDefined shouldEqual (false) // QueryOptions should be false
+
+  }
+
+  it("should not generate RemoteExec plan when local overlapping failure is bigger") {
     val to = 10000
     val from = 100
-    val raw = RawSeries(rangeSelector = intervalSelector, filters= f1, columns = Seq("value"))
+    val raw = RawSeries(rangeSelector = intervalSelector, filters = f1, columns = Seq("value"))
     val windowed = PeriodicSeriesWithWindowing(raw, from, 100, to, 5000, RangeFunctionId.Rate)
     val summed = Aggregate(AggregationOperator.Sum, windowed, Nil, Seq("job"))
-
 
     val failureProvider = new FailureProvider {
       override def getFailures(datasetRef: DatasetRef, queryTimeRange: TimeRange): Seq[FailureTimeRange] = {
@@ -295,12 +300,12 @@
     val engine = new QueryEngine(dataset, mapperRef, failureProvider)
     val execPlan = engine.materialize(summed, QueryOptions())
 
-    execPlan.isInstanceOf[ReduceAggregateExec] shouldEqual(true)
+    execPlan.isInstanceOf[ReduceAggregateExec] shouldEqual (true)
 
     // Should ignore smaller local failure which is from 1500 - 4000 and generate local exec plan
     val reduceAggregateExec = execPlan.asInstanceOf[ReduceAggregateExec]
 
-    reduceAggregateExec.children.length shouldEqual(2) //default spread is 1 so 2 shards
+    reduceAggregateExec.children.length shouldEqual (2) //default spread is 1 so 2 shards
 
     reduceAggregateExec.children.foreach { l1 =>
       l1.isInstanceOf[SelectRawPartitionsExec] shouldEqual true
@@ -310,8 +315,9 @@
       l1.rangeVectorTransformers(0).asInstanceOf[PeriodicSamplesMapper].end shouldEqual (10000)
       l1.rangeVectorTransformers(1).isInstanceOf[AggregateMapReduce] shouldEqual true
     }
-=======
-  it ("should generate SetOperatorExec for LogicalPlan with Set operator") {
+  }
+
+  it("should generate SetOperatorExec for LogicalPlan with Set operator") {
     // final logical plan
     val logicalPlan = BinaryJoin(summed1, BinaryOperator.LAND, Cardinality.ManyToMany, summed2)
 
@@ -329,6 +335,5 @@
         l2.rangeVectorTransformers(1).isInstanceOf[AggregateMapReduce] shouldEqual true
       }
     }
->>>>>>> df401b6d
   }
 }