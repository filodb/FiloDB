package filodb.query

import filodb.core.query.{ColumnFilter, RangeParams}

sealed trait LogicalPlan {
  /**
    * Execute failure routing
    */
  def isRoutable: Boolean = true
}

/**
  * Super class for a query that results in range vectors with raw samples
  */
sealed trait RawSeriesPlan extends LogicalPlan {
  override def isRoutable: Boolean = false
}

sealed trait NonLeafLogicalPlan extends LogicalPlan {
  def children: Seq[LogicalPlan]
}

/**
  * Super class for a query that results in range vectors with samples
  * in regular steps
  */
sealed trait PeriodicSeriesPlan extends LogicalPlan

sealed trait MetadataQueryPlan extends LogicalPlan{
  override def isRoutable: Boolean = false
}

/**
  * A selector is needed in the RawSeries logical plan to specify
  * a row key range to extract from each partition.
  */
sealed trait RangeSelector extends java.io.Serializable
case object AllChunksSelector extends RangeSelector
case object WriteBufferSelector extends RangeSelector
case object InMemoryChunksSelector extends RangeSelector
case object EncodedChunksSelector extends RangeSelector
case class IntervalSelector(from: Long, to: Long) extends RangeSelector

/**
  * Concrete logical plan to query for raw data in a given range
  * @param columns the columns to read from raw chunks.  Note that it is not necessary to include
  *        the timestamp column, that will be automatically added.
  *        If no columns are included, the default value column will be used.
  */
case class RawSeries(rangeSelector: RangeSelector,
                     filters: Seq[ColumnFilter],
                     columns: Seq[String]) extends RawSeriesPlan

case class LabelValues(labelNames: Seq[String],
                       labelConstraints: Map[String, String],
                       lookbackTimeInMillis: Long) extends MetadataQueryPlan

case class SeriesKeysByFilters(filters: Seq[ColumnFilter],
                               start: Long,
                               end: Long) extends MetadataQueryPlan

/**
 * Concrete logical plan to query for chunk metadata from raw time series in a given range
 * @param column the column name from which to extract chunk information like chunk size and encoding type
 */
case class RawChunkMeta(rangeSelector: RangeSelector,
                        filters: Seq[ColumnFilter],
                        column: String) extends PeriodicSeriesPlan {
  override def isRoutable: Boolean = false
}

/**
  * Concrete logical plan to query for data in a given range
  * with results in a regular time interval.
  *
  * Issue with specifying start/end/step here in the selector
  * is that plans involving multiple series can come with different
  * ranges and steps.
  *
  * This should be taken care outside this layer, or we need to have
  * proper validation.
  */
case class PeriodicSeries(rawSeries: RawSeriesPlan,
                          start: Long,
                          step: Long,
                          end: Long) extends PeriodicSeriesPlan with NonLeafLogicalPlan {
  override def children: Seq[LogicalPlan] = Seq(rawSeries)
}

/**
  * Concrete logical plan to query for data in a given range
  * with results in a regular time interval.
  *
  * Applies a range function on raw windowed data before
  * sampling data at regular intervals.
  */
case class PeriodicSeriesWithWindowing(rawSeries: RawSeries,
                                       start: Long,
                                       step: Long,
                                       end: Long,
                                       window: Long,
                                       function: RangeFunctionId,
                                       functionArgs: Seq[FunctionArgsPlan] = Nil) extends PeriodicSeriesPlan
  with NonLeafLogicalPlan {
  override def children: Seq[LogicalPlan] = Seq(rawSeries)
}

/**
  * Aggregate data across partitions (not in the time dimension).
  * Aggregation can be done only on range vectors with consistent
  * sampling interval.
  * @param by columns to group by
  * @param without columns to leave out while grouping
  */
case class Aggregate(operator: AggregationOperator,
                     vectors: PeriodicSeriesPlan,
                     params: Seq[Any] = Nil,
                     by: Seq[String] = Nil,
                     without: Seq[String] = Nil) extends PeriodicSeriesPlan with NonLeafLogicalPlan {
  override def children: Seq[LogicalPlan] = Seq(vectors)
}

/**
  * Binary join between collections of RangeVectors.
  * One-To-One, Many-To-One and One-To-Many are supported.
  *
  * If data resolves to a Many-To-Many relationship, error will be returned.
  *
  * @param on columns to join on
  * @param ignoring columns to ignore while joining
  * @param include labels specified in group_left/group_right to be included from one side
  */
case class BinaryJoin(lhs: PeriodicSeriesPlan,
                      operator: BinaryOperator,
                      cardinality: Cardinality,
                      rhs: PeriodicSeriesPlan,
                      on: Seq[String] = Nil,
                      ignoring: Seq[String] = Nil,
                      include: Seq[String] = Nil) extends PeriodicSeriesPlan with NonLeafLogicalPlan {
  override def children: Seq[LogicalPlan] = Seq(lhs, rhs)
}

/**
  * Apply Scalar Binary operation to a collection of RangeVectors
  */
case class ScalarVectorBinaryOperation(operator: BinaryOperator,
                                       scalarArg: ScalarPlan,
                                       vector: PeriodicSeriesPlan,
                                       scalarIsLhs: Boolean) extends PeriodicSeriesPlan with NonLeafLogicalPlan {
  override def children: Seq[LogicalPlan] = Seq(vector)
}

/**
  * Apply Instant Vector Function to a collection of RangeVectors
  */
case class ApplyInstantFunction(vectors: PeriodicSeriesPlan,
                                function: InstantFunctionId,
                                functionArgs: Seq[FunctionArgsPlan] = Nil) extends PeriodicSeriesPlan
  with NonLeafLogicalPlan {
  override def children: Seq[LogicalPlan] = Seq(vectors)
}

/**
  * Apply Miscellaneous Function to a collection of RangeVectors
  */
case class ApplyMiscellaneousFunction(vectors: PeriodicSeriesPlan,
                                      function: MiscellaneousFunctionId,
                                      stringArgs: Seq[String] = Nil) extends PeriodicSeriesPlan
  with NonLeafLogicalPlan {
  override def children: Seq[LogicalPlan] = Seq(vectors)
}

/**
  * Apply Sort Function to a collection of RangeVectors
  */
case class ApplySortFunction(vectors: PeriodicSeriesPlan,
<<<<<<< HEAD
                             function: SortFunctionId,
                             functionArgs: Seq[Any] = Nil) extends PeriodicSeriesPlan with NonLeafLogicalPlan {
  override def children: Seq[LogicalPlan] = Seq(vectors)
}

/**
  * Apply Sort Function to a collection of RangeVectors
  */
case class ApplyAbsentFunction(vectors: PeriodicSeriesPlan,
                               columnFilters: Seq[ColumnFilter],
                               rangeParams: RangeParams,
                               functionArgs: Seq[Any] = Nil) extends PeriodicSeriesPlan with NonLeafLogicalPlan {
  override def children: Seq[LogicalPlan] = Seq(vectors)
}
=======
                             function: SortFunctionId) extends PeriodicSeriesPlan with NonLeafLogicalPlan {
  override def children: Seq[LogicalPlan] = Seq(vectors)
}

trait FunctionArgsPlan extends LogicalPlan
trait ScalarPlan extends LogicalPlan with PeriodicSeriesPlan with FunctionArgsPlan

final case class ScalarVaryingDoublePlan(vectors: PeriodicSeriesPlan,
                                         function: ScalarFunctionId,
                                         timeStepParams: RangeParams,
                                         functionArgs: Seq[FunctionArgsPlan] = Nil)
                                         extends ScalarPlan with NonLeafLogicalPlan {
  override def children: Seq[LogicalPlan] = Seq(vectors)
}


final case class ScalarTimeBasedPlan(function: ScalarFunctionId, rangeParams: RangeParams) extends ScalarPlan {
  override def isRoutable: Boolean = false
}

final case class ScalarFixedDoublePlan(scalar: Double,
                                       timeStepParams: RangeParams)
                                       extends ScalarPlan with FunctionArgsPlan {
  override def isRoutable: Boolean = false
}

final case class VectorPlan(scalars: ScalarPlan) extends PeriodicSeriesPlan with NonLeafLogicalPlan {
  override def children: Seq[LogicalPlan] = Seq(scalars)
}

>>>>>>> a85d0b79
object LogicalPlan {
  /**
    * Get leaf Logical Plans
    */
  def findLeafLogicalPlans (logicalPlan: LogicalPlan) : Seq[LogicalPlan] = {
   logicalPlan match {
     // Find leaf logical plans for all children and concatenate results
     case lp: NonLeafLogicalPlan => lp.children.flatMap(findLeafLogicalPlans(_))
     case _                      => Seq(logicalPlan)
   }
  }
}<|MERGE_RESOLUTION|>--- conflicted
+++ resolved
@@ -174,22 +174,6 @@
   * Apply Sort Function to a collection of RangeVectors
   */
 case class ApplySortFunction(vectors: PeriodicSeriesPlan,
-<<<<<<< HEAD
-                             function: SortFunctionId,
-                             functionArgs: Seq[Any] = Nil) extends PeriodicSeriesPlan with NonLeafLogicalPlan {
-  override def children: Seq[LogicalPlan] = Seq(vectors)
-}
-
-/**
-  * Apply Sort Function to a collection of RangeVectors
-  */
-case class ApplyAbsentFunction(vectors: PeriodicSeriesPlan,
-                               columnFilters: Seq[ColumnFilter],
-                               rangeParams: RangeParams,
-                               functionArgs: Seq[Any] = Nil) extends PeriodicSeriesPlan with NonLeafLogicalPlan {
-  override def children: Seq[LogicalPlan] = Seq(vectors)
-}
-=======
                              function: SortFunctionId) extends PeriodicSeriesPlan with NonLeafLogicalPlan {
   override def children: Seq[LogicalPlan] = Seq(vectors)
 }
@@ -216,11 +200,21 @@
   override def isRoutable: Boolean = false
 }
 
+//scalastyle:off number.of.types
 final case class VectorPlan(scalars: ScalarPlan) extends PeriodicSeriesPlan with NonLeafLogicalPlan {
   override def children: Seq[LogicalPlan] = Seq(scalars)
 }
 
->>>>>>> a85d0b79
+/**
+  * Apply Absent Function to a collection of RangeVectors
+  */
+case class ApplyAbsentFunction(vectors: PeriodicSeriesPlan,
+                               columnFilters: Seq[ColumnFilter],
+                               rangeParams: RangeParams,
+                               functionArgs: Seq[Any] = Nil) extends PeriodicSeriesPlan with NonLeafLogicalPlan {
+  override def children: Seq[LogicalPlan] = Seq(vectors)
+}
+
 object LogicalPlan {
   /**
     * Get leaf Logical Plans
@@ -232,4 +226,5 @@
      case _                      => Seq(logicalPlan)
    }
   }
-}+}
+//scalastyle:on number.of.types