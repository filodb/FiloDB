package filodb.query

import filodb.core
import filodb.core.query.Filter.EqualsRegex
import filodb.core.query.{ColumnFilter, RangeParams}

//scalastyle:off number.of.types
sealed trait LogicalPlan {
  /**
    * Execute failure routing
    * Override for Queries which should not be routed e.g time(), month()
    * It is false for RawSeriesLikePlan, MetadataQueryPlan, RawChunkMeta, ScalarTimeBasedPlan and ScalarFixedDoublePlan
    */
  def isRoutable: Boolean = true
}

/**
  * Super class for a query that results in range vectors with raw samples (chunks),
  * or one simple transform from the raw data.  This data is likely non-periodic or at least
  * not in the same time cadence as user query windowing.
  */
sealed trait RawSeriesLikePlan extends LogicalPlan {
  override def isRoutable: Boolean = false
  def isRaw: Boolean = false
}

sealed trait NonLeafLogicalPlan extends LogicalPlan {
  def children: Seq[LogicalPlan]
}

/**
  * Super class for a query that results in range vectors with samples
  * in regular steps
  */
sealed trait PeriodicSeriesPlan extends LogicalPlan {
  /**
    * Periodic Query start time in millis
    */
  def startMs: Long

  /**
    * Periodic Query end time in millis
    */
  def stepMs: Long
  /**
    * Periodic Query step time in millis
    */
  def endMs: Long
}

sealed trait MetadataQueryPlan extends LogicalPlan {
  override def isRoutable: Boolean = false
}

/**
  * A selector is needed in the RawSeries logical plan to specify
  * a row key range to extract from each partition.
  */
sealed trait RangeSelector extends java.io.Serializable
case object AllChunksSelector extends RangeSelector
case object WriteBufferSelector extends RangeSelector
case object InMemoryChunksSelector extends RangeSelector
case object EncodedChunksSelector extends RangeSelector
case class IntervalSelector(from: Long, to: Long) extends RangeSelector

/**
  * Concrete logical plan to query for raw data in a given range
  * @param columns the columns to read from raw chunks.  Note that it is not necessary to include
  *        the timestamp column, that will be automatically added.
  *        If no columns are included, the default value column will be used.
  */
case class RawSeries(rangeSelector: RangeSelector,
                     filters: Seq[ColumnFilter],
                     columns: Seq[String],
                     lookbackMs: Option[Long] = None,
                     offsetMs: Option[Long] = None) extends RawSeriesLikePlan {
  override def isRaw: Boolean = true
}

case class LabelValues(labelNames: Seq[String],
<<<<<<< HEAD
                       filters: Seq[ColumnFilter],
                       lookbackTimeMs: Long) extends MetadataQueryPlan
=======
                       labelConstraints: Map[String, String],
                       startMs: Long,
                       endMs: Long) extends MetadataQueryPlan
>>>>>>> a5c0cc83

case class SeriesKeysByFilters(filters: Seq[ColumnFilter],
                               fetchFirstLastSampleTimes: Boolean,
                               startMs: Long,
                               endMs: Long) extends MetadataQueryPlan

/**
 * Concrete logical plan to query for chunk metadata from raw time series in a given range
 * @param column the column name from which to extract chunk information like chunk size and encoding type
 */
case class RawChunkMeta(rangeSelector: RangeSelector,
                        filters: Seq[ColumnFilter],
                        column: String) extends PeriodicSeriesPlan {
  override def isRoutable: Boolean = false

  // FIXME - TechDebt - This class should not be a PeriodicSeriesPlan
  override def startMs: Long = ???
  override def stepMs: Long = ???
  override def endMs: Long = ???
}

/**
  * Concrete logical plan to query for data in a given range
  * with results in a regular time interval.
  *
  * Issue with specifying start/end/step here in the selector
  * is that plans involving multiple series can come with different
  * ranges and steps.
  *
  * This should be taken care outside this layer, or we need to have
  * proper validation.
  */
case class PeriodicSeries(rawSeries: RawSeriesLikePlan,
                          startMs: Long,
                          stepMs: Long,
                          endMs: Long,
                          offsetMs: Option[Long] = None) extends PeriodicSeriesPlan with NonLeafLogicalPlan {
  override def children: Seq[LogicalPlan] = Seq(rawSeries)
}

/**
  * Concrete logical plan to query for data in a given range
  * with results in a regular time interval.
  *
  * Applies a range function on raw windowed data (perhaps with instant function applied) before
  * sampling data at regular intervals.
  */
case class PeriodicSeriesWithWindowing(series: RawSeriesLikePlan,
                                       startMs: Long,
                                       stepMs: Long,
                                       endMs: Long,
                                       window: Long,
                                       function: RangeFunctionId,
                                       functionArgs: Seq[FunctionArgsPlan] = Nil,
                                       offsetMs: Option[Long] = None) extends PeriodicSeriesPlan
  with NonLeafLogicalPlan {
  override def children: Seq[LogicalPlan] = Seq(series)
}

/**
  * Aggregate data across partitions (not in the time dimension).
  * Aggregation can be done only on range vectors with consistent
  * sampling interval.
  * @param by columns to group by
  * @param without columns to leave out while grouping
  */
case class Aggregate(operator: AggregationOperator,
                     vectors: PeriodicSeriesPlan,
                     params: Seq[Any] = Nil,
                     by: Seq[String] = Nil,
                     without: Seq[String] = Nil) extends PeriodicSeriesPlan with NonLeafLogicalPlan {
  override def children: Seq[LogicalPlan] = Seq(vectors)
  override def startMs: Long = vectors.startMs
  override def stepMs: Long = vectors.stepMs
  override def endMs: Long = vectors.endMs
}

/**
  * Binary join between collections of RangeVectors.
  * One-To-One, Many-To-One and One-To-Many are supported.
  *
  * If data resolves to a Many-To-Many relationship, error will be returned.
  *
  * @param on columns to join on
  * @param ignoring columns to ignore while joining
  * @param include labels specified in group_left/group_right to be included from one side
  */
case class BinaryJoin(lhs: PeriodicSeriesPlan,
                      operator: BinaryOperator,
                      cardinality: Cardinality,
                      rhs: PeriodicSeriesPlan,
                      on: Seq[String] = Nil,
                      ignoring: Seq[String] = Nil,
                      include: Seq[String] = Nil) extends PeriodicSeriesPlan with NonLeafLogicalPlan {
  require(lhs.startMs == rhs.startMs)
  require(lhs.endMs == rhs.endMs)
  require(lhs.stepMs == rhs.stepMs)
  override def children: Seq[LogicalPlan] = Seq(lhs, rhs)
  override def startMs: Long = lhs.startMs
  override def stepMs: Long = lhs.stepMs
  override def endMs: Long = lhs.endMs
  override def isRoutable: Boolean = lhs.isRoutable && rhs.isRoutable
}

/**
  * Apply Scalar Binary operation to a collection of RangeVectors
  */
case class ScalarVectorBinaryOperation(operator: BinaryOperator,
                                       scalarArg: ScalarPlan,
                                       vector: PeriodicSeriesPlan,
                                       scalarIsLhs: Boolean) extends PeriodicSeriesPlan with NonLeafLogicalPlan {
  override def children: Seq[LogicalPlan] = Seq(vector)
  override def startMs: Long = vector.startMs
  override def stepMs: Long = vector.stepMs
  override def endMs: Long = vector.endMs
  override def isRoutable: Boolean = vector.isRoutable
}

/**
  * Apply Instant Vector Function to a collection of periodic RangeVectors,
  * returning another set of periodic vectors
  */
case class ApplyInstantFunction(vectors: PeriodicSeriesPlan,
                                function: InstantFunctionId,
                                functionArgs: Seq[FunctionArgsPlan] = Nil) extends PeriodicSeriesPlan
  with NonLeafLogicalPlan {
  override def children: Seq[LogicalPlan] = Seq(vectors)
  override def startMs: Long = vectors.startMs
  override def stepMs: Long = vectors.stepMs
  override def endMs: Long = vectors.endMs
  override def isRoutable: Boolean = vectors.isRoutable
}

/**
  * Apply Instant Vector Function to a collection of raw RangeVectors,
  * returning another set of non-periodic vectors
  */
case class ApplyInstantFunctionRaw(vectors: RawSeries,
                                   function: InstantFunctionId,
                                   functionArgs: Seq[FunctionArgsPlan] = Nil) extends RawSeriesLikePlan
  with NonLeafLogicalPlan {
  override def children: Seq[LogicalPlan] = Seq(vectors)
}

/**
  * Apply Miscellaneous Function to a collection of RangeVectors
  */
case class ApplyMiscellaneousFunction(vectors: PeriodicSeriesPlan,
                                      function: MiscellaneousFunctionId,
                                      stringArgs: Seq[String] = Nil) extends PeriodicSeriesPlan
  with NonLeafLogicalPlan {
  override def children: Seq[LogicalPlan] = Seq(vectors)
  override def startMs: Long = vectors.startMs
  override def stepMs: Long = vectors.stepMs
  override def endMs: Long = vectors.endMs
}

/**
  * Apply Sort Function to a collection of RangeVectors
  */
case class ApplySortFunction(vectors: PeriodicSeriesPlan,
                             function: SortFunctionId) extends PeriodicSeriesPlan with NonLeafLogicalPlan {
  override def children: Seq[LogicalPlan] = Seq(vectors)
  override def startMs: Long = vectors.startMs
  override def stepMs: Long = vectors.stepMs
  override def endMs: Long = vectors.endMs
}

/**
  * Nested logical plan for argument of function
  * Example: clamp_max(node_info{job = "app"},scalar(http_requests_total{job = "app"}))
  */
trait FunctionArgsPlan extends LogicalPlan

/**
  * Generate scalar
  * Example: scalar(http_requests_total), time(), hour()
  */
trait ScalarPlan extends LogicalPlan with PeriodicSeriesPlan with FunctionArgsPlan

/**
  * Generate scalar from vector
  * Example: scalar(http_requests_total)
  */
final case class ScalarVaryingDoublePlan(vectors: PeriodicSeriesPlan,
                                         function: ScalarFunctionId,
                                         functionArgs: Seq[FunctionArgsPlan] = Nil)
                                         extends ScalarPlan with PeriodicSeriesPlan with NonLeafLogicalPlan {
  override def children: Seq[LogicalPlan] = Seq(vectors)
  override def startMs: Long = vectors.startMs
  override def stepMs: Long = vectors.stepMs
  override def endMs: Long = vectors.endMs
  override def isRoutable: Boolean = vectors.isRoutable
}

/**
  * Scalar generated by time functions which do not have metric as input
  * Example: time(), hour()
  */
final case class ScalarTimeBasedPlan(function: ScalarFunctionId, rangeParams: RangeParams) extends ScalarPlan {
  override def isRoutable: Boolean = false
  override def startMs: Long = rangeParams.startSecs * 1000
  override def stepMs: Long = rangeParams.stepSecs * 1000
  override def endMs: Long = rangeParams.endSecs * 1000
}

/**
  * Logical plan for numeric values. Used in queries like foo + 5
  * Example: 3, 4.2
  */
final case class ScalarFixedDoublePlan(scalar: Double,
                                       timeStepParams: RangeParams)
                                       extends ScalarPlan with FunctionArgsPlan {
  override def isRoutable: Boolean = false
  override def startMs: Long = timeStepParams.startSecs * 1000
  override def stepMs: Long = timeStepParams.stepSecs * 1000
  override def endMs: Long = timeStepParams.endSecs * 1000
}

//scalastyle:off number.of.types
/**
  * Generates vector from scalars
  * Example: vector(3), vector(scalar(http_requests_total)
  */
final case class VectorPlan(scalars: ScalarPlan) extends PeriodicSeriesPlan with NonLeafLogicalPlan {
  override def children: Seq[LogicalPlan] = Seq(scalars)
  override def startMs: Long = scalars.startMs
  override def stepMs: Long = scalars.stepMs
  override def endMs: Long = scalars.endMs
  override def isRoutable: Boolean = scalars.isRoutable
}

/**
  * Apply Binary operation between two fixed scalars
  */
case class ScalarBinaryOperation(operator: BinaryOperator,
                                 lhs: Either[Double, ScalarBinaryOperation],
                                 rhs: Either[Double, ScalarBinaryOperation],
                                 rangeParams: RangeParams) extends ScalarPlan {
  override def startMs: Long = rangeParams.startSecs * 1000
  override def stepMs: Long = rangeParams.stepSecs * 1000
  override def endMs: Long = rangeParams.endSecs * 1000
  override def isRoutable: Boolean = false
}

/**
  * Apply Absent Function to a collection of RangeVectors
  */
case class ApplyAbsentFunction(vectors: PeriodicSeriesPlan,
                               columnFilters: Seq[ColumnFilter],
                               rangeParams: RangeParams,
                               functionArgs: Seq[Any] = Nil) extends PeriodicSeriesPlan with NonLeafLogicalPlan {
  override def children: Seq[LogicalPlan] = Seq(vectors)
  override def startMs: Long = vectors.startMs
  override def stepMs: Long = vectors.stepMs
  override def endMs: Long = vectors.endMs
}

case class LabelValueOperator(columnName: String, value: Seq[String], operator: String)

case class LabelValueOperatorGroup(labelValueOperators: Seq[LabelValueOperator])

object LogicalPlan {
  /**
    * Get leaf Logical Plans
    */
  def findLeafLogicalPlans (logicalPlan: LogicalPlan) : Seq[LogicalPlan] = {
   logicalPlan match {
     // Find leaf logical plans for all children and concatenate results
     case lp: NonLeafLogicalPlan => lp.children.flatMap(findLeafLogicalPlans)
     case _                      => Seq(logicalPlan)
   }
  }

  def getLabelValueFromLogicalPlan(logicalPlan: LogicalPlan, labelName: String): Option[Seq[String]] = {
    getAllLabelValueFromGroups(getLabelValueOperatorsFromLogicalPlan(logicalPlan), labelName)
  }

  def getAllLabelValueFromGroups(labelValues: Option[Seq[LabelValueOperatorGroup]],
                                   labelName: String): Option[Seq[String]] = {
    labelValues match {
      case None => None
      case _    => labelValues.get.flatMap(group => getLabelValueFromGroup(labelName, group)).distinct match {
        case Nil                    => None
        case lVFilters: Seq[String] => Some(lVFilters)
      }
    }
  }

  def getLabelValueFromGroup(labelName: String, group: LabelValueOperatorGroup): Seq[String] = {
    group.labelValueOperators.flatMap(lops => {
      lops.columnName.equals(labelName) match {
        case true => lops.value
        case false => Seq()
      }
    })
  }

  private def getLabelValueOpsFromFilters(filters: Seq[ColumnFilter]): Option[LabelValueOperatorGroup] = {
    Some(LabelValueOperatorGroup(filters.map(cf => LabelValueOperator(cf.column,
      cf.filter.valuesStrings.map(_.toString).toSeq.sorted, cf.filter.operatorString))))
  }

  def getLabelValueOperatorsFromLogicalPlan(logicalPlan: LogicalPlan): Option[Seq[LabelValueOperatorGroup]] = {
    LogicalPlan.findLeafLogicalPlans(logicalPlan).flatMap { lp =>
      lp match {
        case lp: LabelValues           => getLabelValueOpsFromFilters(lp.filters)
        case lp: RawSeries             => getLabelValueOpsFromFilters(lp.filters)
        case lp: RawChunkMeta          => getLabelValueOpsFromFilters(lp.filters)
        case lp: SeriesKeysByFilters   => getLabelValueOpsFromFilters(lp.filters)
        case _: ScalarTimeBasedPlan    => Nil // Plan does not have labels
        case _: ScalarFixedDoublePlan  => Nil
        case _: ScalarBinaryOperation  => Nil
        case _                         => throw new BadQueryException(s"Invalid logical plan $logicalPlan")
      }
    } match {
      case Nil => None
      case groupSeq: Seq[LabelValueOperatorGroup] => Some(groupSeq)
    }
  }

  def getRawSeriesRegex(logicalPlan: LogicalPlan, regexColumn: String): Option[String] = {
    val filters = LogicalPlan.findLeafLogicalPlans(logicalPlan).head match {
      case lp: RawSeries            => getRegexFromFilter(lp.filters, regexColumn)
      case _                        => Seq.empty
    }

    if (filters.isEmpty) None else Some(filters.head.filter.asInstanceOf[EqualsRegex].value.toString)
  }

  private def getRegexFromFilter(filters: Seq[ColumnFilter], regexColumn: String) = filters.
    filter(x => x.column.equals(regexColumn) && x.filter.isInstanceOf[EqualsRegex])

  def updateFilter(logicalPlan: LogicalPlan, column: String, filter: core.query.Filter): LogicalPlan = {
    LogicalPlan.findLeafLogicalPlans(logicalPlan).head match {
      case lp: RawSeries => val updatedFilter = lp.filters.filterNot(_.column.equals(column)) :+
                            ColumnFilter(column, filter)
                            lp.copy(filters = updatedFilter)

      case _            => throw new BadQueryException(s"Invalid logical plan $logicalPlan")
    }
  }
}
//scalastyle:on number.of.types<|MERGE_RESOLUTION|>--- conflicted
+++ resolved
@@ -78,14 +78,9 @@
 }
 
 case class LabelValues(labelNames: Seq[String],
-<<<<<<< HEAD
                        filters: Seq[ColumnFilter],
-                       lookbackTimeMs: Long) extends MetadataQueryPlan
-=======
-                       labelConstraints: Map[String, String],
                        startMs: Long,
                        endMs: Long) extends MetadataQueryPlan
->>>>>>> a5c0cc83
 
 case class SeriesKeysByFilters(filters: Seq[ColumnFilter],
                                fetchFirstLastSampleTimes: Boolean,
