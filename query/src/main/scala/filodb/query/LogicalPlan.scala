--- conflicted
+++ resolved
@@ -72,11 +72,7 @@
 case class PeriodicSeries(rawSeries: RawSeriesPlan,
                           start: Long,
                           step: Long,
-<<<<<<< HEAD
-                          end: Long) extends PeriodicSeriesPlan with NonLeafLogicalPlan{
-=======
                           end: Long) extends PeriodicSeriesPlan with NonLeafLogicalPlan {
->>>>>>> 56c14678
   override def children: Seq[LogicalPlan] = Seq(rawSeries)
 }
 
@@ -162,16 +158,6 @@
 }
 
 object LogicalPlan {
-<<<<<<< HEAD
-  def findLeafLogicalPlans (logicalPlan: LogicalPlan) : Seq[LogicalPlan] = {
-   logicalPlan match {
-     case lp: BinaryJoin         => findLeafLogicalPlans(lp.lhs) ++ findLeafLogicalPlans(lp.rhs)
-     case lp: NonLeafLogicalPlan => lp.children.flatMap(findLeafLogicalPlans(_))
-     case _                      => Seq(logicalPlan)
-   }
-
-=======
-
   /**
     * Get leaf Logical Plans
     */
@@ -181,6 +167,5 @@
      case lp: NonLeafLogicalPlan => lp.children.flatMap(findLeafLogicalPlans(_))
      case _                      => Seq(logicalPlan)
    }
->>>>>>> 56c14678
   }
 }