package filodb.query

import enumeratum.{Enum, EnumEntry}

//scalastyle:off
sealed abstract class InstantFunctionId(override val entryName: String) extends EnumEntry

object InstantFunctionId extends Enum[InstantFunctionId] {
  val values = findValues

  case object Abs extends InstantFunctionId("abs")

  case object Ceil extends InstantFunctionId("ceil")

  case object ClampMax extends InstantFunctionId("clamp_max")

  case object ClampMin extends InstantFunctionId("clamp_min")

  case object Exp extends InstantFunctionId("exp")

  case object Floor extends InstantFunctionId("floor")

  case object HistogramQuantile extends InstantFunctionId("histogram_quantile")

  case object HistogramMaxQuantile extends InstantFunctionId("histogram_max_quantile")

  case object HistogramBucket extends InstantFunctionId("histogram_bucket")

  case object Ln extends InstantFunctionId("ln")

  case object Log10 extends InstantFunctionId("log10")

  case object Log2 extends InstantFunctionId("log2")

  case object Round extends InstantFunctionId("round")

  case object Sqrt extends InstantFunctionId("sqrt")

  case object DaysInMonth extends InstantFunctionId("days_in_month")

  case object DayOfMonth extends InstantFunctionId("day_of_month")

  case object DayOfWeek extends InstantFunctionId("day_of_week")

  case object Hour extends InstantFunctionId("hour")

  case object Minute extends InstantFunctionId("minute")

  case object Month extends InstantFunctionId("month")

  case object Year extends InstantFunctionId("year")

  // TODO time, vector, scalar
}

sealed abstract class RangeFunctionId(override val entryName: String) extends EnumEntry

object RangeFunctionId extends Enum[RangeFunctionId] {
  val values = findValues

  case object AvgOverTime extends RangeFunctionId("avg_over_time")

  case object Changes extends RangeFunctionId("changes")

  case object CountOverTime extends RangeFunctionId("count_over_time")

  case object Delta extends RangeFunctionId("delta")

  case object Deriv extends RangeFunctionId("deriv")

  case object HoltWinters extends RangeFunctionId("holt_winters")

  case object Idelta extends RangeFunctionId("idelta")

  case object Increase extends RangeFunctionId("increase")

  case object Irate extends RangeFunctionId("irate")

  case object MaxOverTime extends RangeFunctionId("max_over_time")

  case object MinOverTime extends RangeFunctionId("min_over_time")

  case object PredictLinear extends RangeFunctionId("predict_linear")

  case object QuantileOverTime extends RangeFunctionId("quantile_over_time")

  case object Rate extends RangeFunctionId("rate")

  case object Resets extends RangeFunctionId("resets")

  case object StdDevOverTime extends RangeFunctionId("stddev_over_time")

  case object StdVarOverTime extends RangeFunctionId("stdvar_over_time")

  case object SumOverTime extends RangeFunctionId("sum_over_time")
}

sealed abstract class FiloFunctionId(override val entryName: String) extends EnumEntry

object FiloFunctionId extends Enum[FiloFunctionId] {
  val values = findValues

  case object ChunkMetaAll extends FiloFunctionId("_filodb_chunkmeta_all")
}

sealed abstract class AggregationOperator(override val entryName: String) extends EnumEntry

object AggregationOperator extends Enum[AggregationOperator] {
  val values = findValues

  case object Avg extends AggregationOperator("avg")

  case object Count extends AggregationOperator("count")

  case object Sum extends AggregationOperator("sum")

  case object Min extends AggregationOperator("min")

  case object Max extends AggregationOperator("max")

  case object Stddev extends AggregationOperator("stddev")

  case object Stdvar extends AggregationOperator("stdvar")

  case object TopK extends AggregationOperator("topk")

  case object BottomK extends AggregationOperator("bottomk")

  case object CountValues extends AggregationOperator("count_values")

  case object Quantile extends AggregationOperator("quantile")

}

sealed abstract class BinaryOperator extends EnumEntry {
  def precedence: Int
  def isRightAssociative : Boolean
}

sealed class MathOperator (val precedence: Int = 0, val isRightAssociative: Boolean = false) extends BinaryOperator

sealed class SetOperator(val precedence: Int = 0, val isRightAssociative: Boolean = false) extends BinaryOperator

sealed class ComparisonOperator(val precedence: Int = 0, val isRightAssociative: Boolean = false) extends BinaryOperator

object BinaryOperator extends Enum[BinaryOperator] {
  val values = findValues
  case object SUB extends MathOperator(4)

  case object ADD extends MathOperator(4)

  case object MUL extends MathOperator(5)

  case object MOD extends MathOperator(5)

  case object DIV extends MathOperator(5)

  case object POW extends MathOperator(6, true)

  case object LAND extends SetOperator(2)

  case object LOR extends SetOperator(1)

  case object LUnless extends SetOperator(2)

  case object EQL extends ComparisonOperator(3)

  case object NEQ extends ComparisonOperator(3)

  case object LTE extends ComparisonOperator(3)

  case object LSS extends ComparisonOperator(3)

  case object GTE extends ComparisonOperator(3)

  case object GTR extends ComparisonOperator(3)

  case object EQL_BOOL extends ComparisonOperator(3)

  case object NEQ_BOOL extends ComparisonOperator(3)

  case object LTE_BOOL extends ComparisonOperator(3)

  case object LSS_BOOL extends ComparisonOperator(3)

  case object GTE_BOOL extends ComparisonOperator(3)

  case object GTR_BOOL extends ComparisonOperator(3)

  case object EQLRegex extends BinaryOperator { // FIXME when implemented
    override def precedence: Int = 0
    override def isRightAssociative: Boolean = false
  }

  case object NEQRegex extends BinaryOperator { // FIXME when implemented
    override def precedence: Int = 0
    override def isRightAssociative: Boolean = false
  }
}

sealed trait Cardinality extends EnumEntry

object Cardinality extends Enum[Cardinality] {
  val values = findValues

  case object OneToOne extends Cardinality

  case object OneToMany extends Cardinality

  case object ManyToOne extends Cardinality

  case object ManyToMany extends Cardinality

}

sealed abstract class MiscellaneousFunctionId(override val entryName: String) extends EnumEntry

object MiscellaneousFunctionId extends Enum[MiscellaneousFunctionId] {
  val values = findValues

  case object LabelReplace extends MiscellaneousFunctionId("label_replace")

  case object LabelJoin extends MiscellaneousFunctionId("label_join")

  case object Timestamp extends MiscellaneousFunctionId("timestamp")


}

sealed abstract class SortFunctionId(override val entryName: String) extends EnumEntry

object SortFunctionId extends Enum[SortFunctionId] {
  val values = findValues
  case object Sort extends SortFunctionId("sort")

  case object SortDesc extends SortFunctionId("sort_desc")
}

<<<<<<< HEAD
sealed abstract class AbsentFunctionId(override val entryName: String) extends EnumEntry

object AbsentFunctionId extends Enum[AbsentFunctionId] {
  val values = findValues
  case object Absent extends AbsentFunctionId("absent")
=======
sealed abstract class ScalarFunctionId(override val entryName: String) extends EnumEntry

object ScalarFunctionId extends Enum[ScalarFunctionId] {
  val values = findValues

  case object Scalar extends ScalarFunctionId("scalar")

  case object Time extends ScalarFunctionId("time")

  case object DaysInMonth extends ScalarFunctionId("days_in_month")

  case object DayOfMonth extends ScalarFunctionId("day_of_month")

  case object DayOfWeek extends ScalarFunctionId("day_of_week")

  case object Hour extends ScalarFunctionId("hour")

  case object Minute extends ScalarFunctionId("minute")

  case object Month extends ScalarFunctionId("month")

  case object Year extends ScalarFunctionId("year")

}

sealed abstract class VectorFunctionId(override val entryName: String) extends EnumEntry

object VectorFunctionId extends Enum[VectorFunctionId] {
  val values = findValues
  case object Vector extends VectorFunctionId("vector")
>>>>>>> a85d0b79
}


//scalastyle:on

<|MERGE_RESOLUTION|>--- conflicted
+++ resolved
@@ -236,44 +236,43 @@
   case object SortDesc extends SortFunctionId("sort_desc")
 }
 
-<<<<<<< HEAD
+sealed abstract class ScalarFunctionId(override val entryName: String) extends EnumEntry
+
+object ScalarFunctionId extends Enum[ScalarFunctionId] {
+  val values = findValues
+
+  case object Scalar extends ScalarFunctionId("scalar")
+
+  case object Time extends ScalarFunctionId("time")
+
+  case object DaysInMonth extends ScalarFunctionId("days_in_month")
+
+  case object DayOfMonth extends ScalarFunctionId("day_of_month")
+
+  case object DayOfWeek extends ScalarFunctionId("day_of_week")
+
+  case object Hour extends ScalarFunctionId("hour")
+
+  case object Minute extends ScalarFunctionId("minute")
+
+  case object Month extends ScalarFunctionId("month")
+
+  case object Year extends ScalarFunctionId("year")
+
+}
+
+sealed abstract class VectorFunctionId(override val entryName: String) extends EnumEntry
+
+object VectorFunctionId extends Enum[VectorFunctionId] {
+  val values = findValues
+  case object Vector extends VectorFunctionId("vector")
+}
+
 sealed abstract class AbsentFunctionId(override val entryName: String) extends EnumEntry
 
 object AbsentFunctionId extends Enum[AbsentFunctionId] {
   val values = findValues
   case object Absent extends AbsentFunctionId("absent")
-=======
-sealed abstract class ScalarFunctionId(override val entryName: String) extends EnumEntry
-
-object ScalarFunctionId extends Enum[ScalarFunctionId] {
-  val values = findValues
-
-  case object Scalar extends ScalarFunctionId("scalar")
-
-  case object Time extends ScalarFunctionId("time")
-
-  case object DaysInMonth extends ScalarFunctionId("days_in_month")
-
-  case object DayOfMonth extends ScalarFunctionId("day_of_month")
-
-  case object DayOfWeek extends ScalarFunctionId("day_of_week")
-
-  case object Hour extends ScalarFunctionId("hour")
-
-  case object Minute extends ScalarFunctionId("minute")
-
-  case object Month extends ScalarFunctionId("month")
-
-  case object Year extends ScalarFunctionId("year")
-
-}
-
-sealed abstract class VectorFunctionId(override val entryName: String) extends EnumEntry
-
-object VectorFunctionId extends Enum[VectorFunctionId] {
-  val values = findValues
-  case object Vector extends VectorFunctionId("vector")
->>>>>>> a85d0b79
 }
 
 
