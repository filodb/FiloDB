--- conflicted
+++ resolved
@@ -122,7 +122,7 @@
 
   case object Stddev extends AggregationOperator("stddev")
 
-  case object Stdvar extends AggregationOperator(" ")
+  case object Stdvar extends AggregationOperator("stdvar")
 
   case object TopK extends AggregationOperator("topk")
 
@@ -231,14 +231,11 @@
 
 sealed abstract class SortFunctionId(override val entryName: String) extends EnumEntry
 
-<<<<<<< HEAD
-  case object Year extends MiscellaneousFunctionId("year")
-  case object Time extends ScalarFunctionId("time")
-
- //case object Vector extends MiscellaneousFunctionId("vector")
-
-  //case object Scalar extends MiscellaneousFunctionId("scalar")
-
+object SortFunctionId extends Enum[SortFunctionId] {
+  val values = findValues
+  case object Sort extends SortFunctionId("sort")
+
+  case object SortDesc extends SortFunctionId("sort_desc")
 }
 
 sealed abstract class ScalarFunctionId(override val entryName: String) extends EnumEntry
@@ -247,7 +244,7 @@
   val values = findValues
 
   case object Scalar extends ScalarFunctionId("scalar")
- // case object Time extends ScalarFunctionId("time")
+  // case object Time extends ScalarFunctionId("time")
 
 }
 
@@ -257,14 +254,12 @@
   val values = findValues
 
   case object Vector extends VectorFunctionId("vector")
-=======
-object SortFunctionId extends Enum[SortFunctionId] {
-  val values = findValues
-  case object Sort extends SortFunctionId("sort")
->>>>>>> c50f5543
-
-  case object SortDesc extends SortFunctionId("sort_desc")
+
 }
 
 
 //scalastyle:on
+
+
+
+//scalastyle:on
