package filodb.query

import enumeratum.{Enum, EnumEntry}

//scalastyle:off
sealed abstract class InstantFunctionId(override val entryName: String) extends EnumEntry

object InstantFunctionId extends Enum[InstantFunctionId] {
  val values = findValues

  case object Abs extends InstantFunctionId("abs")
  case object Ceil extends InstantFunctionId("ceil")
  case object ClampMax extends InstantFunctionId("clamp_max")
  case object ClampMin extends InstantFunctionId("clamp_min")
  case object Exp extends InstantFunctionId("exp")
  case object Floor extends InstantFunctionId("floor")
  case object HistogramQuantile extends InstantFunctionId("histogram_quantile")
  case object HistogramMaxQuantile extends InstantFunctionId("histogram_max_quantile")
  case object HistogramBucket extends InstantFunctionId("histogram_bucket")
  case object Ln extends InstantFunctionId("ln")
  case object Log10 extends InstantFunctionId("log10")
  case object Log2 extends InstantFunctionId("log2")
  case object Round extends InstantFunctionId("round")
  case object Sqrt extends InstantFunctionId("sqrt")
  case object DaysInMonth extends InstantFunctionId("days_in_month")
  case object DayOfMonth extends InstantFunctionId("day_of_month")
  case object DayOfWeek extends InstantFunctionId("day_of_week")
  case object Hour extends InstantFunctionId("hour")
  case object Minute extends InstantFunctionId("minute")
  case object Month extends InstantFunctionId("month")
  case object Year extends InstantFunctionId("year")
  // TODO time, vector, scalar
}


/**
 * Below trait is for defining the type of arguments expected by all promQL functions defined below.
 * All the classes extending the ParamSpec trait will check if the input arg is of certain type or not. If not,
 * the throw default error message if not overriden in the object.
 */

sealed trait ParamSpec
final case class RangeVectorParam(errorMsg: String = "Expected type range vector in call to function") extends ParamSpec
final case class InstantVectorParam(errorMsg: String = "Expected type instant vector in call to function") extends ParamSpec
final case class ScalarParam(errorMsg: String = "Expected type scalar in call to function") extends ParamSpec
final case class ScalarRangeParam(min: Double, max: Double, errorMsg: String) extends ParamSpec
sealed abstract class RangeFunctionId(override val entryName: String, val paramSpec: Seq[ParamSpec]) extends EnumEntry

object RangeFunctionId extends Enum[RangeFunctionId] {
  val values = findValues

  case object AvgOverTime extends RangeFunctionId("avg_over_time", Seq(RangeVectorParam()))
  case object Changes extends RangeFunctionId("changes", Seq(RangeVectorParam()))
  case object CountOverTime extends RangeFunctionId("count_over_time", Seq(RangeVectorParam()))
  case object Delta extends RangeFunctionId("delta", Seq(RangeVectorParam()))
  case object Deriv extends RangeFunctionId("deriv", Seq(RangeVectorParam()))
  case object HoltWinters extends RangeFunctionId("holt_winters", Seq(RangeVectorParam(), ScalarRangeParam(0, 1, "Invalid Smoothing factor. Expected: 0 < sf < 1, got:"), ScalarRangeParam(0, 1, "Invalid Trend factor. Expected: 0 < tf < 1, got:")))
  case object ZScore extends RangeFunctionId("z_score", Seq(RangeVectorParam()))
  case object Idelta extends RangeFunctionId("idelta", Seq(RangeVectorParam()))
  case object Increase extends RangeFunctionId("increase", Seq(RangeVectorParam()))
  case object Irate extends RangeFunctionId("irate", Seq(RangeVectorParam()))
  case object MaxOverTime extends RangeFunctionId("max_over_time", Seq(RangeVectorParam()))
  case object MinOverTime extends RangeFunctionId("min_over_time", Seq(RangeVectorParam()))
  case object PredictLinear extends RangeFunctionId("predict_linear", Seq(RangeVectorParam(), ScalarParam()))
  case object QuantileOverTime extends RangeFunctionId("quantile_over_time", Seq(ScalarParam(), RangeVectorParam()))
  case object Rate extends RangeFunctionId("rate", Seq(RangeVectorParam()))
  case object Resets extends RangeFunctionId("resets", Seq(RangeVectorParam()))
  case object StdDevOverTime extends RangeFunctionId("stddev_over_time", Seq(RangeVectorParam()))
  case object StdVarOverTime extends RangeFunctionId("stdvar_over_time", Seq(RangeVectorParam()))
  case object SumOverTime extends RangeFunctionId("sum_over_time", Seq(RangeVectorParam()))
  case object Timestamp extends RangeFunctionId("timestamp", Seq(InstantVectorParam()))
}

sealed abstract class FiloFunctionId(override val entryName: String) extends EnumEntry

object FiloFunctionId extends Enum[FiloFunctionId] {
  val values = findValues

  case object ChunkMetaAll extends FiloFunctionId("_filodb_chunkmeta_all")
}

sealed abstract class AggregationOperator(override val entryName: String) extends EnumEntry

object AggregationOperator extends Enum[AggregationOperator] {
  val values = findValues

  case object Avg extends AggregationOperator("avg")
  case object Count extends AggregationOperator("count")
  case object Sum extends AggregationOperator("sum")
  case object Min extends AggregationOperator("min")
  case object Max extends AggregationOperator("max")
  case object Stddev extends AggregationOperator("stddev")
  case object Stdvar extends AggregationOperator("stdvar")
  case object TopK extends AggregationOperator("topk")
  case object BottomK extends AggregationOperator("bottomk")
  case object CountValues extends AggregationOperator("count_values")
  case object Quantile extends AggregationOperator("quantile")
}

sealed abstract class BinaryOperator extends EnumEntry {
  def precedence: Int
  def isRightAssociative : Boolean
}

sealed class MathOperator (val precedence: Int = 0, val isRightAssociative: Boolean = false) extends BinaryOperator
sealed class SetOperator(val precedence: Int = 0, val isRightAssociative: Boolean = false) extends BinaryOperator
sealed class ComparisonOperator(val precedence: Int = 0, val isRightAssociative: Boolean = false) extends BinaryOperator

object BinaryOperator extends Enum[BinaryOperator] {
  val values = findValues

  case object SUB extends MathOperator(4)
  case object ADD extends MathOperator(4)
  case object MUL extends MathOperator(5)
  case object MOD extends MathOperator(5)
  case object DIV extends MathOperator(5)
  case object POW extends MathOperator(6, true)
  case object LAND extends SetOperator(2)
  case object LOR extends SetOperator(1)
  case object LUnless extends SetOperator(2)
  case object EQL extends ComparisonOperator(3)
  case object NEQ extends ComparisonOperator(3)
  case object LTE extends ComparisonOperator(3)
  case object LSS extends ComparisonOperator(3)
  case object GTE extends ComparisonOperator(3)
  case object GTR extends ComparisonOperator(3)
  case object EQL_BOOL extends ComparisonOperator(3)
  case object NEQ_BOOL extends ComparisonOperator(3)
  case object LTE_BOOL extends ComparisonOperator(3)
  case object LSS_BOOL extends ComparisonOperator(3)
  case object GTE_BOOL extends ComparisonOperator(3)
  case object GTR_BOOL extends ComparisonOperator(3)

  case object EQLRegex extends BinaryOperator { // FIXME when implemented
    override def precedence: Int = 0
    override def isRightAssociative: Boolean = false
  }

  case object NEQRegex extends BinaryOperator { // FIXME when implemented
    override def precedence: Int = 0
    override def isRightAssociative: Boolean = false
  }
}

sealed trait Cardinality extends EnumEntry

object Cardinality extends Enum[Cardinality] {
  val values = findValues

  case object OneToOne extends Cardinality
  case object OneToMany extends Cardinality
  case object ManyToOne extends Cardinality
  case object ManyToMany extends Cardinality
}

sealed abstract class MiscellaneousFunctionId(override val entryName: String) extends EnumEntry

object MiscellaneousFunctionId extends Enum[MiscellaneousFunctionId] {
  val values = findValues

  case object LabelReplace extends MiscellaneousFunctionId("label_replace")
  case object LabelJoin extends MiscellaneousFunctionId("label_join")
<<<<<<< HEAD
=======

  case object HistToPromVectors extends MiscellaneousFunctionId("hist_to_prom_vectors")
>>>>>>> cbb798f7
}

sealed abstract class SortFunctionId(override val entryName: String) extends EnumEntry

object SortFunctionId extends Enum[SortFunctionId] {
  val values = findValues

  case object Sort extends SortFunctionId("sort")
  case object SortDesc extends SortFunctionId("sort_desc")
}

sealed abstract class ScalarFunctionId(override val entryName: String) extends EnumEntry

object ScalarFunctionId extends Enum[ScalarFunctionId] {
  val values = findValues

  case object Scalar extends ScalarFunctionId("scalar")
  case object Time extends ScalarFunctionId("time")
  case object DaysInMonth extends ScalarFunctionId("days_in_month")
  case object DayOfMonth extends ScalarFunctionId("day_of_month")
  case object DayOfWeek extends ScalarFunctionId("day_of_week")
  case object Hour extends ScalarFunctionId("hour")
  case object Minute extends ScalarFunctionId("minute")
  case object Month extends ScalarFunctionId("month")
  case object Year extends ScalarFunctionId("year")
}

sealed abstract class VectorFunctionId(override val entryName: String) extends EnumEntry

object VectorFunctionId extends Enum[VectorFunctionId] {
  val values = findValues

  case object Vector extends VectorFunctionId("vector")
}

sealed abstract class AbsentFunctionId(override val entryName: String) extends EnumEntry

object AbsentFunctionId extends Enum[AbsentFunctionId] {
  val values = findValues

  case object Absent extends AbsentFunctionId("absent")
}


//scalastyle:on

<|MERGE_RESOLUTION|>--- conflicted
+++ resolved
@@ -160,11 +160,7 @@
 
   case object LabelReplace extends MiscellaneousFunctionId("label_replace")
   case object LabelJoin extends MiscellaneousFunctionId("label_join")
-<<<<<<< HEAD
-=======
-
   case object HistToPromVectors extends MiscellaneousFunctionId("hist_to_prom_vectors")
->>>>>>> cbb798f7
 }
 
 sealed abstract class SortFunctionId(override val entryName: String) extends EnumEntry
