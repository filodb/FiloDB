package filodb.query

import com.typesafe.scalalogging.{Logger, StrictLogging}

import filodb.core.metrics.FilodbMetrics

/**
  * ExecPlan objects cannot have loggers as vals because they would then not be serializable.
  * All Query Engine constructs should use this logger and provide more details of the construct
  * in the log message.
  */
object Query extends StrictLogging {
  val qLogger: Logger = logger
  // TODO refine with dataset tag
<<<<<<< HEAD
  protected[query] val droppedSamples = Kamon.counter("query-dropped-samples").withoutTags
  val timeOutCounter = Kamon.counter("filodb-ask-timeout")
=======
  protected[query] val droppedSamples = FilodbMetrics.counter("query-dropped-samples")
  val timeOutCounter = FilodbMetrics.counter("filodb-ask-timeout")
>>>>>>> 64974c82
}<|MERGE_RESOLUTION|>--- conflicted
+++ resolved
@@ -12,11 +12,6 @@
 object Query extends StrictLogging {
   val qLogger: Logger = logger
   // TODO refine with dataset tag
-<<<<<<< HEAD
-  protected[query] val droppedSamples = Kamon.counter("query-dropped-samples").withoutTags
-  val timeOutCounter = Kamon.counter("filodb-ask-timeout")
-=======
   protected[query] val droppedSamples = FilodbMetrics.counter("query-dropped-samples")
   val timeOutCounter = FilodbMetrics.counter("filodb-ask-timeout")
->>>>>>> 64974c82
 }