--- conflicted
+++ resolved
@@ -6,10 +6,7 @@
 
 import filodb.core.GlobalConfig
 import filodb.core.metadata.Schemas
-<<<<<<< HEAD
-=======
 import filodb.core.metrics.FilodbMetrics
->>>>>>> 64974c82
 import filodb.core.query.ColumnFilter
 import filodb.core.query.Filter.Equals
 import filodb.query._
@@ -32,14 +29,8 @@
   // configure if needed later
   private val aggDelay  = 1.minutes.toMillis // pre-aggregated data is delayed by 1m
 
-<<<<<<< HEAD
-  private val numAggLpOptimized = Kamon.counter(s"num_agg_lps_optimized").withoutTags()
-  private val numAggLpNotOptimized = Kamon.counter(s"num_agg_lps_not_optimized")
-=======
   private val numAggLpOptimized = FilodbMetrics.counter(s"num_agg_lps_optimized")
   private val numAggLpNotOptimized = FilodbMetrics.counter(s"num_agg_lps_not_optimized")
->>>>>>> 64974c82
-
   /**
    * Facade method for this utility. Optimizes the given Aggregate logical plan to use a pre-aggregated metric if
    * possible. If pre-aggregated data is being queried, it will try to find a higher level pre-aggregated metric
