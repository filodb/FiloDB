--- conflicted
+++ resolved
@@ -376,18 +376,14 @@
     // whether child tasks need to be executed sequentially.
     // parallelism 1 means, only one worker thread to process underlying tasks.
     val parallelism: Int = if (parallelChildTasks)
-                              Runtime.getRuntime.availableProcessors()
+                              children.length
                            else
                               1
 
     // Create tasks for all results.
     // NOTE: It's really important to preserve the "index" of the child task, as joins depend on it
     val childTasks = Observable.fromIterable(children.zipWithIndex)
-<<<<<<< HEAD
                                .mapAsync(parallelism) { case (plan, i) =>
-=======
-                               .mapAsync(children.length) { case (plan, i) =>
->>>>>>> 6ce613da
                                  dispatchRemotePlan(plan, parentSpan).map((_, i))
                                }
 
