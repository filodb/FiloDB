package filodb.query.exec

<<<<<<< HEAD
=======
import scala.concurrent.duration.FiniteDuration

import kamon.Kamon
>>>>>>> 902196f2
import monix.eval.Task
import monix.execution.Scheduler
import monix.reactive.Observable

import filodb.core.DatasetRef
import filodb.core.metadata.Column.ColumnType
import filodb.core.query._
import filodb.core.store.ChunkSource
import filodb.query.{BadQueryException, QueryConfig, QueryResponse, QueryResult, ScalarFunctionId}
import filodb.query.Query.qLogger
import filodb.query.ScalarFunctionId.{DayOfMonth, DayOfWeek, DaysInMonth, Hour, Minute, Month, Time, Year}

/**
  * Exec Plans for time functions which can execute locally without being dispatched as they don't have any input
  * Query example: time(), hour()
  */
case class TimeScalarGeneratorExec(queryContext: QueryContext,
                                   dataset: DatasetRef, params: RangeParams,
                                   function: ScalarFunctionId,
                                   limit: Int) extends LeafExecPlan {

  val columns: Seq[ColumnInfo] = Seq(ColumnInfo("timestamp", ColumnType.LongColumn),
    ColumnInfo("value", ColumnType.DoubleColumn))

  /**
    * Sub classes should override this method to provide a concrete
    * implementation of the operation represented by this exec plan
    * node
    */
  override def doExecute(source: ChunkSource, queryConfig: QueryConfig)
                        (implicit sched: Scheduler): ExecResult = {
    throw new IllegalStateException("doExecute should not be called for TimeScalarGeneratorExec since it represents" +
      "a readily available static value")
  }

  /**
    * Args to use for the ExecPlan for printTree purposes only.
    * DO NOT change to a val. Increases heap usage.
    */
  override protected def args: String = s"params = $params, function = $function"

  override def execute(source: ChunkSource,
                       queryConfig: QueryConfig)
<<<<<<< HEAD
                      (implicit sched: Scheduler): Task[QueryResponse] = {
=======
                      (implicit sched: Scheduler,
                       timeout: FiniteDuration): Task[QueryResponse] = {
    val execPlan2Span = Kamon.spanBuilder(s"execute-${getClass.getSimpleName}")
      .asChildOf(Kamon.currentSpan())
      .tag("query-id", id)
      .start()
>>>>>>> 902196f2
    val resultSchema = ResultSchema(columns, 1)
    val rangeVectors : Seq[RangeVector] = function match {
      case Time        => Seq(TimeScalar(params))
      case Hour        => Seq(HourScalar(params))
      case Minute      => Seq(MinuteScalar(params))
      case Month       => Seq(MonthScalar(params))
      case Year        => Seq(YearScalar(params))
      case DayOfMonth  => Seq(DayOfMonthScalar(params))
      case DayOfWeek   => Seq(DayOfWeekScalar(params))
      case DaysInMonth => Seq(DaysInMonthScalar(params))
      case _           => throw new BadQueryException("Invalid Function")
    }
<<<<<<< HEAD

    Task {
      rangeVectorTransformers.foldLeft((Observable.fromIterable(rangeVectors), resultSchema)) { (acc, transf) =>
        qLogger.debug(s"queryId: ${queryContext.queryId} Setting up Transformer ${transf.getClass.getSimpleName} " +
          s"with ${transf.args}")
        val paramRangeVector: Seq[Observable[ScalarRangeVector]] = transf.funcParams.map(_.getResult)
        (transf.apply(acc._1, queryConfig, limit, acc._2, paramRangeVector), transf.schema(acc._2))
      }._1.toListL.map(QueryResult(queryContext.queryId, resultSchema, _))
    }.flatten
=======
    // Please note that the following needs to be wrapped inside `runWithSpan` so that the context will be propagated
    // across threads. Note that task/observable will not run on the thread where span is present since
    // kamon uses thread-locals.
    Kamon.runWithSpan(execPlan2Span, true) {
      Task {
        val span = Kamon.spanBuilder(s"transform-${getClass.getSimpleName}")
          .asChildOf(execPlan2Span)
          .tag("query-id", id)
          .start()
        rangeVectorTransformers.foldLeft((Observable.fromIterable(rangeVectors), resultSchema)) { (acc, transf) =>
          qLogger.debug(s"queryId: ${id} Setting up Transformer ${transf.getClass.getSimpleName} with ${transf.args}")
          span.mark(transf.getClass.getSimpleName)
          val paramRangeVector: Seq[Observable[ScalarRangeVector]] = transf.funcParams.map(_.getResult)
          (transf.apply(acc._1, queryConfig, limit, acc._2, paramRangeVector), transf.schema(acc._2))
        }._1.toListL.map({
          span.finish()
          QueryResult(id, resultSchema, _)
        })
      }.flatten
    }
>>>>>>> 902196f2
  }

  /**
    * The dispatcher is used to dispatch the ExecPlan
    * to the node where it will be executed. The Query Engine
    * will supply this parameter
    */
  override final def dispatcher: PlanDispatcher = InProcessPlanDispatcher
}<|MERGE_RESOLUTION|>--- conflicted
+++ resolved
@@ -1,11 +1,6 @@
 package filodb.query.exec
 
-<<<<<<< HEAD
-=======
-import scala.concurrent.duration.FiniteDuration
-
 import kamon.Kamon
->>>>>>> 902196f2
 import monix.eval.Task
 import monix.execution.Scheduler
 import monix.reactive.Observable
@@ -24,8 +19,7 @@
   */
 case class TimeScalarGeneratorExec(queryContext: QueryContext,
                                    dataset: DatasetRef, params: RangeParams,
-                                   function: ScalarFunctionId,
-                                   limit: Int) extends LeafExecPlan {
+                                   function: ScalarFunctionId) extends LeafExecPlan {
 
   val columns: Seq[ColumnInfo] = Seq(ColumnInfo("timestamp", ColumnType.LongColumn),
     ColumnInfo("value", ColumnType.DoubleColumn))
@@ -49,16 +43,11 @@
 
   override def execute(source: ChunkSource,
                        queryConfig: QueryConfig)
-<<<<<<< HEAD
                       (implicit sched: Scheduler): Task[QueryResponse] = {
-=======
-                      (implicit sched: Scheduler,
-                       timeout: FiniteDuration): Task[QueryResponse] = {
     val execPlan2Span = Kamon.spanBuilder(s"execute-${getClass.getSimpleName}")
       .asChildOf(Kamon.currentSpan())
-      .tag("query-id", id)
+      .tag("query-id", queryContext.queryId)
       .start()
->>>>>>> 902196f2
     val resultSchema = ResultSchema(columns, 1)
     val rangeVectors : Seq[RangeVector] = function match {
       case Time        => Seq(TimeScalar(params))
@@ -71,17 +60,6 @@
       case DaysInMonth => Seq(DaysInMonthScalar(params))
       case _           => throw new BadQueryException("Invalid Function")
     }
-<<<<<<< HEAD
-
-    Task {
-      rangeVectorTransformers.foldLeft((Observable.fromIterable(rangeVectors), resultSchema)) { (acc, transf) =>
-        qLogger.debug(s"queryId: ${queryContext.queryId} Setting up Transformer ${transf.getClass.getSimpleName} " +
-          s"with ${transf.args}")
-        val paramRangeVector: Seq[Observable[ScalarRangeVector]] = transf.funcParams.map(_.getResult)
-        (transf.apply(acc._1, queryConfig, limit, acc._2, paramRangeVector), transf.schema(acc._2))
-      }._1.toListL.map(QueryResult(queryContext.queryId, resultSchema, _))
-    }.flatten
-=======
     // Please note that the following needs to be wrapped inside `runWithSpan` so that the context will be propagated
     // across threads. Note that task/observable will not run on the thread where span is present since
     // kamon uses thread-locals.
@@ -89,20 +67,20 @@
       Task {
         val span = Kamon.spanBuilder(s"transform-${getClass.getSimpleName}")
           .asChildOf(execPlan2Span)
-          .tag("query-id", id)
+          .tag("query-id", queryContext.queryId)
           .start()
         rangeVectorTransformers.foldLeft((Observable.fromIterable(rangeVectors), resultSchema)) { (acc, transf) =>
-          qLogger.debug(s"queryId: ${id} Setting up Transformer ${transf.getClass.getSimpleName} with ${transf.args}")
+          qLogger.debug(s"queryId: ${queryContext.queryId} Setting up Transformer ${transf.getClass.getSimpleName}" +
+            s" with ${transf.args}")
           span.mark(transf.getClass.getSimpleName)
           val paramRangeVector: Seq[Observable[ScalarRangeVector]] = transf.funcParams.map(_.getResult)
-          (transf.apply(acc._1, queryConfig, limit, acc._2, paramRangeVector), transf.schema(acc._2))
+          (transf.apply(acc._1, queryConfig, queryContext.sampleLimit, acc._2, paramRangeVector), transf.schema(acc._2))
         }._1.toListL.map({
           span.finish()
-          QueryResult(id, resultSchema, _)
+          QueryResult(queryContext.queryId, resultSchema, _)
         })
       }.flatten
     }
->>>>>>> 902196f2
   }
 
   /**
