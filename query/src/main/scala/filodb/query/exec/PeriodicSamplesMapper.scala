package filodb.query.exec

import monix.reactive.Observable
import org.jctools.queues.SpscUnboundedArrayQueue

<<<<<<< HEAD
import filodb.core.query.{IteratorBackedRangeVector, RangeVector, RawDataRangeVector, ResultSchema}
import filodb.core.store.WindowedChunkIterator
=======
import filodb.core.metadata.Column.ColumnType
import filodb.core.metadata.Dataset
import filodb.core.query.{ColumnInfo, IteratorBackedRangeVector, RangeVector, ResultSchema}
>>>>>>> 2050ea8d
import filodb.memory.format.RowReader
import filodb.query.{Query, QueryConfig, RangeFunctionId}
import filodb.query.exec.rangefn.{ChunkedRangeFunction, RangeFunction, Window}
import filodb.query.util.IndexedArrayQueue

/**
  * Transforms raw reported samples to samples with
  * regular interval from start to end, with step as
  * interval. At the same time, it can optionally apply a range vector function
  * to time windows of indicated length.
  */
final case class PeriodicSamplesMapper(start: Long,
                                       step: Long,
                                       end: Long,
                                       window: Option[Long],
                                       functionId: Option[RangeFunctionId],
                                       funcParams: Seq[Any] = Nil) extends RangeVectorTransformer {
  require(start <= end, "start should be <= end")
  require(step > 0, "step should be > 0")

  if (functionId.nonEmpty) require(window.nonEmpty && window.get > 0,
                                  "Need positive window lengths to apply range function")
  else require(window.isEmpty, "Should not specify window length when not applying windowing function")

  protected[exec] def args: String =
    s"start=$start, step=$step, end=$end, window=$window, functionId=$functionId, funcParams=$funcParams"


  def apply(source: Observable[RangeVector],
            queryConfig: QueryConfig,
            limit: Int,
            sourceSchema: ResultSchema): Observable[RangeVector] = {
<<<<<<< HEAD
    // Really, use the stale lookback window size, not 0 which doesn't make sense
    RangeVectorTransformer.requireTimeSeries(sourceSchema)
    source.map { rv =>
      // TODO: move this out of the inner loop somehow
      RangeFunction(functionId, funcParams, useChunked = true) match {
        case c: ChunkedRangeFunction if rv.isInstanceOf[RawDataRangeVector] =>
          val windowLength = window.getOrElse(if (functionId == None) queryConfig.staleSampleAfterMs else 0L)
          IteratorBackedRangeVector(rv.key,
            new ChunkedWindowIterator(rv.asInstanceOf[RawDataRangeVector], start, step, end,
                                      windowLength, c, queryConfig)())
        case f: RangeFunction =>
          IteratorBackedRangeVector(rv.key,
            new SlidingWindowIterator(rv.rows, start, step, end, window.getOrElse(0L), f, queryConfig))
      }
=======
    RangeVectorTransformer.valueColumnType(sourceSchema) match {
      case ColumnType.DoubleColumn =>
        source.map { rv =>
          IteratorBackedRangeVector(rv.key,
            new SlidingWindowIterator(rv.rows, start, step, end, window.getOrElse(0L),
              RangeFunction(functionId, funcParams), queryConfig))
        }
      case ColumnType.LongColumn =>
        source.map { rv =>
          IteratorBackedRangeVector(rv.key,
            new SlidingWindowIterator(new LongToDoubleIterator(rv.rows), start, step, end, window.getOrElse(0L),
              RangeFunction(functionId, funcParams), queryConfig))
        }
      case t: ColumnType => throw new IllegalArgumentException(s"Column type $t is not supported for queries")
>>>>>>> 2050ea8d
    }
  }

  // Transform source double or long to double schema
  override def schema(dataset: Dataset, source: ResultSchema): ResultSchema =
    source.copy(columns = source.columns.zipWithIndex.map {
      // Transform if its not a row key column
      case (ColumnInfo(name, ColumnType.LongColumn), i) if i >= source.numRowKeyColumns =>
        ColumnInfo(name, ColumnType.DoubleColumn)
      case (ColumnInfo(name, ColumnType.IntColumn), i) if i >= source.numRowKeyColumns =>
        ColumnInfo(name, ColumnType.DoubleColumn)
      case (c: ColumnInfo, _) => c
    })
}

/**
 * A low-overhead iterator which works on one window at a time, optimally applying columnar techniques
 * to compute each window as fast as possible on multiple rows at a time.
 *
 * TODO: we can add a sliding-window version of this as well.  Assuming start2 < end1:
 *  - Calculate initial (first) window  - (start1, end1)
 *  - Subtract non-overlapping portion of initial window start2 - start1
 *  - Add next portion of window beyond overlap:  end2 - end1
 * However, note that sliding window iterators have to do twice as much work, adding and removing, so it would
 * only be worth it if the overlap is more than 50%.
 */
class ChunkedWindowIterator(rv: RawDataRangeVector,
                            start: Long,
                            step: Long,
                            end: Long,
                            window: Long,
                            rangeFunction: ChunkedRangeFunction,
                            queryConfig: QueryConfig)
                           (windowIt: WindowedChunkIterator =
                              new WindowedChunkIterator(rv.chunkInfos(start - window, end), start, step, end, window)
                           ) extends Iterator[TransientRow] {
  private val sampleToEmit = new TransientRow()

  override def hasNext: Boolean = windowIt.hasMoreWindows
  override def next: TransientRow = {
    rangeFunction.reset()
    // TODO: detect if rangeFunction needs items completely sorted.  For example, it is possible
    // to do rate if only each chunk is sorted.  Also check for counter correction here

    windowIt.nextWindow()
    while (windowIt.hasNext) {
      rangeFunction.addChunks(rv.timestampColID, rv.valueColID, windowIt.nextInfo,
                              windowIt.curWindowStart, windowIt.curWindowEnd, queryConfig)
    }
    rangeFunction.apply(windowIt.curWindowEnd, sampleToEmit)
    if (!windowIt.hasMoreWindows) windowIt.close()    // release shared lock proactively
    sampleToEmit
  }
}

class QueueBasedWindow(q: IndexedArrayQueue[TransientRow]) extends Window {
  def size: Int = q.size
  def apply(i: Int): TransientRow = q(i)
  def head: TransientRow = q.head
  def last: TransientRow = q.last
  override def toString: String = q.toString
}

/**
  * Decorates a raw series iterator to apply a range vector function
  * on periodic time windows
  */
class SlidingWindowIterator(raw: Iterator[RowReader],
                            start: Long,
                            step: Long,
                            end: Long,
                            window: Long,
                            rangeFunction: RangeFunction,
                            queryConfig: QueryConfig) extends Iterator[TransientRow] {
  private val sampleToEmit = new TransientRow()
  private var curWindowEnd = start

  // sliding window queue
  private val windowQueue = new IndexedArrayQueue[TransientRow]()

  // this is the object that will be exposed to the RangeFunction
  private val windowSamples = new QueueBasedWindow(windowQueue)

  // NOTE: Ingestion now has a facility to drop out of order samples.  HOWEVER, there is one edge case that may happen
  // which is that the first sample ingested after recovery may not be in order w.r.t. previous persisted timestamp.
  // So this is retained for now while we consider a more permanent out of order solution.
  private val rawInOrder = new DropOutOfOrderSamplesIterator(raw)

  // we need buffered iterator so we can use to peek at next element.
  // At same time, do counter correction if necessary
  private val rows = if (rangeFunction.needsCounterCorrection) {
    new BufferableCounterCorrectionIterator(rawInOrder).buffered
  } else {
    new BufferableIterator(rawInOrder).buffered
  }

  // to avoid creation of object per sample, we use a pool
  val windowSamplesPool = new TransientRowPool()

  override def hasNext: Boolean = curWindowEnd <= end
  override def next(): TransientRow = {
    val curWindowStart = curWindowEnd - window
    // current window is: (curWindowStart, curWindowEnd]. Excludes start, includes end.

    // Add elements to window until end of current window has reached
    while (rows.hasNext && rows.head.timestamp <= curWindowEnd) {
      val cur = rows.next()
      if (shouldAddCurToWindow(curWindowStart, cur)) {
        val toAdd = windowSamplesPool.get
        toAdd.copyFrom(cur)
        windowQueue.add(toAdd)
        rangeFunction.addedToWindow(toAdd, windowSamples)
      }
    }

    // remove elements from head of window that were part of previous window
    while (shouldRemoveWindowHead(curWindowStart)) {
      val removed = windowQueue.remove()
      rangeFunction.removedFromWindow(removed, windowSamples)
      windowSamplesPool.putBack(removed)
    }
    // apply function on window samples
    rangeFunction.apply(curWindowStart, curWindowEnd, windowSamples, sampleToEmit, queryConfig)
    curWindowEnd = curWindowEnd + step
    sampleToEmit
  }

  /**
    * Decides if a sample should be added to current window.
    * We skip elements that are outside of the current window, except for last sample.
    *
    * @param cur sample to check for eligibility
    * @param curWindowStart start time of the current window
    */
  private def shouldAddCurToWindow(curWindowStart: Long, cur: TransientRow): Boolean = {
    // One of the following three conditions need to hold true:

    // 1. cur is inside current window
    (cur.timestamp > curWindowStart) ||
      // 2. needLastSample and cur is the last sample because next sample is inside window
      (rangeFunction.needsLastSample && rows.hasNext && rows.head.timestamp > curWindowStart) ||
      // 3. needLastSample and no more rows after cur
      (rangeFunction.needsLastSample && !rows.hasNext)
  }

  /**
    * Decides if first item in sliding window should be removed.
    *
    * Remove elements outside current window that were part of
    * previous window but ensure at least one sample present if needsLastSample is true.
    *
    * @param curWindowStart start time of the current window
    */
  private def shouldRemoveWindowHead(curWindowStart: Long): Boolean = {

    (!windowQueue.isEmpty) && (
      // One of the following two conditions need to hold true:

      // 1. if no need for last sample, and head is outside the window
      (!rangeFunction.needsLastSample && windowQueue.head.timestamp <= curWindowStart) ||
        // 2. if needs last sample, then ok to remove window's head only if there is more than one item in window
        (rangeFunction.needsLastSample && windowQueue.size > 1 && windowQueue.head.timestamp <= curWindowStart)
    )
  }
}

/**
  * Converts the long value column to double.
  */
class LongToDoubleIterator(iter: Iterator[RowReader]) extends Iterator[TransientRow] {
  val sampleToEmit = new TransientRow()
  override def hasNext: Boolean = iter.hasNext
  override def next(): TransientRow = {
    val next = iter.next()
    sampleToEmit.setLong(0, next.getLong(0))
    sampleToEmit.setDouble(1, next.getLong(1).toDouble)
    sampleToEmit
  }
}

/**
  * Exists so that we can reuse TransientRow objects and reduce object creation per
  * raw sample. Beware: This is mutable, and not thread-safe.
  */
class TransientRowPool {
  val pool = new SpscUnboundedArrayQueue[TransientRow](16)
  @inline final def get: TransientRow = if (pool.isEmpty) new TransientRow() else pool.remove()
  @inline final def putBack(r: TransientRow): Unit = pool.add(r)
}

/**
  * Iterator of mutable objects that allows look-ahead for ONE value.
  * Caller can do iterator.buffered safely
  */
class BufferableIterator(iter: Iterator[RowReader]) extends Iterator[TransientRow] {
  private var prev = new TransientRow()
  private var cur = new TransientRow()
  override def hasNext: Boolean = iter.hasNext
  override def next(): TransientRow = {
    // swap prev an cur
    val temp = prev
    prev = cur
    cur = temp
    // place value in cur and return
    cur.copyFrom(iter.next())
    cur
  }
}

/**
  * Used to create a monotonically increasing counter from raw reported counter values.
  * Is bufferable - caller can do iterator.buffered safely since it buffers ONE value
  */
class BufferableCounterCorrectionIterator(iter: Iterator[RowReader]) extends Iterator[TransientRow] {
  private var lastVal: Double = 0
  private var prev = new TransientRow()
  private var cur = new TransientRow()
  override def hasNext: Boolean = iter.hasNext
  override def next(): TransientRow = {
    val next = iter.next()
    val nextVal = next.getDouble(1)
    if (nextVal < lastVal) {
      lastVal = nextVal + lastVal
    } else {
      lastVal = nextVal
    }
    // swap prev an cur
    val temp = prev
    prev = cur
    cur = temp
    // place value in cur and return
    cur.setLong(0, next.getLong(0))
    cur.setDouble(1, lastVal)
    cur
  }
}

class DropOutOfOrderSamplesIterator(iter: Iterator[RowReader]) extends Iterator[TransientRow] {
  // Initial -1 time since it will be less than any valid timestamp and will allow first sample to go through
  private val cur = new TransientRow(-1, -1)
  private val nextVal = new TransientRow(-1, -1)
  private var hasNextVal = false
  private var hasNextDefined = false

  override def hasNext: Boolean = {
    if (!hasNextDefined) {
      setNext()
      hasNextDefined = true
    }
    hasNextVal
  }

  override def next(): TransientRow = {
    if (!hasNextDefined) {
      setNext()
      hasNextDefined = true
    }
    cur.copyFrom(nextVal)
    setNext()
    cur
  }

  private def setNext(): Unit = {
    hasNextVal = false
    while (!hasNextVal && iter.hasNext) {
      val nxt = iter.next()
      val t = nxt.getLong(0)
      val v = nxt.getDouble(1)
      if (t > cur.timestamp) { // if next sample is later than current sample
        nextVal.setValues(t, v)
        hasNextVal = true
      } else {
        Query.droppedSamples.increment()
      }
    }
  }
}<|MERGE_RESOLUTION|>--- conflicted
+++ resolved
@@ -3,14 +3,10 @@
 import monix.reactive.Observable
 import org.jctools.queues.SpscUnboundedArrayQueue
 
-<<<<<<< HEAD
-import filodb.core.query.{IteratorBackedRangeVector, RangeVector, RawDataRangeVector, ResultSchema}
-import filodb.core.store.WindowedChunkIterator
-=======
 import filodb.core.metadata.Column.ColumnType
 import filodb.core.metadata.Dataset
-import filodb.core.query.{ColumnInfo, IteratorBackedRangeVector, RangeVector, ResultSchema}
->>>>>>> 2050ea8d
+import filodb.core.query._
+import filodb.core.store.WindowedChunkIterator
 import filodb.memory.format.RowReader
 import filodb.query.{Query, QueryConfig, RangeFunctionId}
 import filodb.query.exec.rangefn.{ChunkedRangeFunction, RangeFunction, Window}
@@ -43,37 +39,31 @@
             queryConfig: QueryConfig,
             limit: Int,
             sourceSchema: ResultSchema): Observable[RangeVector] = {
-<<<<<<< HEAD
     // Really, use the stale lookback window size, not 0 which doesn't make sense
-    RangeVectorTransformer.requireTimeSeries(sourceSchema)
-    source.map { rv =>
-      // TODO: move this out of the inner loop somehow
-      RangeFunction(functionId, funcParams, useChunked = true) match {
-        case c: ChunkedRangeFunction if rv.isInstanceOf[RawDataRangeVector] =>
-          val windowLength = window.getOrElse(if (functionId == None) queryConfig.staleSampleAfterMs else 0L)
-          IteratorBackedRangeVector(rv.key,
-            new ChunkedWindowIterator(rv.asInstanceOf[RawDataRangeVector], start, step, end,
-                                      windowLength, c, queryConfig)())
-        case f: RangeFunction =>
-          IteratorBackedRangeVector(rv.key,
-            new SlidingWindowIterator(rv.rows, start, step, end, window.getOrElse(0L), f, queryConfig))
-      }
-=======
+    val windowLength = window.getOrElse(if (functionId == None) queryConfig.staleSampleAfterMs else 0L)
+
     RangeVectorTransformer.valueColumnType(sourceSchema) match {
       case ColumnType.DoubleColumn =>
         source.map { rv =>
-          IteratorBackedRangeVector(rv.key,
-            new SlidingWindowIterator(rv.rows, start, step, end, window.getOrElse(0L),
-              RangeFunction(functionId, funcParams), queryConfig))
+          // TODO: move this out of the inner loop somehow
+          RangeFunction(functionId, funcParams, useChunked = true) match {
+            case c: ChunkedRangeFunction if rv.isInstanceOf[RawDataRangeVector] =>
+              IteratorBackedRangeVector(rv.key,
+                new ChunkedWindowIterator(rv.asInstanceOf[RawDataRangeVector], start, step, end,
+                                          windowLength, c, queryConfig)())
+            case f: RangeFunction =>
+              IteratorBackedRangeVector(rv.key,
+                new SlidingWindowIterator(rv.rows, start, step, end, window.getOrElse(0L), f, queryConfig))
+          }
         }
       case ColumnType.LongColumn =>
+        // TODO: add support for chunked Long-typed range functions
         source.map { rv =>
           IteratorBackedRangeVector(rv.key,
             new SlidingWindowIterator(new LongToDoubleIterator(rv.rows), start, step, end, window.getOrElse(0L),
-              RangeFunction(functionId, funcParams), queryConfig))
+              RangeFunction(functionId, funcParams, useChunked = false), queryConfig))
         }
       case t: ColumnType => throw new IllegalArgumentException(s"Column type $t is not supported for queries")
->>>>>>> 2050ea8d
     }
   }
 
@@ -245,8 +235,8 @@
   */
 class LongToDoubleIterator(iter: Iterator[RowReader]) extends Iterator[TransientRow] {
   val sampleToEmit = new TransientRow()
-  override def hasNext: Boolean = iter.hasNext
-  override def next(): TransientRow = {
+  override final def hasNext: Boolean = iter.hasNext
+  override final def next(): TransientRow = {
     val next = iter.next()
     sampleToEmit.setLong(0, next.getLong(0))
     sampleToEmit.setDouble(1, next.getLong(1).toDouble)
