package filodb.query.exec

import scala.collection.mutable
import scala.collection.mutable.ListBuffer

import monix.eval.Task
import monix.reactive.Observable

import filodb.core.memstore.SchemaMismatch
import filodb.core.query._
import filodb.memory.format.{RowReader, ZeroCopyUTF8String => Utf8Str}
import filodb.memory.format.ZeroCopyUTF8String._
import filodb.query._
import filodb.query.BinaryOperator.{LAND, LOR, LUnless}

/**
  * Set operator between results of lhs and rhs plan.
  *
  * This ExecPlan accepts two sets of RangeVectors lhs and rhs from child plans.
  * It then does a join of the RangeVectors based on the fields of their keys as
  * dictated by `on` or `ignoring` fields passed as params.
  *
  * Joins can be Many-to-Many.
  *
  * @param lhs ExecPlan that will return results of LHS expression
  * @param rhs ExecPlan that will return results of RHS expression
  * @param binaryOp the binary operator
  * @param on fields from range vector keys to include while performing the join
  * @param ignoring fields from range vector keys to exclude while performing the join
  */
final case class SetOperatorExec(queryContext: QueryContext,
                                 dispatcher: PlanDispatcher,
                                 lhs: Seq[ExecPlan],
                                 rhs: Seq[ExecPlan],
                                 binaryOp: BinaryOperator,
                                 on: Seq[String],
                                 ignoring: Seq[String],
                                 metricColumn: String) extends NonLeafExecPlan {
  require(on == Nil || ignoring == Nil, "Cannot specify both 'on' and 'ignoring' clause")
  require(!on.contains(metricColumn), "On cannot contain metric name")

  val onLabels = on.map(Utf8Str(_)).toSet
  // TODO Add unit tests for automatic inclusion of _pi_ and _step_ in the join key
  val withExtraOnLabels = onLabels ++ Seq("_pi_".utf8, "_step_".utf8)
  val ignoringLabels = ignoring.map(Utf8Str(_)).toSet + metricColumn.utf8
  // if onLabels is non-empty, we are doing matching based on on-label, otherwise we are
  // doing matching based on ignoringLabels even if it is empty

  def children: Seq[ExecPlan] = lhs ++ rhs

  protected def args: String = s"binaryOp=$binaryOp, on=$on, ignoring=$ignoring"

  protected[exec] def compose(childResponses: Observable[(QueryResponse, Int)],
                              firstSchema: Task[ResultSchema],
                              querySession: QuerySession): Observable[RangeVector] = {
    val taskOfResults = childResponses.map {
      case (QueryResult(_, schema, result), i) => (schema, result, i)
      case (QueryError(_, ex), _)              => throw ex
    }.toListL.map { resp =>
      // NOTE: We can't require this any more, as multischema queries may result in not a QueryResult if the
      //       filter returns empty results.  The reason is that the schema will be undefined.
      // require(resp.size == lhs.size + rhs.size, "Did not get sufficient responses for LHS and RHS")
      // Resp is segregated based on index of child plans
      val lhsRvs = resp.filter(_._3 < lhs.size).flatMap(_._2)
      val rhsResp = resp.filter(_._3 >= lhs.size)
      val rhsRvs = rhsResp.flatMap(_._2)

      val results: List[RangeVector] = binaryOp match {
        case LAND    => val rhsSchema = if (rhsResp.map(_._1).nonEmpty) rhsResp.map(_._1).head else ResultSchema.empty
                        setOpAnd(lhsRvs, rhsRvs, rhsSchema)
        case LOR     => setOpOr(lhsRvs, rhsRvs)
        case LUnless => setOpUnless(lhsRvs, rhsRvs)
        case _       => throw new IllegalArgumentException("requirement failed: Only and, or and unless are supported ")
      }

      Observable.fromIterable(results)
    }
    Observable.fromTask(taskOfResults).flatten
  }

  private def joinKeys(rvk: RangeVectorKey): Map[Utf8Str, Utf8Str] = {
    if (onLabels.nonEmpty) rvk.labelValues.filter(lv => withExtraOnLabels.contains(lv._1))
    else rvk.labelValues.filterNot(lv => ignoringLabels.contains(lv._1))
  }

  /***
    * Returns true when range vector does not have any values
    */
  private def isEmpty(rv: RangeVector, schema: ResultSchema) = {
    if (schema.isHistogram) rv.rows.map(_.getHistogram(1)).filter(_.numBuckets > 0).isEmpty
    else rv.rows.filter(!_.getDouble(1).isNaN).isEmpty
  }

  private def setOpAnd(lhsRvs: List[RangeVector], rhsRvs: List[RangeVector],
                       rhsSchema: ResultSchema): List[RangeVector] = {
    // isEmpty method consumes rhs range vector
    require(rhsRvs.forall(_.isInstanceOf[SerializedRangeVector]), "RHS should be SerializedRangeVector")
    val rhsMap = new mutable.HashMap[Map[Utf8Str, Utf8Str], RangeVector]()
    var result = new ListBuffer[RangeVector]()
    rhsRvs.foreach { rv =>
      val jk = joinKeys(rv.key)
<<<<<<< HEAD
      println("Rhs jk:" + jk)
      if (jk.nonEmpty &&  !rv.rows.filter(!_.getDouble(1).isNaN).isEmpty)
        rhsKeysSet += jk
=======
      // Don't add range vector if it is empty
      if (jk.nonEmpty && !isEmpty(rv, rhsSchema))
        rhsMap.put(jk, rv)
>>>>>>> a926d746
    }

    lhsRvs.foreach { lhs =>
      val jk = joinKeys(lhs.key)
<<<<<<< HEAD
      println("Lhs jk:" + jk)
      // Add range vectors from lhs which are present in lhs and rhs both
      // Result should also have range vectors for which rhs does not have any keys
      if (rhsKeysSet.contains(jk) || rhsKeysSet.isEmpty) {
=======
      // Add range vectors from lhs which are present in lhs and rhs both or when jk is empty
      if (rhsMap.contains(jk)) {
        val lhsRows = lhs.rows
        val rhsRows = rhsMap.get(jk).get.rows

        val rows = new RangeVectorCursor {
          val cur = new TransientRow()
          override def hasNext: Boolean = lhsRows.hasNext && rhsRows.hasNext
          override def next(): RowReader = {
            val lhsRow = lhsRows.next()
            val rhsRow = rhsRows.next()
            // LHS row should not be added to result if corresponding RHS row does not exist
            val res = if (rhsRow.getDouble(1).isNaN) Double.NaN else lhsRow.getDouble(1)
            cur.setValues(lhsRow.getLong(0), res)
            cur
          }
          override def close(): Unit = {
            lhsRows.close()
            rhsRows.close()
          }
        }
        result += IteratorBackedRangeVector(lhs.key, rows)
      } else if (jk.isEmpty) {
        // "up AND ON (dummy) vector(1)" should be equivalent to up as there's no dummy label
>>>>>>> a926d746
        result += lhs
        println("Added in result:" + jk)
      }
    }
    result.toList
  }

  private def setOpOr(lhsRvs: List[RangeVector]
                      , rhsRvs: List[RangeVector]): List[RangeVector] = {
    val lhsKeysSet = new mutable.HashSet[Map[Utf8Str, Utf8Str]]()
    var result = new ListBuffer[RangeVector]()
    // Add everything from left hand side range vector
    lhsRvs.foreach { rv =>
      val jk = joinKeys(rv.key)
      lhsKeysSet += jk
      result += rv
    }
    // Add range vectors from right hand side which are not present on lhs
    rhsRvs.foreach { rhs =>
      val jk = joinKeys(rhs.key)
      if (!lhsKeysSet.contains(jk)) {
        result += rhs
      }
    }
    result.toList
  }

  private def setOpUnless(lhsRvs: List[RangeVector]
                          , rhsRvs: List[RangeVector]): List[RangeVector] = {
    val rhsKeysSet = new mutable.HashSet[Map[Utf8Str, Utf8Str]]()
    var result = new ListBuffer[RangeVector]()
    rhsRvs.foreach { rv =>
      val jk = joinKeys(rv.key)
      rhsKeysSet += jk
    }
    // Add range vectors which are not present in rhs
    lhsRvs.foreach { lhs =>
      val jk = joinKeys(lhs.key)
      if (!rhsKeysSet.contains(jk)) {
        result += lhs
      }
    }
    result.toList
  }

  /**
    * overridden to allow schemas with different vector lengths, colids as long as the columns are same - to handle
    * binary joins between scalar/rangevectors
    */
  override def reduceSchemas(rs: ResultSchema, resp: QueryResult): ResultSchema = {
    resp match {
      case QueryResult(_, schema, _) if rs == ResultSchema.empty =>
        schema     /// First schema, take as is
      case QueryResult(_, schema, _) =>
        if (!rs.hasSameColumnsAs(schema)) throw SchemaMismatch(rs.toString, schema.toString)
        else rs
    }
  }
}<|MERGE_RESOLUTION|>--- conflicted
+++ resolved
@@ -99,25 +99,13 @@
     var result = new ListBuffer[RangeVector]()
     rhsRvs.foreach { rv =>
       val jk = joinKeys(rv.key)
-<<<<<<< HEAD
-      println("Rhs jk:" + jk)
-      if (jk.nonEmpty &&  !rv.rows.filter(!_.getDouble(1).isNaN).isEmpty)
-        rhsKeysSet += jk
-=======
       // Don't add range vector if it is empty
       if (jk.nonEmpty && !isEmpty(rv, rhsSchema))
         rhsMap.put(jk, rv)
->>>>>>> a926d746
     }
 
     lhsRvs.foreach { lhs =>
       val jk = joinKeys(lhs.key)
-<<<<<<< HEAD
-      println("Lhs jk:" + jk)
-      // Add range vectors from lhs which are present in lhs and rhs both
-      // Result should also have range vectors for which rhs does not have any keys
-      if (rhsKeysSet.contains(jk) || rhsKeysSet.isEmpty) {
-=======
       // Add range vectors from lhs which are present in lhs and rhs both or when jk is empty
       if (rhsMap.contains(jk)) {
         val lhsRows = lhs.rows
@@ -142,9 +130,7 @@
         result += IteratorBackedRangeVector(lhs.key, rows)
       } else if (jk.isEmpty) {
         // "up AND ON (dummy) vector(1)" should be equivalent to up as there's no dummy label
->>>>>>> a926d746
         result += lhs
-        println("Added in result:" + jk)
       }
     }
     result.toList
