package filodb.query.exec

import java.net.InetAddress

import kamon.Kamon
import monix.eval.Task
import monix.execution.Scheduler
import monix.reactive.Observable

import filodb.core.{DatasetRef, Types}
import filodb.core.memstore.PartLookupResult
import filodb.core.memstore.ratelimit.CardinalityRecord
import filodb.core.metadata.Schemas
import filodb.core.query.{QueryConfig, QuerySession, QueryStats}
import filodb.core.store._
import filodb.query.QueryResponse


/**
  * Dispatcher which will make a No-Op style call to ExecPlan#excecute().
  * Goal is that Non-Leaf plans can be executed locally in JVM and make network
  * calls only for children.
  */

  case class InProcessPlanDispatcher(queryConfig: QueryConfig) extends PlanDispatcher {

  val clusterName = InetAddress.getLocalHost().getHostName()
  override def dispatch(plan: RunTimePlanContainer)(implicit sched: Scheduler): Task[QueryResponse] = {
    // unsupported source since its does not apply in case of non-leaf plans
    val source = UnsupportedChunkSource()

    // Please note that the following needs to be wrapped inside `runWithSpan` so that the context will be propagated
    // across threads. Note that task/observable will not run on the thread where span is present since
    // kamon uses thread-locals.
    // Dont finish span since this code didnt create it
    Kamon.runWithSpan(Kamon.currentSpan(), false) {
      // translate implicit ExecutionContext to monix.Scheduler
<<<<<<< HEAD
      val querySession = QuerySession(plan.execPlan.queryContext, queryConfig)
      plan.execPlan.execute(source, querySession)
=======
      val querySession = QuerySession(plan.queryContext, queryConfig, QueryStats())
      plan.execute(source, querySession)
>>>>>>> a752e00c
    }
  }

  override def isLocalCall: Boolean = true
}

/**
  * No-op chunk source which does nothing and throws exception for all functions.
  */
case class UnsupportedChunkSource() extends ChunkSource {
  def scanPartitions(ref: DatasetRef,
                     iter: PartLookupResult,
                     colIds: Seq[Types.ColumnId],
                     querySession: QuerySession): Observable[ReadablePartition] =
    throw new UnsupportedOperationException("This operation is not supported")

  def lookupPartitions(ref: DatasetRef,
                       partMethod: PartitionScanMethod,
                       chunkMethod: ChunkScanMethod,
                       querySession: QuerySession): PartLookupResult =
    throw new UnsupportedOperationException("This operation is not supported")

  override def groupsInDataset(dataset: DatasetRef): Int =
    throw new UnsupportedOperationException("This operation is not supported")

  def schemas(ref: DatasetRef): Option[Schemas] = None

  override def stats: ChunkSourceStats =
    throw new UnsupportedOperationException("This operation is not supported")

  override def getScanSplits(dataset: DatasetRef, splitsPerNode: Int): Seq[ScanSplit] =
    throw new UnsupportedOperationException("This operation is not supported")

  override def readRawPartitions(ref: DatasetRef, maxChunkTime: Long,
                                 partMethod: PartitionScanMethod,
                                 chunkMethod: ChunkScanMethod): Observable[RawPartData] =
    throw new UnsupportedOperationException("This operation is not supported")

  override def isDownsampleStore: Boolean = false

  override def isReadyForQuery(ref: DatasetRef, shard: Int): Boolean = true

  override def topKCardinality(ref: DatasetRef,
                               shards: Seq[Int],
                               shardKeyPrefix: scala.Seq[String],
                               k: Int): scala.Seq[CardinalityRecord] =
    throw new UnsupportedOperationException("This operation is not supported")

}
<|MERGE_RESOLUTION|>--- conflicted
+++ resolved
@@ -35,13 +35,8 @@
     // Dont finish span since this code didnt create it
     Kamon.runWithSpan(Kamon.currentSpan(), false) {
       // translate implicit ExecutionContext to monix.Scheduler
-<<<<<<< HEAD
-      val querySession = QuerySession(plan.execPlan.queryContext, queryConfig)
+      val querySession = QuerySession(plan.execPlan.queryContext, queryConfig, QueryStats())
       plan.execPlan.execute(source, querySession)
-=======
-      val querySession = QuerySession(plan.queryContext, queryConfig, QueryStats())
-      plan.execute(source, querySession)
->>>>>>> a752e00c
     }
   }
 
