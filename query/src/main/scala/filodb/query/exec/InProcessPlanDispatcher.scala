--- conflicted
+++ resolved
@@ -48,19 +48,11 @@
         case e: TimeoutException =>
          qLogger.error(s"TimeoutException for query id: ${plan.execPlan.queryContext.queryId}: ${e.getMessage}")
           Query.timeOutCounter
-<<<<<<< HEAD
-            .withTag("dispatcher", "in-process")
-            .withTag("dataset", plan.execPlan.dataset.dataset)
-            .withTag("cluster", clusterName)
-            .withTag("query_type", plan.execPlan.getClass.getSimpleName)
-            .increment()
-=======
             .increment(1, Map(
               "dispatcher" -> "in-process",
               "dataset" -> plan.execPlan.dataset.dataset,
               "cluster" -> clusterName,
               "query_type" -> plan.execPlan.getClass.getSimpleName))
->>>>>>> 64974c82
          if (plan.execPlan.queryContext.plannerParams.allowPartialResults) {
            qLogger.warn(s"Swallowed TimeoutException for query id: ${plan.execPlan.queryContext.queryId} " +
              s"since partial result was enabled: ${e.getMessage}")
