package filodb.query.exec

<<<<<<< HEAD
=======
import scala.concurrent.duration.FiniteDuration

import kamon.Kamon
>>>>>>> 902196f2
import monix.execution.Scheduler

import filodb.core.{DatasetRef, QueryTimeoutException}
import filodb.core.metadata.Schemas
import filodb.core.query.{ColumnFilter, QueryContext}
import filodb.core.store._
import filodb.query.Query.qLogger
import filodb.query.QueryConfig

final case class UnknownSchemaQueryErr(id: Int) extends
  Exception(s"Unknown schema ID $id during query.  This likely means a schema config change happened and " +
            "the partitionkeys tables were not truncated.")

/**
  * ExecPlan to select raw data from partitions that the given filter resolves to,
  * in the given shard, for the given row key range.  Schema-agnostic - discovers the schema and
  * creates an inner SelectRawPartitionsExec with the right column IDs and other details depending on schema.
  * The inner SelectRawPartitionsExec may have modified transformers based on the discovered schema -
  *   ex. some RangeFunctions are transformed for downsample gauge schemas.
  *
  * @param schema an optional schema to filter partitions using.  If not supplied, schema is discovered.
  * @param colName optional column name to select for querying.  If not supplied, the default valueColumn from
  *               data schema definition is used.  For downsampled gauges, column is automatically chosen.
  */
final case class MultiSchemaPartitionsExec(queryContext: QueryContext,
                                           dispatcher: PlanDispatcher,
                                           dataset: DatasetRef,
                                           shard: Int,
                                           filters: Seq[ColumnFilter],
                                           chunkMethod: ChunkScanMethod,
                                           schema: Option[String] = None,
                                           colName: Option[String] = None) extends LeafExecPlan {
  import SelectRawPartitionsExec._

  override def allTransformers: Seq[RangeVectorTransformer] = finalPlan.rangeVectorTransformers

  var finalPlan: ExecPlan = _

  private def finalizePlan(source: ChunkSource): ExecPlan = {
    val partMethod = FilteredPartitionScan(ShardSplit(shard), filters)
    Kamon.currentSpan().mark("filtered-partition-scan")
    val lookupRes = source.lookupPartitions(dataset, partMethod, chunkMethod)
    Kamon.currentSpan().mark("lookup-partitions-done")

    val queryTime = (System.currentTimeMillis() - queryContext.submitTime) / 1000
    if (queryTime >= queryContext.queryTimeoutSecs) throw QueryTimeoutException(queryTime, this.getClass.getName)

    // Find the schema if one wasn't supplied
    val schemas = source.schemas(dataset).get
    // If we cannot find a schema, or none is provided, we cannot move ahead with specific SRPE planning
    schema.map { s => schemas.schemas(s) }
          .orElse(lookupRes.firstSchemaId.map(schemas.apply))
          .map { sch =>
            // There should not be any unknown schemas at all, as they are filtered out during ingestion and
            // in bootstrapPartKeys().  This might happen after schema changes if old partkeys are not truncated.
            if (sch == Schemas.UnknownSchema) throw UnknownSchemaQueryErr(lookupRes.firstSchemaId.getOrElse(-1))

            // Modify transformers as needed for histogram w/ max, downsample, other schemas
            val newxformers1 = newXFormersForDownsample(sch, rangeVectorTransformers)
            val newxformers = newXFormersForHistMax(sch, newxformers1)

            // Get exact column IDs needed, including max column as needed for histogram calculations.
            // This code is responsible for putting exact IDs needed by any range functions.
            val colIDs1 = getColumnIDs(sch, colName.toSeq, rangeVectorTransformers)
            val colIDs  = addIDsForHistMax(sch, colIDs1)

            val newPlan = SelectRawPartitionsExec(queryContext, dispatcher, dataset,
                                                  Some(sch), Some(lookupRes),
                                                  schema.isDefined, colIDs)
            qLogger.debug(s"Discovered schema ${sch.name} and created inner plan $newPlan")
            newxformers.foreach { xf => newPlan.addRangeVectorTransformer(xf) }
            newPlan
          }.getOrElse {
            qLogger.debug(s"No time series found for filters $filters... employing empty plan")
            SelectRawPartitionsExec(queryContext, dispatcher, dataset,
                                    None, Some(lookupRes),
                                    schema.isDefined, Nil)
          }
  }

<<<<<<< HEAD
  def doExecute(source: ChunkSource, queryConfig: QueryConfig)(implicit sched: Scheduler): ExecResult = {
     finalPlan = finalizePlan(source)
     finalPlan.doExecute(source, queryConfig)(sched)
=======
  def doExecute(source: ChunkSource,
                queryConfig: QueryConfig)
               (implicit sched: Scheduler,
                timeout: FiniteDuration): ExecResult = {
    finalPlan = finalizePlan(source)
    finalPlan.doExecute(source, queryConfig)(sched, timeout)
>>>>>>> 902196f2
   }

  protected def args: String = s"dataset=$dataset, shard=$shard, " +
                               s"chunkMethod=$chunkMethod, filters=$filters, colName=$colName"

  // Print inner node's details for debugging
  override def curNodeText(level: Int): String = {
    val innerText = Option(finalPlan).map(e => s"Inner: + ${e.curNodeText(level + 1)}\n").getOrElse("")
    s"${super.curNodeText(level)} $innerText"
  }

  override protected def printRangeVectorTransformersForLevel(level: Int = 0) = {
     Option(finalPlan).getOrElse(this).rangeVectorTransformers.reverse.zipWithIndex.map { case (t, i) =>
       s"${"-" * (level + i)}T~${t.getClass.getSimpleName}(${t.args})" +
         printFunctionArgument(t, level + i + 1).mkString("\n")
    }
  }
}
<|MERGE_RESOLUTION|>--- conflicted
+++ resolved
@@ -1,11 +1,6 @@
 package filodb.query.exec
 
-<<<<<<< HEAD
-=======
-import scala.concurrent.duration.FiniteDuration
-
 import kamon.Kamon
->>>>>>> 902196f2
 import monix.execution.Scheduler
 
 import filodb.core.{DatasetRef, QueryTimeoutException}
@@ -86,18 +81,11 @@
           }
   }
 
-<<<<<<< HEAD
-  def doExecute(source: ChunkSource, queryConfig: QueryConfig)(implicit sched: Scheduler): ExecResult = {
-     finalPlan = finalizePlan(source)
-     finalPlan.doExecute(source, queryConfig)(sched)
-=======
   def doExecute(source: ChunkSource,
                 queryConfig: QueryConfig)
-               (implicit sched: Scheduler,
-                timeout: FiniteDuration): ExecResult = {
+               (implicit sched: Scheduler): ExecResult = {
     finalPlan = finalizePlan(source)
-    finalPlan.doExecute(source, queryConfig)(sched, timeout)
->>>>>>> 902196f2
+    finalPlan.doExecute(source, queryConfig)(sched)
    }
 
   protected def args: String = s"dataset=$dataset, shard=$shard, " +
