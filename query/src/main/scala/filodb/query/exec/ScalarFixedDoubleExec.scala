--- conflicted
+++ resolved
@@ -1,11 +1,6 @@
 package filodb.query.exec
 
-<<<<<<< HEAD
-=======
-import scala.concurrent.duration.FiniteDuration
-
 import kamon.Kamon
->>>>>>> 902196f2
 import monix.eval.Task
 import monix.execution.Scheduler
 import monix.reactive.Observable
@@ -25,8 +20,7 @@
 case class ScalarFixedDoubleExec(queryContext: QueryContext,
                                  dataset: DatasetRef,
                                  params: RangeParams,
-                                 value: Double,
-                                 limit: Int) extends LeafExecPlan {
+                                 value: Double) extends LeafExecPlan {
 
   val columns: Seq[ColumnInfo] = Seq(ColumnInfo("timestamp", ColumnType.LongColumn),
     ColumnInfo("value", ColumnType.DoubleColumn))
@@ -51,26 +45,10 @@
 
   override def execute(source: ChunkSource,
                        queryConfig: QueryConfig)
-<<<<<<< HEAD
                       (implicit sched: Scheduler): Task[QueryResponse] = {
-    val resultSchema = ResultSchema(columns, 1)
-    val rangeVectors : Seq[RangeVector] = Seq(ScalarFixedDouble(params, value))
-
-    Task {
-      rangeVectorTransformers.foldLeft((Observable.fromIterable(rangeVectors), resultSchema)) { (acc, transf) =>
-        qLogger.debug(s"queryId: ${queryContext.queryId} Setting up Transformer ${transf.getClass.getSimpleName}" +
-          s" with ${transf.args}")
-        val paramRangeVector: Seq[Observable[ScalarRangeVector]] = transf.funcParams.map(_.getResult)
-        (transf.apply(acc._1, queryConfig, limit, acc._2, paramRangeVector), transf.schema(acc._2))
-      }._1.toListL.map(QueryResult(queryContext.queryId, resultSchema, _))
-    }.flatten
-
-=======
-                      (implicit sched: Scheduler,
-                       timeout: FiniteDuration): Task[QueryResponse] = {
     val execPlan2Span = Kamon.spanBuilder(s"execute-${getClass.getSimpleName}")
       .asChildOf(Kamon.currentSpan())
-      .tag("query-id", id)
+      .tag("query-id", queryContext.queryId)
       .start()
     val resultSchema = ResultSchema(columns, 1)
     val rangeVectors : Seq[RangeVector] = Seq(ScalarFixedDouble(params, value))
@@ -81,19 +59,19 @@
       Task {
         val span = Kamon.spanBuilder(s"trasnform-${getClass.getSimpleName}")
           .asChildOf(execPlan2Span)
-          .tag("query-id", id)
+          .tag("query-id", queryContext.queryId)
           .start()
         rangeVectorTransformers.foldLeft((Observable.fromIterable(rangeVectors), resultSchema)) { (acc, transf) =>
-          qLogger.debug(s"queryId: ${id} Setting up Transformer ${transf.getClass.getSimpleName} with ${transf.args}")
+          qLogger.debug(s"queryId: ${queryContext.queryId} Setting up Transformer ${transf.getClass.getSimpleName} " +
+            s"with ${transf.args}")
           val paramRangeVector: Seq[Observable[ScalarRangeVector]] = transf.funcParams.map(_.getResult)
-          (transf.apply(acc._1, queryConfig, limit, acc._2, paramRangeVector), transf.schema(acc._2))
+          (transf.apply(acc._1, queryConfig, queryContext.sampleLimit, acc._2, paramRangeVector), transf.schema(acc._2))
         }._1.toListL.map({
           span.finish()
-          QueryResult(id, resultSchema, _)
+          QueryResult(queryContext.queryId, resultSchema, _)
         })
       }.flatten
     }
->>>>>>> 902196f2
   }
 
   /**
