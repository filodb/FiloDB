--- conflicted
+++ resolved
@@ -40,27 +40,17 @@
 
   override def execute(source: ChunkSource,
                        queryConfig: QueryConfig)
-<<<<<<< HEAD
                       (implicit sched: Scheduler): Task[QueryResponse] = {
-=======
-                      (implicit sched: Scheduler,
-                       timeout: FiniteDuration): Task[QueryResponse] = {
     val execPlan2Span = Kamon.spanBuilder(s"execute-${getClass.getSimpleName}")
       .asChildOf(Kamon.currentSpan())
-      .tag("query-id", id)
+      .tag("query-id", queryContext.queryId)
       .start()
->>>>>>> 902196f2
 
     val queryResponse = PromQlExec.httpGet(params).map { response =>
 
       response.unsafeBody match {
-<<<<<<< HEAD
         case Left(error) => QueryError(queryContext.queryId, error.error)
-        case Right(successResponse) => toQueryResponse(successResponse.data, queryContext.queryId)
-=======
-        case Left(error) => QueryError(id, error.error)
-        case Right(successResponse) => toQueryResponse(successResponse.data, id, execPlan2Span)
->>>>>>> 902196f2
+        case Right(successResponse) => toQueryResponse(successResponse.data, queryContext.queryId, execPlan2Span)
       }
 
     }
