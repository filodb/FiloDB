--- conflicted
+++ resolved
@@ -1,11 +1,6 @@
 package filodb.query.exec
 
-<<<<<<< HEAD
-=======
-import scala.concurrent.duration.FiniteDuration
-
 import kamon.Kamon
->>>>>>> 902196f2
 import monix.eval.Task
 import monix.execution.Scheduler
 import monix.reactive.Observable
@@ -126,19 +121,13 @@
 
   def doExecute(source: ChunkSource,
                 queryConfig: QueryConfig)
-<<<<<<< HEAD
                (implicit sched: Scheduler): ExecResult = {
-    Query.qLogger.debug(s"queryId=${queryContext.queryId} on dataset=$datasetRef " +
-      s"shard=${lookupRes.map(_.shard).getOrElse("")} " +
-=======
-               (implicit sched: Scheduler,
-                timeout: FiniteDuration): ExecResult = {
     val span = Kamon.spanBuilder(s"execute-${getClass.getSimpleName}")
       .asChildOf(Kamon.currentSpan())
       .start()
-    Query.qLogger.debug(s"queryId=$id on dataset=$datasetRef shard=${lookupRes.map(_.shard).getOrElse("")} " +
->>>>>>> 902196f2
-      s"schema=${dataSchema.map(_.name)} is configured to use columnIDs=$colIds")
+    Query.qLogger.debug(s"queryId=${queryContext.queryId} on dataset=$datasetRef shard=" +
+      s"${lookupRes.map(_.shard).getOrElse("")} " + s"schema=" +
+      s"${dataSchema.map(_.name)} is configured to use columnIDs=$colIds")
     val rvs = dataSchema.map { sch =>
       source.rangeVectors(datasetRef, lookupRes.get, colIds, sch, filterSchemas)
     }.getOrElse(Observable.empty)
