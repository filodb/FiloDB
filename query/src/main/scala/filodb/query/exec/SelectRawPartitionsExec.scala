--- conflicted
+++ resolved
@@ -6,14 +6,11 @@
 import monix.reactive.Observable
 
 import filodb.core.{DatasetRef, Types}
-<<<<<<< HEAD
 import filodb.core.memstore.PartLookupResult
-=======
->>>>>>> 692a4ac9
 import filodb.core.metadata.{Column, Schema, Schemas}
 import filodb.core.query.{ColumnFilter, RangeVector, ResultSchema}
 import filodb.core.store._
-import filodb.query.{InternalRangeFunction, Query, QueryConfig}
+import filodb.query.{Query, QueryConfig}
 import filodb.query.exec.rangefn.RangeFunction
 import filodb.query.Query.qLogger
 
@@ -50,7 +47,6 @@
       transformers.toBuffer   // Produce an immutable copy, so the original one is not mutated by accident
     }
   }
-<<<<<<< HEAD
 
   def getColumnIDs(dataSchema: Schema,
                    colNames: Seq[String],
@@ -72,8 +68,6 @@
       }
     }
   }
-=======
->>>>>>> 692a4ac9
 }
 
 /**
@@ -86,16 +80,9 @@
                                          limit: Int,
                                          dispatcher: PlanDispatcher,
                                          datasetRef: DatasetRef,
-<<<<<<< HEAD
                                          dataSchema: Schema,
                                          lookupRes: Option[PartLookupResult],
                                          filterSchemas: Boolean,
-=======
-                                         shard: Int,
-                                         dataSchema: Schema,
-                                         filters: Seq[ColumnFilter],
-                                         chunkMethod: ChunkScanMethod,
->>>>>>> 692a4ac9
                                          colIds: Seq[Types.ColumnId]) extends LeafExecPlan {
   import SelectRawPartitionsExec._
 
@@ -105,47 +92,16 @@
     require(!colIds.contains(0),
       "User selected columns should not include timestamp (row-key); it will be auto-prepended")
 
-<<<<<<< HEAD
-=======
-    val selectedColIds = selectColIds()
->>>>>>> 692a4ac9
     val numRowKeyCols = 1 // hardcoded since a future PR will indeed fix this to 1 timestamp column
 
     // Add the max column to the schema together with Histograms for max computation -- just in case it's needed
     // But make sure the max column isn't already included
-<<<<<<< HEAD
     histMaxColumn(dataSchema, colIds).filter { mId => !(colIds contains mId) }
                                   .map { maxColId =>
       ResultSchema(dataSchema.infosFromIDs(colIds :+ maxColId),
         numRowKeyCols, colIDs = (colIds :+ maxColId))
     }.getOrElse {
       ResultSchema(dataSchema.infosFromIDs(colIds), numRowKeyCols, colIDs = colIds)
-=======
-    histMaxColumn(dataSchema, selectedColIds).filter { mId => !(colIds contains mId) }
-                                  .map { maxColId =>
-      ResultSchema(dataSchema.infosFromIDs(selectedColIds :+ maxColId),
-        numRowKeyCols, colIDs = (selectedColIds :+ maxColId))
-    }.getOrElse {
-      ResultSchema(dataSchema.infosFromIDs(selectedColIds), numRowKeyCols, colIDs = selectedColIds)
-    }
-  }
-
-  private def selectColIds() = {
-    Schemas.rowKeyIDs ++ {
-      if (colIds.nonEmpty) {
-        // query is selecting specific columns
-        colIds
-      } else if (!(dataSchema == Schemas.dsGauge)) {
-        // needs to select raw data
-        colIds ++ dataSchema.colIDs(dataSchema.data.valueColName).get
-      } else {
-        // need to select column based on range function for gauge schema
-        val colNames = rangeVectorTransformers.find(_.isInstanceOf[PeriodicSamplesMapper]).map { p =>
-          RangeFunction.downsampleColsFromRangeFunction(dataSchema, p.asInstanceOf[PeriodicSamplesMapper].functionId)
-        }.getOrElse(Seq(dataSchema.data.valueColName))
-        colIds ++ dataSchema.colIDs(colNames: _*).get
-      }
->>>>>>> 692a4ac9
     }
   }
 
@@ -156,7 +112,6 @@
     require(!colIds.contains(0),
       "User selected columns should not include timestamp (row-key); it will be auto-prepended")
 
-<<<<<<< HEAD
     Query.qLogger.debug(s"queryId=$id on dataset=$datasetRef shard=${lookupRes.map(_.shard).getOrElse("")}" +
       s"schema=${dataSchema.name} is configured to use columnIDs=$colIds")
     source.rangeVectors(datasetRef, lookupRes.get, colIds, dataSchema, filterSchemas)
@@ -213,18 +168,4 @@
 
   protected def args: String = s"dataset=$dataset, shard=$shard, " +
                                s"chunkMethod=$chunkMethod, filters=$filters, colName=$colName"
-=======
-    // Optimize/adjust transformers for downsampling queries.
-    replaceTransformers(optimizeForDownsample(dataSchema, rangeVectorTransformers))
-
-    val partMethod = FilteredPartitionScan(ShardSplit(shard), filters)
-    val selectCols = selectColIds()
-    Query.qLogger.debug(s"queryId=$id on dataset=$datasetRef shard=$shard schema=${dataSchema.name}" +
-      s" is configured to use column=$selectCols to serve downsampled results")
-    source.rangeVectors(datasetRef, dataSchema, selectCols, partMethod, chunkMethod)
-  }
-
-  protected def args: String = s"dataset=$dataset, shard=$shard, schema=${dataSchema.name}, " +
-                               s"chunkMethod=$chunkMethod, filters=$filters, colIDs=$colIds"
->>>>>>> 692a4ac9
 }
