package filodb.query.exec.rangefn

import java.lang.{Double => JLDouble}
import java.util

import filodb.memory.format.{vectors => bv, BinaryVector, VectorDataReader}
import filodb.memory.format.BinaryVector.BinaryVectorPtr
import filodb.query.QueryConfig
import filodb.query.exec.{TransientHistRow, TransientRow}

class MinMaxOverTimeFunction(ord: Ordering[Double]) extends RangeFunction {
  val minMaxDeque = new util.ArrayDeque[TransientRow]()

  override def addedToWindow(row: TransientRow, window: Window): Unit = {
    while (!minMaxDeque.isEmpty && ord.compare(minMaxDeque.peekLast().value, row.value) < 0) minMaxDeque.removeLast()
    minMaxDeque.addLast(row)
  }

  override def removedFromWindow(row: TransientRow, window: Window): Unit = {
    while (!minMaxDeque.isEmpty && minMaxDeque.peekFirst().timestamp <= row.timestamp) minMaxDeque.removeFirst()
  }

  override def apply(startTimestamp: Long, endTimestamp: Long, window: Window,
                     sampleToEmit: TransientRow,
                     queryConfig: QueryConfig): Unit = {
    if (minMaxDeque.isEmpty) sampleToEmit.setValues(endTimestamp, Double.NaN)
    else sampleToEmit.setValues(endTimestamp, minMaxDeque.peekFirst().value)
  }
}

class MinOverTimeChunkedFunctionD(var min: Double = Double.MaxValue) extends ChunkedDoubleRangeFunction {
  override final def reset(): Unit = { min = Double.MaxValue }
  final def apply(endTimestamp: Long, sampleToEmit: TransientRow): Unit = {
    sampleToEmit.setValues(endTimestamp, min)
  }
  final def addTimeDoubleChunks(doubleVect: BinaryVector.BinaryVectorPtr,
                                doubleReader: bv.DoubleVectorDataReader,
                                startRowNum: Int,
                                endRowNum: Int): Unit = {
    var rowNum = startRowNum
    val it = doubleReader.iterate(doubleVect, startRowNum)
    while (rowNum <= endRowNum) {
      val nextVal = it.next
      if (!JLDouble.isNaN(nextVal)) min = Math.min(min, nextVal)  // cannot compare NaN, always < anything else
      rowNum += 1
    }
  }
}

class MinOverTimeChunkedFunctionL(var min: Long = Long.MaxValue) extends ChunkedLongRangeFunction {
  override final def reset(): Unit = { min = Long.MaxValue }
  final def apply(endTimestamp: Long, sampleToEmit: TransientRow): Unit = {
    sampleToEmit.setValues(endTimestamp, min.toDouble)
  }
  final def addTimeLongChunks(longVect: BinaryVector.BinaryVectorPtr,
                              longReader: bv.LongVectorDataReader,
                              startRowNum: Int,
                              endRowNum: Int): Unit = {
    var rowNum = startRowNum
    val it = longReader.iterate(longVect, startRowNum)
    while (rowNum <= endRowNum) {
      min = Math.min(min, it.next)
      rowNum += 1
    }
  }
}

class MaxOverTimeChunkedFunctionD(var max: Double = Double.MinValue) extends ChunkedDoubleRangeFunction {
  override final def reset(): Unit = { max = Double.MinValue }
  final def apply(endTimestamp: Long, sampleToEmit: TransientRow): Unit = {
    sampleToEmit.setValues(endTimestamp, max)
  }
  final def addTimeDoubleChunks(doubleVect: BinaryVector.BinaryVectorPtr,
                                doubleReader: bv.DoubleVectorDataReader,
                                startRowNum: Int,
                                endRowNum: Int): Unit = {
    var rowNum = startRowNum
    val it = doubleReader.iterate(doubleVect, startRowNum)
    while (rowNum <= endRowNum) {
      val nextVal = it.next
      if (!JLDouble.isNaN(nextVal)) max = Math.max(max, nextVal)  // cannot compare NaN, always < anything else
      rowNum += 1
    }
  }
}

class MaxOverTimeChunkedFunctionL(var max: Long = Long.MinValue) extends ChunkedLongRangeFunction {
  override final def reset(): Unit = { max = Long.MinValue }
  final def apply(endTimestamp: Long, sampleToEmit: TransientRow): Unit = {
    sampleToEmit.setValues(endTimestamp, max.toDouble)
  }
  final def addTimeLongChunks(longVect: BinaryVector.BinaryVectorPtr,
                              longReader: bv.LongVectorDataReader,
                              startRowNum: Int,
                              endRowNum: Int): Unit = {
    var rowNum = startRowNum
    val it = longReader.iterate(longVect, startRowNum)
    while (rowNum <= endRowNum) {
      max = Math.max(max, it.next)
      rowNum += 1
    }
  }
}

class SumOverTimeFunction(var sum: Double = 0d) extends RangeFunction {
  override def addedToWindow(row: TransientRow, window: Window): Unit = {
    sum += row.value
  }

  override def removedFromWindow(row: TransientRow, window: Window): Unit = {
    sum -= row.value
  }

  override def apply(startTimestamp: Long, endTimestamp: Long, window: Window,
                     sampleToEmit: TransientRow,
                     queryConfig: QueryConfig): Unit = {
    sampleToEmit.setValues(endTimestamp, sum)
  }
}

abstract class SumOverTimeChunkedFunction(var sum: Double = 0d) extends ChunkedRangeFunction[TransientRow] {
  override final def reset(): Unit = { sum = 0d }
  final def apply(endTimestamp: Long, sampleToEmit: TransientRow): Unit = {
    sampleToEmit.setValues(endTimestamp, sum)
  }
}

class SumOverTimeChunkedFunctionD extends SumOverTimeChunkedFunction() with ChunkedDoubleRangeFunction {
  final def addTimeDoubleChunks(doubleVect: BinaryVector.BinaryVectorPtr,
                                doubleReader: bv.DoubleVectorDataReader,
                                startRowNum: Int,
                                endRowNum: Int): Unit = {
    // NaN values are ignored by default in the sum method
    sum += doubleReader.sum(doubleVect, startRowNum, endRowNum)
  }
}

class SumOverTimeChunkedFunctionL extends SumOverTimeChunkedFunction() with ChunkedLongRangeFunction {
  final def addTimeLongChunks(longVect: BinaryVector.BinaryVectorPtr,
                              longReader: bv.LongVectorDataReader,
                              startRowNum: Int,
                              endRowNum: Int): Unit = {
    sum += longReader.sum(longVect, startRowNum, endRowNum)
  }
}

class SumOverTimeChunkedFunctionH(var h: bv.Histogram = bv.Histogram.empty)
extends ChunkedRangeFunction[TransientHistRow] {
  override final def reset(): Unit = { h = bv.Histogram.empty }
  final def apply(endTimestamp: Long, sampleToEmit: TransientHistRow): Unit = {
    sampleToEmit.setValues(endTimestamp, h)
  }

  final def addChunks(tsVector: BinaryVectorPtr, tsReader: bv.LongVectorDataReader,
                      valueVector: BinaryVectorPtr, valueReader: VectorDataReader,
                      startTime: Long, endTime: Long, queryConfig: QueryConfig): Unit = {
    val startRowNum = tsReader.binarySearch(tsVector, startTime) & 0x7fffffff
    val endRowNum = tsReader.ceilingIndex(tsVector, endTime)

    val sum = valueReader.asHistReader.sum(startRowNum, endRowNum)
    h match {
      // sum is mutable histogram, copy to be sure it's our own copy
      case hist if hist.numBuckets == 0 => h = sum.copy
      case hist: bv.MutableHistogram    => hist.add(sum)
    }
  }
}

class CountOverTimeFunction(var count: Int = 0) extends RangeFunction {
  override def addedToWindow(row: TransientRow, window: Window): Unit = {
    count += 1
  }

  override def removedFromWindow(row: TransientRow, window: Window): Unit = {
    count -= 1
  }

  override def apply(startTimestamp: Long, endTimestamp: Long, window: Window,
                     sampleToEmit: TransientRow,
                     queryConfig: QueryConfig): Unit = {
    sampleToEmit.setValues(endTimestamp, count.toDouble)
  }
}

class CountOverTimeChunkedFunction(var count: Int = 0) extends ChunkedRangeFunction[TransientRow] {
  override final def reset(): Unit = { count = 0 }
  final def apply(endTimestamp: Long, sampleToEmit: TransientRow): Unit = {
    sampleToEmit.setValues(endTimestamp, count.toDouble)
  }
  final def addChunks(tsVector: BinaryVectorPtr, tsReader: bv.LongVectorDataReader,
                      valueVector: BinaryVectorPtr, valueReader: VectorDataReader,
                      startTime: Long, endTime: Long, queryConfig: QueryConfig): Unit = {
    // First row >= startTime, so we can just drop bit 31 (dont care if it matches exactly)
<<<<<<< HEAD
    val startRowNum = tsReader.binarySearch(tsVector, startTime) & 0x7fffffff
    val endRowNum = tsReader.ceilingIndex(tsVector, endTime)
    val numRows = endRowNum - startRowNum + 1
=======
    val startRowNum = tsReader.binarySearch(timestampVector, startTime) & 0x7fffffff
    val endRowNum = tsReader.ceilingIndex(timestampVector, endTime)
    val numRows = Math.min(endRowNum, info.numRows - 1) - startRowNum + 1
>>>>>>> dfb6599a
    count += numRows
  }
}

// Special count_over_time chunked function for doubles needed to not count NaNs whih are used by
// Prometheus to mark end of a time series.
// TODO: handle end of time series a different, better way.  This function shouldn't be needed.
class CountOverTimeChunkedFunctionD(var count: Int = 0) extends ChunkedDoubleRangeFunction {
  override final def reset(): Unit = { count = 0 }
  final def apply(endTimestamp: Long, sampleToEmit: TransientRow): Unit = {
    sampleToEmit.setValues(endTimestamp, count.toDouble)
  }
  final def addTimeDoubleChunks(doubleVect: BinaryVector.BinaryVectorPtr,
                                doubleReader: bv.DoubleVectorDataReader,
                                startRowNum: Int,
                                endRowNum: Int): Unit = {
    count += doubleReader.count(doubleVect, startRowNum, endRowNum)
  }
}

class AvgOverTimeFunction(var sum: Double = 0d, var count: Int = 0) extends RangeFunction {
  override def addedToWindow(row: TransientRow, window: Window): Unit = {
    sum += row.value
    count += 1
  }

  override def removedFromWindow(row: TransientRow, window: Window): Unit = {
    sum -= row.value
    count -= 1
  }

  override def apply(startTimestamp: Long, endTimestamp: Long, window: Window,
                     sampleToEmit: TransientRow,
                     queryConfig: QueryConfig): Unit = {
    sampleToEmit.setValues(endTimestamp, sum/count)
  }
}

abstract class AvgOverTimeChunkedFunction(var sum: Double = 0d, var count: Int = 0)
extends ChunkedRangeFunction[TransientRow] {
  override final def reset(): Unit = { sum = 0d; count = 0 }
  final def apply(endTimestamp: Long, sampleToEmit: TransientRow): Unit = {
    sampleToEmit.setValues(endTimestamp, if (count > 0) sum/count else 0d)
  }
}

class AvgOverTimeChunkedFunctionD extends AvgOverTimeChunkedFunction() with ChunkedDoubleRangeFunction {
  final def addTimeDoubleChunks(doubleVect: BinaryVector.BinaryVectorPtr,
                                doubleReader: bv.DoubleVectorDataReader,
                                startRowNum: Int,
                                endRowNum: Int): Unit = {
    sum += doubleReader.sum(doubleVect, startRowNum, endRowNum)
    count += doubleReader.count(doubleVect, startRowNum, endRowNum)
  }
}

class AvgOverTimeChunkedFunctionL extends AvgOverTimeChunkedFunction() with ChunkedLongRangeFunction {
  final def addTimeLongChunks(longVect: BinaryVector.BinaryVectorPtr,
                              longReader: bv.LongVectorDataReader,
                              startRowNum: Int,
                              endRowNum: Int): Unit = {
    sum += longReader.sum(longVect, startRowNum, endRowNum)
    count += (endRowNum - startRowNum + 1)
  }
}

class StdDevOverTimeFunction(var sum: Double = 0d,
                             var count: Int = 0,
                             var squaredSum: Double = 0d) extends RangeFunction {
  override def addedToWindow(row: TransientRow, window: Window): Unit = {
    sum += row.value
    squaredSum += row.value * row.value
    count += 1
  }

  override def removedFromWindow(row: TransientRow, window: Window): Unit = {
    sum -= row.value
    squaredSum -= row.value * row.value
    count -= 1
  }

  override def apply(startTimestamp: Long, endTimestamp: Long, window: Window,
                     sampleToEmit: TransientRow,
                     queryConfig: QueryConfig): Unit = {
    val avg = sum/count
    val stdDev = Math.sqrt(squaredSum/count - avg*avg)
    sampleToEmit.setValues(endTimestamp, stdDev)
  }
}

class StdVarOverTimeFunction(var sum: Double = 0d,
                             var count: Int = 0,
                             var squaredSum: Double = 0d) extends RangeFunction {
  override def addedToWindow(row: TransientRow, window: Window): Unit = {
    sum += row.value
    squaredSum += row.value * row.value
    count += 1
  }

  override def removedFromWindow(row: TransientRow, window: Window): Unit = {
    sum -= row.value
    squaredSum -= row.value * row.value
    count -= 1
  }

  override def apply(startTimestamp: Long, endTimestamp: Long, window: Window,
                     sampleToEmit: TransientRow,
                     queryConfig: QueryConfig): Unit = {
    val avg = sum/count
    val stdVar = squaredSum/count - avg*avg
    sampleToEmit.setValues(endTimestamp, stdVar)
  }
}

abstract class VarOverTimeChunkedFunctionD(var sum: Double = 0d,
                                           var count: Int = 0,
                                           var squaredSum: Double = 0d) extends ChunkedDoubleRangeFunction {
  override final def reset(): Unit = { sum = 0d; count = 0; squaredSum = 0d }
  final def addTimeDoubleChunks(doubleVect: BinaryVector.BinaryVectorPtr,
                                doubleReader: bv.DoubleVectorDataReader,
                                startRowNum: Int,
                                endRowNum: Int): Unit = {
    val it = doubleReader.iterate(doubleVect, startRowNum)
    var _sum = 0d
    var _sqSum = 0d
    var elemNo = startRowNum
    while (elemNo <= endRowNum) {
      val nextValue = it.next
      if (!JLDouble.isNaN(nextValue)) {
        _sum += nextValue
        _sqSum += nextValue * nextValue
        elemNo += 1
      }
    }
    count += (endRowNum - startRowNum + 1)
    sum += _sum
    squaredSum += _sqSum
  }
}

class StdDevOverTimeChunkedFunctionD extends VarOverTimeChunkedFunctionD() {
  final def apply(endTimestamp: Long, sampleToEmit: TransientRow): Unit = {
    val avg = if (count > 0) sum/count else 0d
    val stdDev = Math.sqrt(squaredSum/count - avg*avg)
    sampleToEmit.setValues(endTimestamp, stdDev)
  }
}

class StdVarOverTimeChunkedFunctionD extends VarOverTimeChunkedFunctionD() {
  final def apply(endTimestamp: Long, sampleToEmit: TransientRow): Unit = {
    val avg = if (count > 0) sum/count else 0d
    val stdVar = squaredSum/count - avg*avg
    sampleToEmit.setValues(endTimestamp, stdVar)
  }
}

abstract class VarOverTimeChunkedFunctionL(var sum: Double = 0d,
                                           var count: Int = 0,
                                           var squaredSum: Double = 0d) extends ChunkedLongRangeFunction {
  override final def reset(): Unit = { sum = 0d; count = 0; squaredSum = 0d }
  final def addTimeLongChunks(longVect: BinaryVector.BinaryVectorPtr,
                              longReader: bv.LongVectorDataReader,
                              startRowNum: Int,
                              endRowNum: Int): Unit = {
    val it = longReader.iterate(longVect, startRowNum)
    var _sum = 0d
    var _sqSum = 0d
    var elemNo = startRowNum
    while (elemNo <= endRowNum) {
      val nextValue = it.next.toDouble
      _sum += nextValue
      _sqSum += nextValue * nextValue
      elemNo += 1
    }
    count += (endRowNum - startRowNum + 1)
    sum += _sum
    squaredSum += _sqSum
  }
}

class StdDevOverTimeChunkedFunctionL extends VarOverTimeChunkedFunctionL() {
  final def apply(endTimestamp: Long, sampleToEmit: TransientRow): Unit = {
    val avg = if (count > 0) sum/count else 0d
    val stdDev = Math.sqrt(squaredSum/count - avg*avg)
    sampleToEmit.setValues(endTimestamp, stdDev)
  }
}

class StdVarOverTimeChunkedFunctionL extends VarOverTimeChunkedFunctionL() {
  final def apply(endTimestamp: Long, sampleToEmit: TransientRow): Unit = {
    val avg = if (count > 0) sum/count else 0d
    val stdVar = squaredSum/count - avg*avg
    sampleToEmit.setValues(endTimestamp, stdVar)
  }
}<|MERGE_RESOLUTION|>--- conflicted
+++ resolved
@@ -3,6 +3,7 @@
 import java.lang.{Double => JLDouble}
 import java.util
 
+import filodb.core.store.ChunkSetInfo
 import filodb.memory.format.{vectors => bv, BinaryVector, VectorDataReader}
 import filodb.memory.format.BinaryVector.BinaryVectorPtr
 import filodb.query.QueryConfig
@@ -153,9 +154,9 @@
 
   final def addChunks(tsVector: BinaryVectorPtr, tsReader: bv.LongVectorDataReader,
                       valueVector: BinaryVectorPtr, valueReader: VectorDataReader,
-                      startTime: Long, endTime: Long, queryConfig: QueryConfig): Unit = {
+                      startTime: Long, endTime: Long, info: ChunkSetInfo, queryConfig: QueryConfig): Unit = {
     val startRowNum = tsReader.binarySearch(tsVector, startTime) & 0x7fffffff
-    val endRowNum = tsReader.ceilingIndex(tsVector, endTime)
+    val endRowNum = Math.min(tsReader.ceilingIndex(tsVector, endTime), info.numRows - 1)
 
     val sum = valueReader.asHistReader.sum(startRowNum, endRowNum)
     h match {
@@ -189,17 +190,11 @@
   }
   final def addChunks(tsVector: BinaryVectorPtr, tsReader: bv.LongVectorDataReader,
                       valueVector: BinaryVectorPtr, valueReader: VectorDataReader,
-                      startTime: Long, endTime: Long, queryConfig: QueryConfig): Unit = {
+                      startTime: Long, endTime: Long, info: ChunkSetInfo, queryConfig: QueryConfig): Unit = {
     // First row >= startTime, so we can just drop bit 31 (dont care if it matches exactly)
-<<<<<<< HEAD
     val startRowNum = tsReader.binarySearch(tsVector, startTime) & 0x7fffffff
     val endRowNum = tsReader.ceilingIndex(tsVector, endTime)
-    val numRows = endRowNum - startRowNum + 1
-=======
-    val startRowNum = tsReader.binarySearch(timestampVector, startTime) & 0x7fffffff
-    val endRowNum = tsReader.ceilingIndex(timestampVector, endTime)
     val numRows = Math.min(endRowNum, info.numRows - 1) - startRowNum + 1
->>>>>>> dfb6599a
     count += numRows
   }
 }
