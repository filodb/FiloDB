package filodb.query.exec.rangefn

import java.lang.{Double => JLDouble}
import java.util

import filodb.core.store.ChunkSetInfo
import filodb.memory.format.{vectors => bv, BinaryVector, VectorDataReader}
import filodb.memory.format.BinaryVector.BinaryVectorPtr
import filodb.query.QueryConfig
import filodb.query.exec.{TransientHistRow, TransientRow}

class MinMaxOverTimeFunction(ord: Ordering[Double]) extends RangeFunction {
  val minMaxDeque = new util.ArrayDeque[TransientRow]()

  override def addedToWindow(row: TransientRow, window: Window): Unit = {
    while (!minMaxDeque.isEmpty && ord.compare(minMaxDeque.peekLast().value, row.value) < 0) minMaxDeque.removeLast()
    minMaxDeque.addLast(row)
  }

  override def removedFromWindow(row: TransientRow, window: Window): Unit = {
    while (!minMaxDeque.isEmpty && minMaxDeque.peekFirst().timestamp <= row.timestamp) minMaxDeque.removeFirst()
  }

  override def apply(startTimestamp: Long, endTimestamp: Long, window: Window,
                     sampleToEmit: TransientRow,
                     queryConfig: QueryConfig): Unit = {
    if (minMaxDeque.isEmpty) sampleToEmit.setValues(endTimestamp, Double.NaN)
    else sampleToEmit.setValues(endTimestamp, minMaxDeque.peekFirst().value)
  }
}

class MinOverTimeChunkedFunctionD(var min: Double = Double.NaN) extends ChunkedDoubleRangeFunction {
  override final def reset(): Unit = { min = Double.NaN }
  final def apply(endTimestamp: Long, sampleToEmit: TransientRow): Unit = {
    sampleToEmit.setValues(endTimestamp, min)
  }
  final def addTimeDoubleChunks(doubleVect: BinaryVector.BinaryVectorPtr,
                                doubleReader: bv.DoubleVectorDataReader,
                                startRowNum: Int,
                                endRowNum: Int): Unit = {
    var rowNum = startRowNum
    val it = doubleReader.iterate(doubleVect, startRowNum)
    while (rowNum <= endRowNum) {
      val nextVal = it.next
      min = if (min.isNaN) nextVal else Math.min(min, nextVal)
      rowNum += 1
    }
  }
}

class MinOverTimeChunkedFunctionL(var min: Long = Long.MaxValue) extends ChunkedLongRangeFunction {
  override final def reset(): Unit = { min = Long.MaxValue }
  final def apply(endTimestamp: Long, sampleToEmit: TransientRow): Unit = {
    sampleToEmit.setValues(endTimestamp, min.toDouble)
  }
  final def addTimeLongChunks(longVect: BinaryVector.BinaryVectorPtr,
                              longReader: bv.LongVectorDataReader,
                              startRowNum: Int,
                              endRowNum: Int): Unit = {
    var rowNum = startRowNum
    val it = longReader.iterate(longVect, startRowNum)
    while (rowNum <= endRowNum) {
      min = Math.min(min, it.next)
      rowNum += 1
    }
  }
}

class MaxOverTimeChunkedFunctionD(var max: Double = Double.NaN) extends ChunkedDoubleRangeFunction {
  override final def reset(): Unit = { max = Double.NaN }
  final def apply(endTimestamp: Long, sampleToEmit: TransientRow): Unit = {
    sampleToEmit.setValues(endTimestamp, max)
  }
  final def addTimeDoubleChunks(doubleVect: BinaryVector.BinaryVectorPtr,
                                doubleReader: bv.DoubleVectorDataReader,
                                startRowNum: Int,
                                endRowNum: Int): Unit = {
    var rowNum = startRowNum
    val it = doubleReader.iterate(doubleVect, startRowNum)
    while (rowNum <= endRowNum) {
      val nextVal = it.next
      max = if (max.isNaN) nextVal else Math.max(max, nextVal) // cannot compare NaN, always < anything else
      rowNum += 1
    }
  }
}

class MaxOverTimeChunkedFunctionL(var max: Long = Long.MinValue) extends ChunkedLongRangeFunction {
  override final def reset(): Unit = { max = Long.MinValue }
  final def apply(endTimestamp: Long, sampleToEmit: TransientRow): Unit = {
    sampleToEmit.setValues(endTimestamp, max.toDouble)
  }
  final def addTimeLongChunks(longVect: BinaryVector.BinaryVectorPtr,
                              longReader: bv.LongVectorDataReader,
                              startRowNum: Int,
                              endRowNum: Int): Unit = {
    var rowNum = startRowNum
    val it = longReader.iterate(longVect, startRowNum)
    while (rowNum <= endRowNum) {
      max = Math.max(max, it.next)
      rowNum += 1
    }
  }
}

class SumOverTimeFunction(var sum: Double = Double.NaN, var count: Int = 0) extends RangeFunction {
  override def addedToWindow(row: TransientRow, window: Window): Unit = {
    if (!JLDouble.isNaN(row.value)) {
      if (sum.isNaN) {
        sum = 0d
      }
      sum += row.value
      count += 1
    }
  }

  override def removedFromWindow(row: TransientRow, window: Window): Unit = {
    if (!JLDouble.isNaN(row.value)) {
      if (sum.isNaN) {
        sum = 0d
      }
      sum -= row.value
      count -= 1
      if (count == 0) { // There is no value in window
        sum = Double.NaN
      }
    }
  }

  override def apply(startTimestamp: Long, endTimestamp: Long, window: Window,
                     sampleToEmit: TransientRow,
                     queryConfig: QueryConfig): Unit = {
    sampleToEmit.setValues(endTimestamp, sum)
  }
}

<<<<<<< HEAD
abstract class SumOverTimeChunkedFunction(var sum: Double = 0d) extends ChunkedRangeFunction[TransientRow] {
  override final def reset(): Unit = { sum = 0d }
=======
abstract class SumOverTimeChunkedFunction(var sum: Double = Double.NaN )extends ChunkedRangeFunction {
  override final def reset(): Unit = { sum = Double.NaN }
>>>>>>> 2abb512f
  final def apply(endTimestamp: Long, sampleToEmit: TransientRow): Unit = {
    sampleToEmit.setValues(endTimestamp, sum)
  }
}

class SumOverTimeChunkedFunctionD extends SumOverTimeChunkedFunction() with ChunkedDoubleRangeFunction {
  final def addTimeDoubleChunks(doubleVect: BinaryVector.BinaryVectorPtr,
                                doubleReader: bv.DoubleVectorDataReader,
                                startRowNum: Int,
                                endRowNum: Int): Unit = {
    // NaN values are ignored by default in the sum method
    if (sum.isNaN) {
      sum = 0d
    }
    sum += doubleReader.sum(doubleVect, startRowNum, endRowNum)
  }
}

class SumOverTimeChunkedFunctionL extends SumOverTimeChunkedFunction() with ChunkedLongRangeFunction {
  final def addTimeLongChunks(longVect: BinaryVector.BinaryVectorPtr,
                              longReader: bv.LongVectorDataReader,
                              startRowNum: Int,
                              endRowNum: Int): Unit = {
    if (sum.isNaN) {
      sum = 0d
    }
    sum += longReader.sum(longVect, startRowNum, endRowNum)
  }
}

<<<<<<< HEAD
class SumOverTimeChunkedFunctionH(var h: bv.Histogram = bv.Histogram.empty)
extends ChunkedRangeFunction[TransientHistRow] {
  override final def reset(): Unit = { h = bv.Histogram.empty }
  final def apply(endTimestamp: Long, sampleToEmit: TransientHistRow): Unit = {
    sampleToEmit.setValues(endTimestamp, h)
  }

  final def addChunks(tsVector: BinaryVectorPtr, tsReader: bv.LongVectorDataReader,
                      valueVector: BinaryVectorPtr, valueReader: VectorDataReader,
                      startTime: Long, endTime: Long, info: ChunkSetInfo, queryConfig: QueryConfig): Unit = {
    val startRowNum = tsReader.binarySearch(tsVector, startTime) & 0x7fffffff
    val endRowNum = Math.min(tsReader.ceilingIndex(tsVector, endTime), info.numRows - 1)

    val sum = valueReader.asHistReader.sum(startRowNum, endRowNum)
    h match {
      // sum is mutable histogram, copy to be sure it's our own copy
      case hist if hist.numBuckets == 0 => h = sum.copy
      case hist: bv.MutableHistogram    => hist.add(sum)
    }
  }
}

class CountOverTimeFunction(var count: Int = 0) extends RangeFunction {
=======
class CountOverTimeFunction(var count: Double = Double.NaN) extends RangeFunction {
>>>>>>> 2abb512f
  override def addedToWindow(row: TransientRow, window: Window): Unit = {
    if (!JLDouble.isNaN(row.value)) {
      if (count.isNaN) {
        count = 0d
      }
      count += 1
    }
  }

  override def removedFromWindow(row: TransientRow, window: Window): Unit = {
    if (!JLDouble.isNaN(row.value)) {
      if (count.isNaN) {
        count = 0d
      }
      count -= 1
      if (count==0) { //Reset count as no sample is present
        count = Double.NaN
      }
    }
  }

  override def apply(startTimestamp: Long, endTimestamp: Long, window: Window,
                     sampleToEmit: TransientRow,
                     queryConfig: QueryConfig): Unit = {
    sampleToEmit.setValues(endTimestamp, count)
  }
}

class CountOverTimeChunkedFunction(var count: Int = 0) extends ChunkedRangeFunction[TransientRow] {
  override final def reset(): Unit = { count = 0 }
  final def apply(endTimestamp: Long, sampleToEmit: TransientRow): Unit = {
    sampleToEmit.setValues(endTimestamp, count.toDouble)
  }
  final def addChunks(tsVector: BinaryVectorPtr, tsReader: bv.LongVectorDataReader,
                      valueVector: BinaryVectorPtr, valueReader: VectorDataReader,
                      startTime: Long, endTime: Long, info: ChunkSetInfo, queryConfig: QueryConfig): Unit = {
    // First row >= startTime, so we can just drop bit 31 (dont care if it matches exactly)
    val startRowNum = tsReader.binarySearch(tsVector, startTime) & 0x7fffffff
    val endRowNum = tsReader.ceilingIndex(tsVector, endTime)
    val numRows = Math.min(endRowNum, info.numRows - 1) - startRowNum + 1
    count += numRows
  }
}

// Special count_over_time chunked function for doubles needed to not count NaNs whih are used by
// Prometheus to mark end of a time series.
// TODO: handle end of time series a different, better way.  This function shouldn't be needed.
class CountOverTimeChunkedFunctionD(var count: Double = Double.NaN) extends ChunkedDoubleRangeFunction {
  override final def reset(): Unit = { count = Double.NaN }
  final def apply(endTimestamp: Long, sampleToEmit: TransientRow): Unit = {
    sampleToEmit.setValues(endTimestamp, count)
  }
  final def addTimeDoubleChunks(doubleVect: BinaryVector.BinaryVectorPtr,
                                doubleReader: bv.DoubleVectorDataReader,
                                startRowNum: Int,
                                endRowNum: Int): Unit = {
    if (count.isNaN) {
      count = 0d
    }
    count += doubleReader.count(doubleVect, startRowNum, endRowNum)
  }
}

class AvgOverTimeFunction(var sum: Double = Double.NaN, var count: Int = 0) extends RangeFunction {
  override def addedToWindow(row: TransientRow, window: Window): Unit = {
    if (!JLDouble.isNaN(row.value)) {
      if (sum.isNaN) {
        sum = 0d;
      }
      sum += row.value
      count += 1
    }
  }

  override def removedFromWindow(row: TransientRow, window: Window): Unit = {
    if (!JLDouble.isNaN(row.value)) {
      if (sum.isNaN) {
        sum = 0d;
      }
      sum -= row.value
      count -= 1
    }
  }

  override def apply(startTimestamp: Long, endTimestamp: Long, window: Window,
                     sampleToEmit: TransientRow,
                     queryConfig: QueryConfig): Unit = {
    sampleToEmit.setValues(endTimestamp, sum/count)
  }
}

<<<<<<< HEAD
abstract class AvgOverTimeChunkedFunction(var sum: Double = 0d, var count: Int = 0)
extends ChunkedRangeFunction[TransientRow] {
  override final def reset(): Unit = { sum = 0d; count = 0 }
=======
abstract class AvgOverTimeChunkedFunction(var sum: Double = Double.NaN, var count: Double = 0)
  extends ChunkedRangeFunction {
  override final def reset(): Unit = {
    sum = Double.NaN;
    count = 0d
  }

>>>>>>> 2abb512f
  final def apply(endTimestamp: Long, sampleToEmit: TransientRow): Unit = {
    sampleToEmit.setValues(endTimestamp, if (count > 0) sum/count else if (sum.isNaN()) sum else 0d)
  }
}

class AvgOverTimeChunkedFunctionD extends AvgOverTimeChunkedFunction() with ChunkedDoubleRangeFunction {
  final def addTimeDoubleChunks(doubleVect: BinaryVector.BinaryVectorPtr,
                                doubleReader: bv.DoubleVectorDataReader,
                                startRowNum: Int,
                                endRowNum: Int): Unit = {
    if (sum.isNaN) {
      sum = 0d
    }
    sum += doubleReader.sum(doubleVect, startRowNum, endRowNum)
    count += doubleReader.count(doubleVect, startRowNum, endRowNum)
  }
}

class AvgOverTimeChunkedFunctionL extends AvgOverTimeChunkedFunction() with ChunkedLongRangeFunction {
  final def addTimeLongChunks(longVect: BinaryVector.BinaryVectorPtr,
                              longReader: bv.LongVectorDataReader,
                              startRowNum: Int,
                              endRowNum: Int): Unit = {
    sum += longReader.sum(longVect, startRowNum, endRowNum)
    count += (endRowNum - startRowNum + 1)
  }
}

class StdDevOverTimeFunction(var sum: Double = 0d,
                             var count: Int = 0,
                             var squaredSum: Double = 0d) extends RangeFunction {
  override def addedToWindow(row: TransientRow, window: Window): Unit = {
    sum += row.value
    squaredSum += row.value * row.value
    count += 1
  }

  override def removedFromWindow(row: TransientRow, window: Window): Unit = {
    sum -= row.value
    squaredSum -= row.value * row.value
    count -= 1
  }

  override def apply(startTimestamp: Long, endTimestamp: Long, window: Window,
                     sampleToEmit: TransientRow,
                     queryConfig: QueryConfig): Unit = {
    val avg = sum/count
    val stdDev = Math.sqrt(squaredSum/count - avg*avg)
    sampleToEmit.setValues(endTimestamp, stdDev)
  }
}

class StdVarOverTimeFunction(var sum: Double = 0d,
                             var count: Int = 0,
                             var squaredSum: Double = 0d) extends RangeFunction {
  override def addedToWindow(row: TransientRow, window: Window): Unit = {
    sum += row.value
    squaredSum += row.value * row.value
    count += 1
  }

  override def removedFromWindow(row: TransientRow, window: Window): Unit = {
    sum -= row.value
    squaredSum -= row.value * row.value
    count -= 1
  }

  override def apply(startTimestamp: Long, endTimestamp: Long, window: Window,
                     sampleToEmit: TransientRow,
                     queryConfig: QueryConfig): Unit = {
    val avg = sum/count
    val stdVar = squaredSum/count - avg*avg
    sampleToEmit.setValues(endTimestamp, stdVar)
  }
}

abstract class VarOverTimeChunkedFunctionD(var sum: Double = 0d,
                                           var count: Int = 0,
                                           var squaredSum: Double = 0d) extends ChunkedDoubleRangeFunction {
  override final def reset(): Unit = { sum = 0d; count = 0; squaredSum = 0d }
  final def addTimeDoubleChunks(doubleVect: BinaryVector.BinaryVectorPtr,
                                doubleReader: bv.DoubleVectorDataReader,
                                startRowNum: Int,
                                endRowNum: Int): Unit = {
    val it = doubleReader.iterate(doubleVect, startRowNum)
    var _sum = 0d
    var _sqSum = 0d
    var elemNo = startRowNum
    while (elemNo <= endRowNum) {
      val nextValue = it.next
      if (!JLDouble.isNaN(nextValue)) {
        _sum += nextValue
        _sqSum += nextValue * nextValue
        elemNo += 1
      }
    }
    count += (endRowNum - startRowNum + 1)
    sum += _sum
    squaredSum += _sqSum
  }
}

class StdDevOverTimeChunkedFunctionD extends VarOverTimeChunkedFunctionD() {
  final def apply(endTimestamp: Long, sampleToEmit: TransientRow): Unit = {
    val avg = if (count > 0) sum/count else 0d
    val stdDev = Math.sqrt(squaredSum/count - avg*avg)
    sampleToEmit.setValues(endTimestamp, stdDev)
  }
}

class StdVarOverTimeChunkedFunctionD extends VarOverTimeChunkedFunctionD() {
  final def apply(endTimestamp: Long, sampleToEmit: TransientRow): Unit = {
    val avg = if (count > 0) sum/count else 0d
    val stdVar = squaredSum/count - avg*avg
    sampleToEmit.setValues(endTimestamp, stdVar)
  }
}

abstract class VarOverTimeChunkedFunctionL(var sum: Double = 0d,
                                           var count: Int = 0,
                                           var squaredSum: Double = 0d) extends ChunkedLongRangeFunction {
  override final def reset(): Unit = { sum = 0d; count = 0; squaredSum = 0d }
  final def addTimeLongChunks(longVect: BinaryVector.BinaryVectorPtr,
                              longReader: bv.LongVectorDataReader,
                              startRowNum: Int,
                              endRowNum: Int): Unit = {
    val it = longReader.iterate(longVect, startRowNum)
    var _sum = 0d
    var _sqSum = 0d
    var elemNo = startRowNum
    while (elemNo <= endRowNum) {
      val nextValue = it.next.toDouble
      _sum += nextValue
      _sqSum += nextValue * nextValue
      elemNo += 1
    }
    count += (endRowNum - startRowNum + 1)
    sum += _sum
    squaredSum += _sqSum
  }
}

class StdDevOverTimeChunkedFunctionL extends VarOverTimeChunkedFunctionL() {
  final def apply(endTimestamp: Long, sampleToEmit: TransientRow): Unit = {
    val avg = if (count > 0) sum/count else 0d
    val stdDev = Math.sqrt(squaredSum/count - avg*avg)
    sampleToEmit.setValues(endTimestamp, stdDev)
  }
}

class StdVarOverTimeChunkedFunctionL extends VarOverTimeChunkedFunctionL() {
  final def apply(endTimestamp: Long, sampleToEmit: TransientRow): Unit = {
    val avg = if (count > 0) sum/count else 0d
    val stdVar = squaredSum/count - avg*avg
    sampleToEmit.setValues(endTimestamp, stdVar)
  }
}<|MERGE_RESOLUTION|>--- conflicted
+++ resolved
@@ -134,13 +134,8 @@
   }
 }
 
-<<<<<<< HEAD
-abstract class SumOverTimeChunkedFunction(var sum: Double = 0d) extends ChunkedRangeFunction[TransientRow] {
-  override final def reset(): Unit = { sum = 0d }
-=======
-abstract class SumOverTimeChunkedFunction(var sum: Double = Double.NaN )extends ChunkedRangeFunction {
+abstract class SumOverTimeChunkedFunction(var sum: Double = Double.NaN) extends ChunkedRangeFunction[TransientRow] {
   override final def reset(): Unit = { sum = Double.NaN }
->>>>>>> 2abb512f
   final def apply(endTimestamp: Long, sampleToEmit: TransientRow): Unit = {
     sampleToEmit.setValues(endTimestamp, sum)
   }
@@ -171,7 +166,6 @@
   }
 }
 
-<<<<<<< HEAD
 class SumOverTimeChunkedFunctionH(var h: bv.Histogram = bv.Histogram.empty)
 extends ChunkedRangeFunction[TransientHistRow] {
   override final def reset(): Unit = { h = bv.Histogram.empty }
@@ -194,10 +188,7 @@
   }
 }
 
-class CountOverTimeFunction(var count: Int = 0) extends RangeFunction {
-=======
 class CountOverTimeFunction(var count: Double = Double.NaN) extends RangeFunction {
->>>>>>> 2abb512f
   override def addedToWindow(row: TransientRow, window: Window): Unit = {
     if (!JLDouble.isNaN(row.value)) {
       if (count.isNaN) {
@@ -289,19 +280,13 @@
   }
 }
 
-<<<<<<< HEAD
-abstract class AvgOverTimeChunkedFunction(var sum: Double = 0d, var count: Int = 0)
-extends ChunkedRangeFunction[TransientRow] {
-  override final def reset(): Unit = { sum = 0d; count = 0 }
-=======
 abstract class AvgOverTimeChunkedFunction(var sum: Double = Double.NaN, var count: Double = 0)
-  extends ChunkedRangeFunction {
+  extends ChunkedRangeFunction[TransientRow] {
   override final def reset(): Unit = {
     sum = Double.NaN;
     count = 0d
   }
 
->>>>>>> 2abb512f
   final def apply(endTimestamp: Long, sampleToEmit: TransientRow): Unit = {
     sampleToEmit.setValues(endTimestamp, if (count > 0) sum/count else if (sum.isNaN()) sum else 0d)
   }
