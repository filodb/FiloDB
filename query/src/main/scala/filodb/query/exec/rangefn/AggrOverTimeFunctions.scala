package filodb.query.exec.rangefn

import java.lang.{Double => JLDouble}
import java.util

import debox.Buffer

import filodb.core.query.{TransientHistMaxRow, TransientHistRow, TransientRow}
import filodb.core.store.ChunkSetInfo
import filodb.memory.format.{vectors => bv, BinaryVector, VectorDataReader}
import filodb.memory.format.vectors.DoubleIterator
import filodb.query.QueryConfig
import filodb.query.exec.{FuncArgs, StaticFuncArgs}

class MinMaxOverTimeFunction(ord: Ordering[Double]) extends RangeFunction {
  val minMaxDeque = new util.ArrayDeque[TransientRow]()

  override def addedToWindow(row: TransientRow, window: Window): Unit = {
    while (!minMaxDeque.isEmpty && ord.compare(minMaxDeque.peekLast().value, row.value) < 0) minMaxDeque.removeLast()
    minMaxDeque.addLast(row)
  }

  override def removedFromWindow(row: TransientRow, window: Window): Unit = {
    while (!minMaxDeque.isEmpty && minMaxDeque.peekFirst().timestamp <= row.timestamp) minMaxDeque.removeFirst()
  }

  override def apply(startTimestamp: Long, endTimestamp: Long, window: Window,
                     sampleToEmit: TransientRow,
                     queryConfig: QueryConfig): Unit = {
    if (minMaxDeque.isEmpty) sampleToEmit.setValues(endTimestamp, Double.NaN)
    else sampleToEmit.setValues(endTimestamp, minMaxDeque.peekFirst().value)
  }
}

class MinOverTimeChunkedFunctionD(var min: Double = Double.NaN) extends ChunkedDoubleRangeFunction {
  override final def reset(): Unit = { min = Double.NaN }
  final def apply(endTimestamp: Long, sampleToEmit: TransientRow): Unit = {
    sampleToEmit.setValues(endTimestamp, min)
  }
  final def addTimeDoubleChunks(doubleVect: BinaryVector.BinaryVectorPtr,
                                doubleReader: bv.DoubleVectorDataReader,
                                startRowNum: Int,
                                endRowNum: Int): Unit = {
    var rowNum = startRowNum
    val it = doubleReader.iterate(doubleVect, startRowNum)
    while (rowNum <= endRowNum) {
      val nextVal = it.next
      min = if (min.isNaN) nextVal else Math.min(min, nextVal)
      rowNum += 1
    }
  }
}

class MinOverTimeChunkedFunctionL(var min: Long = Long.MaxValue) extends ChunkedLongRangeFunction {
  override final def reset(): Unit = { min = Long.MaxValue }
  final def apply(endTimestamp: Long, sampleToEmit: TransientRow): Unit = {
    sampleToEmit.setValues(endTimestamp, min.toDouble)
  }
  final def addTimeLongChunks(longVect: BinaryVector.BinaryVectorPtr,
                              longReader: bv.LongVectorDataReader,
                              startRowNum: Int,
                              endRowNum: Int): Unit = {
    var rowNum = startRowNum
    val it = longReader.iterate(longVect, startRowNum)
    while (rowNum <= endRowNum) {
      min = Math.min(min, it.next)
      rowNum += 1
    }
  }
}

class MaxOverTimeChunkedFunctionD(var max: Double = Double.NaN) extends ChunkedDoubleRangeFunction {
  override final def reset(): Unit = { max = Double.NaN }
  final def apply(endTimestamp: Long, sampleToEmit: TransientRow): Unit = {
    sampleToEmit.setValues(endTimestamp, max)
  }
  final def addTimeDoubleChunks(doubleVect: BinaryVector.BinaryVectorPtr,
                                doubleReader: bv.DoubleVectorDataReader,
                                startRowNum: Int,
                                endRowNum: Int): Unit = {
    var rowNum = startRowNum
    val it = doubleReader.iterate(doubleVect, startRowNum)
    while (rowNum <= endRowNum) {
      val nextVal = it.next
      max = if (max.isNaN) nextVal else Math.max(max, nextVal) // cannot compare NaN, always < anything else
      rowNum += 1
    }
  }
}

class MaxOverTimeChunkedFunctionL(var max: Long = Long.MinValue) extends ChunkedLongRangeFunction {
  override final def reset(): Unit = { max = Long.MinValue }
  final def apply(endTimestamp: Long, sampleToEmit: TransientRow): Unit = {
    sampleToEmit.setValues(endTimestamp, max.toDouble)
  }
  final def addTimeLongChunks(longVect: BinaryVector.BinaryVectorPtr,
                              longReader: bv.LongVectorDataReader,
                              startRowNum: Int,
                              endRowNum: Int): Unit = {
    var rowNum = startRowNum
    val it = longReader.iterate(longVect, startRowNum)
    while (rowNum <= endRowNum) {
      max = Math.max(max, it.next)
      rowNum += 1
    }
  }
}

class SumOverTimeFunction(var sum: Double = Double.NaN, var count: Int = 0) extends RangeFunction {
  override def addedToWindow(row: TransientRow, window: Window): Unit = {
    if (!JLDouble.isNaN(row.value)) {
      if (sum.isNaN) {
        sum = 0d
      }
      sum += row.value
      count += 1
    }
  }

  override def removedFromWindow(row: TransientRow, window: Window): Unit = {
    if (!JLDouble.isNaN(row.value)) {
      if (sum.isNaN) {
        sum = 0d
      }
      sum -= row.value
      count -= 1
      if (count == 0) { // There is no value in window
        sum = Double.NaN
      }
    }
  }

  override def apply(startTimestamp: Long, endTimestamp: Long, window: Window,
                     sampleToEmit: TransientRow,
                     queryConfig: QueryConfig): Unit = {
    sampleToEmit.setValues(endTimestamp, sum)
  }
}

abstract class SumOverTimeChunkedFunction(var sum: Double = Double.NaN) extends ChunkedRangeFunction[TransientRow] {
  override final def reset(): Unit = { sum = Double.NaN }
  final def apply(endTimestamp: Long, sampleToEmit: TransientRow): Unit = {
    sampleToEmit.setValues(endTimestamp, sum)
  }
}

class SumOverTimeChunkedFunctionD extends SumOverTimeChunkedFunction() with ChunkedDoubleRangeFunction {
  final def addTimeDoubleChunks(doubleVect: BinaryVector.BinaryVectorPtr,
                                doubleReader: bv.DoubleVectorDataReader,
                                startRowNum: Int,
                                endRowNum: Int): Unit = {
    // NaN values are ignored by default in the sum method
    if (sum.isNaN) {
      sum = 0d
    }
    sum += doubleReader.sum(doubleVect, startRowNum, endRowNum)
  }
}

class SumOverTimeChunkedFunctionL extends SumOverTimeChunkedFunction() with ChunkedLongRangeFunction {
  final def addTimeLongChunks(longVect: BinaryVector.BinaryVectorPtr,
                              longReader: bv.LongVectorDataReader,
                              startRowNum: Int,
                              endRowNum: Int): Unit = {
    if (sum.isNaN) {
      sum = 0d
    }
    sum += longReader.sum(longVect, startRowNum, endRowNum)
  }
}

class SumOverTimeChunkedFunctionH(var h: bv.MutableHistogram = bv.Histogram.empty)
extends TimeRangeFunction[TransientHistRow] {
  override final def reset(): Unit = { h = bv.Histogram.empty }
  final def apply(endTimestamp: Long, sampleToEmit: TransientHistRow): Unit = {
    sampleToEmit.setValues(endTimestamp, h)
  }

  final def addTimeChunks(vectPtr: BinaryVector.BinaryVectorPtr,
                          reader: VectorDataReader,
                          startRowNum: Int,
                          endRowNum: Int): Unit = {
    val sum = reader.asHistReader.sum(startRowNum, endRowNum)
    h match {
      // sum is mutable histogram, copy to be sure it's our own copy
      case hist if hist.numBuckets == 0 => h = sum.copy
      case hist: bv.MutableHistogram    => hist.add(sum)
    }
  }
}

/**
 * Sums Histograms over time and also computes Max over time of a Max field.
 * @param maxColID the data column ID containing the max column
 */
class SumAndMaxOverTimeFuncHD(maxColID: Int) extends ChunkedRangeFunction[TransientHistMaxRow] {
  private val hFunc = new SumOverTimeChunkedFunctionH
  private val maxFunc = new MaxOverTimeChunkedFunctionD

  override final def reset(): Unit = {
    hFunc.reset()
    maxFunc.reset()
  }
  final def apply(endTimestamp: Long, sampleToEmit: TransientHistMaxRow): Unit = {
    sampleToEmit.setValues(endTimestamp, hFunc.h)
    sampleToEmit.setDouble(2, maxFunc.max)
  }

  import BinaryVector.BinaryVectorPtr

  final def addChunks(tsVector: BinaryVectorPtr, tsReader: bv.LongVectorDataReader,
                      valueVector: BinaryVectorPtr, valueReader: VectorDataReader,
                      startTime: Long, endTime: Long, info: ChunkSetInfo, queryConfig: QueryConfig): Unit = {
    // Do BinarySearch for start/end pos only once for both columns == WIN!
    val startRowNum = tsReader.binarySearch(tsVector, startTime) & 0x7fffffff
    val endRowNum = Math.min(tsReader.ceilingIndex(tsVector, endTime), info.numRows - 1)

    // At least one sample is present
    if (startRowNum <= endRowNum) {
      hFunc.addTimeChunks(valueVector, valueReader, startRowNum, endRowNum)

      // Get valueVector/reader for max column
      val maxVectPtr = info.vectorPtr(maxColID)
      maxFunc.addTimeChunks(maxVectPtr, bv.DoubleVector(maxVectPtr), startRowNum, endRowNum)
    }
  }
}

/**
  * Computes Average Over Time using sum and count columns.
  * Used in when calculating avg_over_time using downsampled data
  */
class AvgWithSumAndCountOverTimeFuncD(countColId: Int) extends ChunkedRangeFunction[TransientRow] {
  private val sumFunc = new SumOverTimeChunkedFunctionD
  private val countFunc = new SumOverTimeChunkedFunctionD

  override final def reset(): Unit = {
    sumFunc.reset()
    countFunc.reset()
  }

  final def apply(endTimestamp: Long, sampleToEmit: TransientRow): Unit = {
    sampleToEmit.setValues(endTimestamp, sumFunc.sum / countFunc.sum)
  }

  import BinaryVector.BinaryVectorPtr

  final def addChunks(tsVector: BinaryVectorPtr, tsReader: bv.LongVectorDataReader,
                      valueVector: BinaryVectorPtr, valueReader: VectorDataReader,
                      startTime: Long, endTime: Long, info: ChunkSetInfo, queryConfig: QueryConfig): Unit = {
    // Do BinarySearch for start/end pos only once for both columns == WIN!
    val startRowNum = tsReader.binarySearch(tsVector, startTime) & 0x7fffffff
    val endRowNum = Math.min(tsReader.ceilingIndex(tsVector, endTime), info.numRows - 1)

    // At least one sample is present
    if (startRowNum <= endRowNum) {
      sumFunc.addTimeChunks(valueVector, valueReader, startRowNum, endRowNum)

      // Get valueVector/reader for count column
      val countVectPtr = info.vectorPtr(countColId)
      countFunc.addTimeChunks(countVectPtr, bv.DoubleVector(countVectPtr), startRowNum, endRowNum)
    }
  }
}

/**
  * Computes Average Over Time using sum and count columns.
  * Used in when calculating avg_over_time using downsampled data
  */
class AvgWithSumAndCountOverTimeFuncL(countColId: Int) extends ChunkedRangeFunction[TransientRow] {
  private val sumFunc = new SumOverTimeChunkedFunctionL
  private val countFunc = new CountOverTimeChunkedFunction

  override final def reset(): Unit = {
    sumFunc.reset()
    countFunc.reset()
  }

  final def apply(endTimestamp: Long, sampleToEmit: TransientRow): Unit = {
    sampleToEmit.setValues(endTimestamp, sumFunc.sum / countFunc.count)
  }

  import BinaryVector.BinaryVectorPtr

  final def addChunks(tsVector: BinaryVectorPtr, tsReader: bv.LongVectorDataReader,
                      valueVector: BinaryVectorPtr, valueReader: VectorDataReader,
                      startTime: Long, endTime: Long, info: ChunkSetInfo, queryConfig: QueryConfig): Unit = {
    // Do BinarySearch for start/end pos only once for both columns == WIN!
    val startRowNum = tsReader.binarySearch(tsVector, startTime) & 0x7fffffff
    val endRowNum = Math.min(tsReader.ceilingIndex(tsVector, endTime), info.numRows - 1)

    // At least one sample is present
    if (startRowNum <= endRowNum) {
      sumFunc.addTimeChunks(valueVector, valueReader, startRowNum, endRowNum)

      // Get valueVector/reader for count column
      val cntVectPtr = info.vectorPtr(countColId)
      countFunc.addTimeChunks(cntVectPtr, bv.DoubleVector(cntVectPtr), startRowNum, endRowNum)
    }
  }
}

class CountOverTimeFunction(var count: Double = Double.NaN) extends RangeFunction {
  override def addedToWindow(row: TransientRow, window: Window): Unit = {
    if (!JLDouble.isNaN(row.value)) {
      if (count.isNaN) {
        count = 0d
      }
      count += 1
    }
  }

  override def removedFromWindow(row: TransientRow, window: Window): Unit = {
    if (!JLDouble.isNaN(row.value)) {
      if (count.isNaN) {
        count = 0d
      }
      count -= 1
      if (count==0) { //Reset count as no sample is present
        count = Double.NaN
      }
    }
  }

  override def apply(startTimestamp: Long, endTimestamp: Long, window: Window,
                     sampleToEmit: TransientRow,
                     queryConfig: QueryConfig): Unit = {
    sampleToEmit.setValues(endTimestamp, count)
  }
}

class CountOverTimeChunkedFunction(var count: Int = 0) extends TimeRangeFunction[TransientRow] {
  override final def reset(): Unit = { count = 0 }
  final def apply(endTimestamp: Long, sampleToEmit: TransientRow): Unit = {
    sampleToEmit.setValues(endTimestamp, count.toDouble)
  }

  def addTimeChunks(vectPtr: BinaryVector.BinaryVectorPtr,
                    reader: VectorDataReader,
                    startRowNum: Int,
                    endRowNum: Int): Unit = {
    val numRows = endRowNum - startRowNum + 1
    count += numRows
  }
}

// Special count_over_time chunked function for doubles needed to not count NaNs whih are used by
// Prometheus to mark end of a time series.
// TODO: handle end of time series a different, better way.  This function shouldn't be needed.
class CountOverTimeChunkedFunctionD(var count: Double = Double.NaN) extends ChunkedDoubleRangeFunction {
  override final def reset(): Unit = { count = Double.NaN }
  final def apply(endTimestamp: Long, sampleToEmit: TransientRow): Unit = {
    sampleToEmit.setValues(endTimestamp, count)
  }
  final def addTimeDoubleChunks(doubleVect: BinaryVector.BinaryVectorPtr,
                                doubleReader: bv.DoubleVectorDataReader,
                                startRowNum: Int,
                                endRowNum: Int): Unit = {
    if (count.isNaN) {
      count = 0d
    }
    count += doubleReader.count(doubleVect, startRowNum, endRowNum)
  }
}

class AvgOverTimeFunction(var sum: Double = Double.NaN, var count: Int = 0) extends RangeFunction {
  override def addedToWindow(row: TransientRow, window: Window): Unit = {
    if (!JLDouble.isNaN(row.value)) {
      if (sum.isNaN) {
        sum = 0d;
      }
      sum += row.value
      count += 1
    }
  }

  override def removedFromWindow(row: TransientRow, window: Window): Unit = {
    if (!JLDouble.isNaN(row.value)) {
      if (sum.isNaN) {
        sum = 0d;
      }
      sum -= row.value
      count -= 1
    }
  }

  override def apply(startTimestamp: Long, endTimestamp: Long, window: Window,
                     sampleToEmit: TransientRow,
                     queryConfig: QueryConfig): Unit = {
    sampleToEmit.setValues(endTimestamp, sum/count)
  }
}

abstract class AvgOverTimeChunkedFunction(var sum: Double = Double.NaN, var count: Double = 0)
  extends ChunkedRangeFunction[TransientRow] {
  override final def reset(): Unit = {
    sum = Double.NaN;
    count = 0d
  }

  final def apply(endTimestamp: Long, sampleToEmit: TransientRow): Unit = {
    sampleToEmit.setValues(endTimestamp, if (count > 0) sum/count else if (sum.isNaN()) sum else 0d)
  }
}

class AvgOverTimeChunkedFunctionD extends AvgOverTimeChunkedFunction() with ChunkedDoubleRangeFunction {
  final def addTimeDoubleChunks(doubleVect: BinaryVector.BinaryVectorPtr,
                                doubleReader: bv.DoubleVectorDataReader,
                                startRowNum: Int,
                                endRowNum: Int): Unit = {
    if (sum.isNaN) {
      sum = 0d
    }
    sum += doubleReader.sum(doubleVect, startRowNum, endRowNum)
    count += doubleReader.count(doubleVect, startRowNum, endRowNum)
  }
}

class AvgOverTimeChunkedFunctionL extends AvgOverTimeChunkedFunction() with ChunkedLongRangeFunction {
  final def addTimeLongChunks(longVect: BinaryVector.BinaryVectorPtr,
                              longReader: bv.LongVectorDataReader,
                              startRowNum: Int,
                              endRowNum: Int): Unit = {
    sum += longReader.sum(longVect, startRowNum, endRowNum)
    count += (endRowNum - startRowNum + 1)
  }
}

class StdDevOverTimeFunction(var sum: Double = 0d,
                             var count: Int = 0,
                             var squaredSum: Double = 0d) extends RangeFunction {
  override def addedToWindow(row: TransientRow, window: Window): Unit = {
    sum += row.value
    squaredSum += row.value * row.value
    count += 1
  }

  override def removedFromWindow(row: TransientRow, window: Window): Unit = {
    sum -= row.value
    squaredSum -= row.value * row.value
    count -= 1
  }

  override def apply(startTimestamp: Long, endTimestamp: Long, window: Window,
                     sampleToEmit: TransientRow,
                     queryConfig: QueryConfig): Unit = {
    val avg = sum/count
    val stdDev = Math.sqrt(squaredSum/count - avg*avg)
    sampleToEmit.setValues(endTimestamp, stdDev)
  }
}

class StdVarOverTimeFunction(var sum: Double = 0d,
                             var count: Int = 0,
                             var squaredSum: Double = 0d) extends RangeFunction {
  override def addedToWindow(row: TransientRow, window: Window): Unit = {
    sum += row.value
    squaredSum += row.value * row.value
    count += 1
  }

  override def removedFromWindow(row: TransientRow, window: Window): Unit = {
    sum -= row.value
    squaredSum -= row.value * row.value
    count -= 1
  }

  override def apply(startTimestamp: Long, endTimestamp: Long, window: Window,
                     sampleToEmit: TransientRow,
                     queryConfig: QueryConfig): Unit = {
    val avg = sum/count
    val stdVar = squaredSum/count - avg*avg
    sampleToEmit.setValues(endTimestamp, stdVar)
  }
}

abstract class VarOverTimeChunkedFunctionD(var sum: Double = 0d,
                                           var count: Int = 0,
                                           var squaredSum: Double = 0d) extends ChunkedDoubleRangeFunction {
  override final def reset(): Unit = { sum = 0d; count = 0; squaredSum = 0d }
  final def addTimeDoubleChunks(doubleVect: BinaryVector.BinaryVectorPtr,
                                doubleReader: bv.DoubleVectorDataReader,
                                startRowNum: Int,
                                endRowNum: Int): Unit = {
    val it = doubleReader.iterate(doubleVect, startRowNum)
    var _sum = 0d
    var _sqSum = 0d
    var elemNo = startRowNum
    while (elemNo <= endRowNum) {
      val nextValue = it.next
      if (!JLDouble.isNaN(nextValue)) {
        _sum += nextValue
        _sqSum += nextValue * nextValue
        elemNo += 1
      }
    }
    count += (endRowNum - startRowNum + 1)
    sum += _sum
    squaredSum += _sqSum
  }
}

class StdDevOverTimeChunkedFunctionD extends VarOverTimeChunkedFunctionD() {
  final def apply(endTimestamp: Long, sampleToEmit: TransientRow): Unit = {
    val avg = if (count > 0) sum/count else 0d
    val stdDev = Math.sqrt(squaredSum/count - avg*avg)
    sampleToEmit.setValues(endTimestamp, stdDev)
  }
}

class StdVarOverTimeChunkedFunctionD extends VarOverTimeChunkedFunctionD() {
  final def apply(endTimestamp: Long, sampleToEmit: TransientRow): Unit = {
    val avg = if (count > 0) sum/count else 0d
    val stdVar = squaredSum/count - avg*avg
    sampleToEmit.setValues(endTimestamp, stdVar)
  }
}

abstract class VarOverTimeChunkedFunctionL(var sum: Double = 0d,
                                           var count: Int = 0,
                                           var squaredSum: Double = 0d) extends ChunkedLongRangeFunction {
  override final def reset(): Unit = { sum = 0d; count = 0; squaredSum = 0d }
  final def addTimeLongChunks(longVect: BinaryVector.BinaryVectorPtr,
                              longReader: bv.LongVectorDataReader,
                              startRowNum: Int,
                              endRowNum: Int): Unit = {
    val it = longReader.iterate(longVect, startRowNum)
    var _sum = 0d
    var _sqSum = 0d
    var elemNo = startRowNum
    while (elemNo <= endRowNum) {
      val nextValue = it.next.toDouble
      _sum += nextValue
      _sqSum += nextValue * nextValue
      elemNo += 1
    }
    count += (endRowNum - startRowNum + 1)
    sum += _sum
    squaredSum += _sqSum
  }
}

class StdDevOverTimeChunkedFunctionL extends VarOverTimeChunkedFunctionL() {
  final def apply(endTimestamp: Long, sampleToEmit: TransientRow): Unit = {
    val avg = if (count > 0) sum/count else 0d
    val stdDev = Math.sqrt(squaredSum/count - avg*avg)
    sampleToEmit.setValues(endTimestamp, stdDev)
  }
}

class StdVarOverTimeChunkedFunctionL extends VarOverTimeChunkedFunctionL() {
  final def apply(endTimestamp: Long, sampleToEmit: TransientRow): Unit = {
    val avg = if (count > 0) sum/count else 0d
    val stdVar = squaredSum/count - avg*avg
    sampleToEmit.setValues(endTimestamp, stdVar)
  }
}

abstract class ChangesChunkedFunction(var changes: Double = Double.NaN, var prev: Double = Double.NaN)
  extends ChunkedRangeFunction[TransientRow] {
  override final def reset(): Unit = { changes = Double.NaN; prev = Double.NaN }
  final def apply(endTimestamp: Long, sampleToEmit: TransientRow): Unit = {
    sampleToEmit.setValues(endTimestamp, changes)
  }
}

class ChangesChunkedFunctionD() extends ChangesChunkedFunction() with
  ChunkedDoubleRangeFunction {
  final def addTimeDoubleChunks(doubleVect: BinaryVector.BinaryVectorPtr,
                                doubleReader: bv.DoubleVectorDataReader,
                                startRowNum: Int,
                                endRowNum: Int): Unit = {
    if (changes.isNaN) {
      changes = 0d
    }

    val changesResult = doubleReader.changes(doubleVect, startRowNum, endRowNum, prev)
    changes += changesResult._1
    prev = changesResult._2
  }
}

// scalastyle:off
class ChangesChunkedFunctionL extends ChangesChunkedFunction with
  ChunkedLongRangeFunction{
  final def addTimeLongChunks(longVect: BinaryVector.BinaryVectorPtr,
                              longReader: bv.LongVectorDataReader,
                              startRowNum: Int,
                              endRowNum: Int): Unit = {
    if (changes.isNaN) {
      changes = 0d
    }
    val changesResult = longReader.changes(longVect, startRowNum, endRowNum, prev.toLong)
    changes += changesResult._1
    prev = changesResult._2
  }
}

<<<<<<< HEAD
abstract class QuantileOverTimeChunkedFunction(funcParams: Seq[FuncArgs],
                                               var quantileResult: Double = Double.NaN)
=======
abstract class QuantileOverTimeChunkedFunction(funcParams: Seq[Any],
                                               var quantileResult: Double = Double.NaN,
                                               var values: Buffer[Double] = Buffer.empty[Double])
>>>>>>> 50042bb5
  extends ChunkedRangeFunction[TransientRow] {
  override final def reset(): Unit = { quantileResult = Double.NaN; values = Buffer.empty[Double] }
  final def apply(endTimestamp: Long, sampleToEmit: TransientRow): Unit = {
    val q = funcParams.head.asInstanceOf[Number].doubleValue()
    if (!quantileResult.equals(Double.NegativeInfinity) || !quantileResult.equals(Double.PositiveInfinity)) {
      val counter = values.length
      values.sort(spire.algebra.Order.fromOrdering[Double])
      val (weight, upperIndex, lowerIndex) = calculateRank(q, counter)
      if (counter > 0) {
        quantileResult = values(lowerIndex)*(1-weight) + values(upperIndex)*weight
      }
    }
    sampleToEmit.setValues(endTimestamp, quantileResult)
  }
  def calculateRank(q: Double, counter: Int): (Double, Int, Int) = {
    val rank = q*(counter - 1)
    val lowerIndex = Math.max(0, Math.floor(rank))
    val upperIndex = Math.min(counter - 1, lowerIndex + 1)
    val weight = rank - math.floor(rank)
    (weight, upperIndex.toInt, lowerIndex.toInt)
  }
}

class QuantileOverTimeChunkedFunctionD(funcParams: Seq[FuncArgs]) extends QuantileOverTimeChunkedFunction(funcParams)
  with ChunkedDoubleRangeFunction {
  require(funcParams.size == 1, "quantile_over_time function needs a single quantile argument")
  require(funcParams.head.isInstanceOf[Number], "quantile parameter must be a number")
  final def addTimeDoubleChunks(doubleVect: BinaryVector.BinaryVectorPtr,
                                doubleReader: bv.DoubleVectorDataReader,
                                startRowNum: Int,
                                endRowNum: Int): Unit = {
<<<<<<< HEAD
    val q = funcParams.head.asInstanceOf[StaticFuncArgs].scalar
    var counter = 0

    quantileResult = if (q < 0) Double.NegativeInfinity
    else if (q > 1) Double.PositiveInfinity
=======
    val q = funcParams.head.asInstanceOf[Number].doubleValue()
    if (q < 0) quantileResult = Double.NegativeInfinity
    else if (q > 1) quantileResult = Double.PositiveInfinity
>>>>>>> 50042bb5
    else {
      var rowNum = startRowNum
      val it = doubleReader.iterate(doubleVect, startRowNum)
      while (rowNum <= endRowNum) {
        var nextvalue = it.next
        // There are many possible values of NaN.  Use a function to ignore them reliably.
        if (!JLDouble.isNaN(nextvalue)) {
          values += nextvalue
        }
        rowNum += 1
      }
    }
  }
}

class QuantileOverTimeChunkedFunctionL(funcParams: Seq[FuncArgs])
  extends QuantileOverTimeChunkedFunction(funcParams) with ChunkedLongRangeFunction {
  require(funcParams.size == 1, "quantile_over_time function needs a single quantile argument")
  require(funcParams.head.isInstanceOf[Number], "quantile parameter must be a number")
  final def addTimeLongChunks(longVect: BinaryVector.BinaryVectorPtr,
                              longReader: bv.LongVectorDataReader,
                              startRowNum: Int,
                              endRowNum: Int): Unit = {
<<<<<<< HEAD
    val q = funcParams.head.asInstanceOf[StaticFuncArgs].scalar
    quantileResult = if (q < 0) Double.NegativeInfinity
    else if (q > 1) Double.PositiveInfinity
=======
    val q = funcParams.head.asInstanceOf[Number].doubleValue()
    if (q < 0) quantileResult = Double.NegativeInfinity
    else if (q > 1) quantileResult = Double.PositiveInfinity
>>>>>>> 50042bb5
    else {
      var rowNum = startRowNum
      val it = longReader.iterate(longVect, startRowNum)
      while (rowNum <= endRowNum) {
        var nextvalue = it.next
        values += nextvalue
        rowNum += 1
      }
    }
  }
}

abstract class HoltWintersChunkedFunction(funcParams: Seq[Any],
                                          var b0: Double = Double.NaN,
                                          var s0: Double = Double.NaN,
                                          var nextvalue: Double = Double.NaN,
                                          var smoothedResult: Double = Double.NaN)
  extends ChunkedRangeFunction[TransientRow] {

  override final def reset(): Unit = { s0 = Double.NaN
                                       b0 = Double.NaN
                                       nextvalue = Double.NaN
                                       smoothedResult = Double.NaN }

  def parseParameters(funcParams: Seq[Any]): (Double, Double) = {
    require(funcParams.size == 2, "Holt winters needs 2 parameters")
    require(funcParams.head.isInstanceOf[Number], "sf parameter must be a number")
    require(funcParams(1).isInstanceOf[Number], "tf parameter must be a number")
    val sf = funcParams.head.asInstanceOf[Number].doubleValue()
    val tf = funcParams(1).asInstanceOf[Number].doubleValue()
    require(sf >= 0 & sf <= 1, "Sf should be in between 0 and 1")
    require(tf >= 0 & tf <= 1, "tf should be in between 0 and 1")
    (sf, tf)
  }

  final def apply(endTimestamp: Long, sampleToEmit: TransientRow): Unit = {
    sampleToEmit.setValues(endTimestamp, smoothedResult)
  }
}

/**
  * @param funcParams - Additional required function parameters
  * Refer https://en.wikipedia.org/wiki/Exponential_smoothing#Double_exponential_smoothing
  */
class HoltWintersChunkedFunctionD(funcParams: Seq[Any]) extends HoltWintersChunkedFunction(funcParams)
  with ChunkedDoubleRangeFunction {

  val (sf, tf) = parseParameters(funcParams)

  // Returns the first non-Nan value encountered
  def getNextValue(startRowNum: Int, endRowNum: Int, it: DoubleIterator): (Double, Int) = {
    var res = Double.NaN
    var currRowNum = startRowNum
    while (currRowNum <= endRowNum && JLDouble.isNaN(res)) {
      val nextvalue = it.next
      // There are many possible values of NaN.  Use a function to ignore them reliably.
      if (!JLDouble.isNaN(nextvalue)) {
        res = nextvalue
      }
      currRowNum += 1
    }
    (res, currRowNum)
  }

  final def addTimeDoubleChunks(doubleVect: BinaryVector.BinaryVectorPtr,
                                doubleReader: bv.DoubleVectorDataReader,
                                startRowNum: Int,
                                endRowNum: Int): Unit = {
    val it = doubleReader.iterate(doubleVect, startRowNum)
    var rowNum = startRowNum
    if (JLDouble.isNaN(s0) && JLDouble.isNaN(b0)) {
      // check if it is a new chunk
      val (_s0, firstrow) = getNextValue(startRowNum, endRowNum, it)
      val (_b0, currRow) = getNextValue(firstrow, endRowNum, it)
      nextvalue = _b0
      b0 = _b0 - _s0
      rowNum = currRow - 1
      s0 = _s0
    } else if (JLDouble.isNaN(b0)) {
      // check if the previous chunk had only one element
      val (_b0, currRow) = getNextValue(startRowNum, endRowNum, it)
      nextvalue = _b0
      b0 = _b0 - s0
      rowNum = currRow - 1
    }
    else {
      // continuation of a previous chunk
      it.next
    }
    if (!JLDouble.isNaN(b0)) {
      while (rowNum <= endRowNum) {
        // There are many possible values of NaN.  Use a function to ignore them reliably.
        if (!JLDouble.isNaN(nextvalue)) {
          val _s0  = sf*nextvalue + (1-sf)*(s0 + b0)
          b0 = tf*(_s0 - s0) + (1-tf)*b0
          s0 = _s0
        }
        nextvalue = it.next
        rowNum += 1
      }
      smoothedResult = s0
    }
  }
}

class HoltWintersChunkedFunctionL(funcParams: Seq[Any]) extends HoltWintersChunkedFunction(funcParams)
  with ChunkedLongRangeFunction {

  val (sf, tf) = parseParameters(funcParams)

  final def addTimeLongChunks(longVect: BinaryVector.BinaryVectorPtr,
                              longReader: bv.LongVectorDataReader,
                              startRowNum: Int,
                              endRowNum: Int): Unit = {
    val it = longReader.iterate(longVect, startRowNum)
    var rowNum = startRowNum
    if (JLDouble.isNaN(b0)) {
      if (endRowNum - startRowNum >= 2) {
        s0 = it.next.toDouble
        b0 = it.next.toDouble
        nextvalue = b0
        b0 = b0 - s0
        rowNum = startRowNum + 1
      }
    } else {
      it.next
    }
    if (!JLDouble.isNaN(b0)) {
      while (rowNum <= endRowNum) {
        // There are many possible values of NaN.  Use a function to ignore them reliably.
        var nextvalue = it.next
        val smoothedResult  = sf*nextvalue + (1-sf)*(s0 + b0)
        b0 = tf*(smoothedResult - s0) + (1-tf)*b0
        s0 = smoothedResult
        nextvalue = it.next
        rowNum += 1
      }
    }
  }
}<|MERGE_RESOLUTION|>--- conflicted
+++ resolved
@@ -596,18 +596,13 @@
   }
 }
 
-<<<<<<< HEAD
 abstract class QuantileOverTimeChunkedFunction(funcParams: Seq[FuncArgs],
-                                               var quantileResult: Double = Double.NaN)
-=======
-abstract class QuantileOverTimeChunkedFunction(funcParams: Seq[Any],
                                                var quantileResult: Double = Double.NaN,
                                                var values: Buffer[Double] = Buffer.empty[Double])
->>>>>>> 50042bb5
   extends ChunkedRangeFunction[TransientRow] {
   override final def reset(): Unit = { quantileResult = Double.NaN; values = Buffer.empty[Double] }
   final def apply(endTimestamp: Long, sampleToEmit: TransientRow): Unit = {
-    val q = funcParams.head.asInstanceOf[Number].doubleValue()
+    val q = funcParams.head.asInstanceOf[StaticFuncArgs].scalar
     if (!quantileResult.equals(Double.NegativeInfinity) || !quantileResult.equals(Double.PositiveInfinity)) {
       val counter = values.length
       values.sort(spire.algebra.Order.fromOrdering[Double])
@@ -630,22 +625,15 @@
 class QuantileOverTimeChunkedFunctionD(funcParams: Seq[FuncArgs]) extends QuantileOverTimeChunkedFunction(funcParams)
   with ChunkedDoubleRangeFunction {
   require(funcParams.size == 1, "quantile_over_time function needs a single quantile argument")
-  require(funcParams.head.isInstanceOf[Number], "quantile parameter must be a number")
   final def addTimeDoubleChunks(doubleVect: BinaryVector.BinaryVectorPtr,
                                 doubleReader: bv.DoubleVectorDataReader,
                                 startRowNum: Int,
                                 endRowNum: Int): Unit = {
-<<<<<<< HEAD
     val q = funcParams.head.asInstanceOf[StaticFuncArgs].scalar
     var counter = 0
 
-    quantileResult = if (q < 0) Double.NegativeInfinity
-    else if (q > 1) Double.PositiveInfinity
-=======
-    val q = funcParams.head.asInstanceOf[Number].doubleValue()
     if (q < 0) quantileResult = Double.NegativeInfinity
     else if (q > 1) quantileResult = Double.PositiveInfinity
->>>>>>> 50042bb5
     else {
       var rowNum = startRowNum
       val it = doubleReader.iterate(doubleVect, startRowNum)
@@ -669,15 +657,9 @@
                               longReader: bv.LongVectorDataReader,
                               startRowNum: Int,
                               endRowNum: Int): Unit = {
-<<<<<<< HEAD
     val q = funcParams.head.asInstanceOf[StaticFuncArgs].scalar
-    quantileResult = if (q < 0) Double.NegativeInfinity
-    else if (q > 1) Double.PositiveInfinity
-=======
-    val q = funcParams.head.asInstanceOf[Number].doubleValue()
     if (q < 0) quantileResult = Double.NegativeInfinity
     else if (q > 1) quantileResult = Double.PositiveInfinity
->>>>>>> 50042bb5
     else {
       var rowNum = startRowNum
       val it = longReader.iterate(longVect, startRowNum)
