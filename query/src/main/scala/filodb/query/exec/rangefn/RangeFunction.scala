--- conflicted
+++ resolved
@@ -298,7 +298,6 @@
                           func: Option[InternalRangeFunction],
                           funcParams: Seq[Any] = Nil): RangeFunctionGenerator = {
     func match {
-<<<<<<< HEAD
       case None                   => () => new LastSampleChunkedFunctionL
       case Some(CountOverTime)    => () => if (dataset.options.hasDownsampledData) new SumOverTimeChunkedFunctionL
                                          else new CountOverTimeChunkedFunction()
@@ -315,20 +314,6 @@
       case Some(Changes)          => () => new ChangesChunkedFunctionL
       case Some(QuantileOverTime) => () => new QuantileOverTimeChunkedFunctionL(funcParams)
       case _                      => iteratingFunction(func, funcParams)
-=======
-      case None                 => () => new LastSampleChunkedFunctionL
-      case Some(CountOverTime)  => () => new CountOverTimeChunkedFunction()
-      case Some(SumOverTime)    => () => new SumOverTimeChunkedFunctionL
-      case Some(AvgWithSumAndCountOverTime) => require(schema.columns(2).name == "count")
-                                   () => new AvgWithSumAndCountOverTimeFuncL(schema.colIDs(2))
-      case Some(AvgOverTime)    => () => new AvgOverTimeChunkedFunctionL
-      case Some(MinOverTime)    => () => new MinOverTimeChunkedFunctionL
-      case Some(MaxOverTime)    => () => new MaxOverTimeChunkedFunctionL
-      case Some(StdDevOverTime) => () => new StdDevOverTimeChunkedFunctionL
-      case Some(StdVarOverTime) => () => new StdVarOverTimeChunkedFunctionL
-      case Some(Changes)        => () => new ChangesChunkedFunctionL
-      case _                    => iteratingFunction(func, funcParams)
->>>>>>> 692a4ac9
     }
   }
 
@@ -344,7 +329,6 @@
       case Some(Rate)     if config.has("faster-rate") => () => new ChunkedRateFunction
       case Some(Increase) if config.has("faster-rate") => () => new ChunkedIncreaseFunction
       case Some(Delta)    if config.has("faster-rate") => () => new ChunkedDeltaFunction
-<<<<<<< HEAD
       case Some(CountOverTime)    => () => if (dataset.options.hasDownsampledData) new SumOverTimeChunkedFunctionD
                                          else new CountOverTimeChunkedFunctionD()
       case Some(SumOverTime)      => () => new SumOverTimeChunkedFunctionD
@@ -360,19 +344,6 @@
       case Some(Changes)          => () => new ChangesChunkedFunctionD()
       case Some(QuantileOverTime) => () => new QuantileOverTimeChunkedFunctionD(funcParams)
       case _                      => iteratingFunction(func, funcParams)
-=======
-      case Some(CountOverTime)  => () => new CountOverTimeChunkedFunctionD()
-      case Some(SumOverTime)    => () => new SumOverTimeChunkedFunctionD
-      case Some(AvgWithSumAndCountOverTime) => require(schema.columns(2).name == "count")
-                                   () => new AvgWithSumAndCountOverTimeFuncD(schema.colIDs(2))
-      case Some(AvgOverTime)    => () => new AvgOverTimeChunkedFunctionD
-      case Some(MinOverTime)    => () => new MinOverTimeChunkedFunctionD
-      case Some(MaxOverTime)    => () => new MaxOverTimeChunkedFunctionD
-      case Some(StdDevOverTime) => () => new StdDevOverTimeChunkedFunctionD
-      case Some(StdVarOverTime) => () => new StdVarOverTimeChunkedFunctionD
-      case Some(Changes)        => () => new ChangesChunkedFunctionD()
-      case _                    => iteratingFunction(func, funcParams)
->>>>>>> 692a4ac9
     }
   }
 
