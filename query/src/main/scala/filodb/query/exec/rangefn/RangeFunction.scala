package filodb.query.exec.rangefn

import filodb.core.metadata.Column.ColumnType
import filodb.memory.format.{vectors => bv, BinaryVector, VectorDataReader}
import filodb.memory.format.BinaryVector.BinaryVectorPtr
import filodb.query.{QueryConfig, RangeFunctionId}
import filodb.query.exec._
import filodb.query.RangeFunctionId._

/**
  * Container for samples within a window of samples
  * over which a range function can be applied
  */
trait Window {
  def apply(i: Int): TransientRow
  def size: Int
  def head: TransientRow
  def last: TransientRow
}

// Just a marker trait for all RangeFunction implementations, sliding and chunked
sealed trait BaseRangeFunction {
  def asSliding: RangeFunction = this.asInstanceOf[RangeFunction]
  def asChunkedD: ChunkedRangeFunction[TransientRow] = this.asInstanceOf[ChunkedRangeFunction[TransientRow]]
  def asChunkedH: ChunkedRangeFunction[TransientHistRow] = this.asInstanceOf[ChunkedRangeFunction[TransientHistRow]]
}

/**
  * Double-based Range Vector Functions that work with the SlidingWindowIterator.
  * There are multiple choices for function implementation:
  * 1. Use the `addToWindow` and `removeFromWindow` events to evaluate the next value to emit.
  *    This may result in O(n) complexity for emitting the entire range vector.
  * 2. Use the entire window content in `apply` to emit the next value. Depending on whether the
  *    entire window is examined, this may result in O(n) or O(n-squared) for the entire range vector.
  */
trait RangeFunction extends BaseRangeFunction {
  /**
    * Needs last sample prior to window start
    */
  def needsLastSample: Boolean = false

  /**
    * Values added to window will be converted to monotonically increasing. Mark
    * as true only if the function will always operate on counters.
    */
  def needsCounterCorrection: Boolean = false

  /**
    * Called when a sample is added to the sliding window
    */
  def addedToWindow(row: TransientRow, window: Window): Unit

  /**
    * Called when a sample is removed from sliding window
    */
  def removedFromWindow(row: TransientRow, window: Window): Unit

  /**
    * Called when wrapping iterator needs to emit a sample using the window.
    *
    * Samples in the window are samples reported in the requested window length.
    * Window also includes the last sample outside the window if it was reported
    * for the time within stale sample period
    *
    * Timestamp of samples in window is always <= the timestamp param of this function.
    *
    * @param startTimestamp start timestamp of the time window
    * @param endTimestamp timestamp to use in emitted sample. It is also the endTimestamp for the window
    * @param window samples contained in the window
    * @param sampleToEmit To keep control on reader creation the method must set
    *                  the value to emit in this param object that comes from a reader pool
    */
  def apply(startTimestamp: Long,
            endTimestamp: Long,
            window: Window,
            sampleToEmit: TransientRow,
            queryConfig: QueryConfig): Unit
}

/**
 * Improved RangeFunction API with direct chunk access for faster columnar/bulk operations.
 * It also allows for different MutableRows to be plugged in for different types.
 */
trait ChunkedRangeFunction[R <: MutableRowReader] extends BaseRangeFunction {
  /**
   * Resets the state
   */
  def reset(): Unit = {}

  /**
   * Called by the ChunkedWindowIterator to add multiple rows at a time to the range function for efficiency.
   * The idea is to call chunk-based methods such as sum and binarySearch.
   * @param tsVector raw pointer to the timestamp BinaryVector
   * @param tsReader a LongVectorDataReader for parsing the tsVector
   * @param valueVector a raw pointer to the value BinaryVector
   * @param valueReader a VectorDataReader for the value BinaryVector. Method must cast to appropriate type.
   * @param startTime starting timestamp in millis since Epoch for time window, inclusive
   * @param endTime ending timestamp in millis since Epoch for time window, inclusive
   */
  def addChunks(tsVector: BinaryVectorPtr, tsReader: bv.LongVectorDataReader,
                valueVector: BinaryVectorPtr, valueReader: VectorDataReader,
                startTime: Long, endTime: Long, queryConfig: QueryConfig): Unit

  /**
   * Return the computed result in the sampleToEmit
   */
  def apply(endTimestamp: Long, sampleToEmit: R): Unit
}

/**
 * Standard ChunkedRangeFunction implementation extracting the start and ending row numbers from the timestamp
 * and returning the double value vector and reader with the row numbers
 */
trait ChunkedDoubleRangeFunction extends ChunkedRangeFunction[TransientRow] {
  final def addChunks(tsVector: BinaryVectorPtr, tsReader: bv.LongVectorDataReader,
                      valueVector: BinaryVectorPtr, valueReader: VectorDataReader,
                      startTime: Long, endTime: Long, queryConfig: QueryConfig): Unit = {
    // TODO: abstract this pattern of start/end row # out. Probably when cursors are implemented
    // First row >= startTime, so we can just drop bit 31 (dont care if it matches exactly)
    val startRowNum = tsReader.binarySearch(tsVector, startTime) & 0x7fffffff
    val endRowNum = tsReader.ceilingIndex(tsVector, endTime)

<<<<<<< HEAD
    addTimeDoubleChunks(valueVector, valueReader.asDoubleReader, startRowNum, endRowNum)
=======
    addTimeDoubleChunks(doubleVector, dblReader, startRowNum, Math.min(endRowNum, info.numRows - 1))
>>>>>>> dfb6599a
  }

  /**
   * Add a Double BinaryVector in the range (startRowNum, endRowNum) to the range computation
   * @param startRowNum the row number for timestamp greater than or equal to startTime
   * @param endRowNum the row number with the timestamp <= endTime
   */
  def addTimeDoubleChunks(doubleVect: BinaryVector.BinaryVectorPtr,
                          doubleReader: bv.DoubleVectorDataReader,
                          startRowNum: Int,
                          endRowNum: Int): Unit
}

trait ChunkedLongRangeFunction extends ChunkedRangeFunction[TransientRow] {
  final def addChunks(tsVector: BinaryVectorPtr, tsReader: bv.LongVectorDataReader,
                      valueVector: BinaryVectorPtr, valueReader: VectorDataReader,
                      startTime: Long, endTime: Long, queryConfig: QueryConfig): Unit = {
    // TODO: abstract this pattern of start/end row # out. Probably when cursors are implemented
    // First row >= startTime, so we can just drop bit 31 (dont care if it matches exactly)
    val startRowNum = tsReader.binarySearch(tsVector, startTime) & 0x7fffffff
    val endRowNum = tsReader.ceilingIndex(tsVector, endTime)

<<<<<<< HEAD
    addTimeLongChunks(valueVector, valueReader.asLongReader, startRowNum, endRowNum)
=======
    addTimeLongChunks(longVector, longReader, startRowNum, Math.min(endRowNum, info.numRows - 1))
>>>>>>> dfb6599a
  }

  /**
   * Add a Long BinaryVector in the range (startRowNum, endRowNum) to the range computation
   * @param startRowNum the row number for timestamp greater than or equal to startTime
   * @param endRowNum the row number with the timestamp <= endTime
   */
  def addTimeLongChunks(longVect: BinaryVector.BinaryVectorPtr,
                        longReader: bv.LongVectorDataReader,
                        startRowNum: Int,
                        endRowNum: Int): Unit
}

object RangeFunction {
  type RangeFunctionGenerator = () => BaseRangeFunction

  /**
   * Returns a (probably new) instance of RangeFunction given the func ID and column type
   */
  def apply(func: Option[RangeFunctionId],
            columnType: ColumnType,
            funcParams: Seq[Any] = Nil,
            useChunked: Boolean): BaseRangeFunction =
    generatorFor(func, columnType, funcParams, useChunked)()

  /**
   * Given a function type and column type, returns a RangeFunctionGenerator
   */
  def generatorFor(func: Option[RangeFunctionId],
                   columnType: ColumnType,
                   funcParams: Seq[Any] = Nil,
                   useChunked: Boolean = true): RangeFunctionGenerator =
    if (useChunked) columnType match {
      case ColumnType.DoubleColumn => doubleChunkedFunction(func, funcParams)
      case ColumnType.LongColumn   => longChunkedFunction(func, funcParams)
      case ColumnType.TimestampColumn => longChunkedFunction(func, funcParams)
      case ColumnType.HistogramColumn => histChunkedFunction(func, funcParams)
      case other: ColumnType       => throw new IllegalArgumentException(s"Column type $other not supported")
    } else {
      iteratingFunction(func, funcParams)
    }

  /**
   * Returns a function to generate a ChunkedRangeFunction for Long columns
   */
  def longChunkedFunction(func: Option[RangeFunctionId],
                          funcParams: Seq[Any] = Nil): RangeFunctionGenerator = func match {
    case None                 => () => new LastSampleChunkedFunctionL
    case Some(CountOverTime)  => () => new CountOverTimeChunkedFunction()
    case Some(SumOverTime)    => () => new SumOverTimeChunkedFunctionL
    case Some(AvgOverTime)    => () => new AvgOverTimeChunkedFunctionL
    case Some(MinOverTime)    => () => new MinOverTimeChunkedFunctionL
    case Some(MaxOverTime)    => () => new MaxOverTimeChunkedFunctionL
    case Some(StdDevOverTime) => () => new StdDevOverTimeChunkedFunctionL
    case Some(StdVarOverTime) => () => new StdVarOverTimeChunkedFunctionL
    case _                    => iteratingFunction(func, funcParams)
  }

  /**
   * Returns a function to generate a ChunkedRangeFunction for Double columns
   */
  def doubleChunkedFunction(func: Option[RangeFunctionId],
                            funcParams: Seq[Any] = Nil): RangeFunctionGenerator = func match {
    case None                 => () => new LastSampleChunkedFunctionD
    case Some(CountOverTime)  => () => new CountOverTimeChunkedFunctionD()
    case Some(SumOverTime)    => () => new SumOverTimeChunkedFunctionD
    case Some(AvgOverTime)    => () => new AvgOverTimeChunkedFunctionD
    case Some(MinOverTime)    => () => new MinOverTimeChunkedFunctionD
    case Some(MaxOverTime)    => () => new MaxOverTimeChunkedFunctionD
    case Some(StdDevOverTime) => () => new StdDevOverTimeChunkedFunctionD
    case Some(StdVarOverTime) => () => new StdVarOverTimeChunkedFunctionD
    case _                    => iteratingFunction(func, funcParams)
  }

  def histChunkedFunction(func: Option[RangeFunctionId],
                          funcParams: Seq[Any] = Nil): RangeFunctionGenerator = func match {
    case None                 => () => new LastSampleChunkedFunctionH
    case Some(SumOverTime)    => () => new SumOverTimeChunkedFunctionH
    case _                    => ???
  }

  /**
   * Returns a function to generate the RangeFunction for SlidingWindowIterator.
   * Note that these functions are Double-based, so a converting iterator eg LongToDoubleIterator may be needed.
   */
  def iteratingFunction(func: Option[RangeFunctionId],
                        funcParams: Seq[Any] = Nil): RangeFunctionGenerator = func match {
    // when no window function is asked, use last sample for instant
    case None                   => () => LastSampleFunction
    case Some(Rate)             => () => RateFunction
    case Some(Increase)         => () => IncreaseFunction
    case Some(Delta)            => () => DeltaFunction
    case Some(Resets)           => () => ResetsFunction
    case Some(Irate)            => () => IRateFunction
    case Some(Idelta)           => () => IDeltaFunction
    case Some(Deriv)            => () => DerivFunction
    case Some(MaxOverTime)      => () => new MinMaxOverTimeFunction(Ordering[Double])
    case Some(MinOverTime)      => () => new MinMaxOverTimeFunction(Ordering[Double].reverse)
    case Some(CountOverTime)    => () => new CountOverTimeFunction()
    case Some(SumOverTime)      => () => new SumOverTimeFunction()
    case Some(AvgOverTime)      => () => new AvgOverTimeFunction()
    case Some(StdDevOverTime)   => () => new StdDevOverTimeFunction()
    case Some(StdVarOverTime)   => () => new StdVarOverTimeFunction()
    case _                      => ???
  }
}

object LastSampleFunction extends RangeFunction {
  override def needsLastSample: Boolean = true
  def addedToWindow(row: TransientRow, window: Window): Unit = {}
  def removedFromWindow(row: TransientRow, window: Window): Unit = {}
  def apply(startTimestamp: Long,
            endTimestamp: Long,
            window: Window,
            sampleToEmit: TransientRow,
            queryConfig: QueryConfig): Unit = {
    if (window.size > 1)
      throw new IllegalStateException(s"Window had more than 1 sample. Possible out of order samples. Window: $window")
    if (window.size == 0 || (endTimestamp - window.head.getLong(0)) > queryConfig.staleSampleAfterMs) {
      sampleToEmit.setValues(endTimestamp, Double.NaN)
    } else {
      sampleToEmit.setValues(endTimestamp, window.head.getDouble(1))
    }
  }
}

/**
 * Directly obtain the last sample from chunks for much much faster performance compared to above
 * TODO: one day we should expose higher level means of returning the actual Long value instead of converting to Double
 */
abstract class LastSampleChunkedFunction[R <: MutableRowReader](var timestamp: Long = -1L)
extends ChunkedRangeFunction[R] {
  // Add each chunk and update timestamp and value such that latest sample wins
<<<<<<< HEAD
  final def addChunks(tsVector: BinaryVectorPtr, tsReader: bv.LongVectorDataReader,
                      valueVector: BinaryVectorPtr, valueReader: VectorDataReader,
                      startTime: Long, endTime: Long, queryConfig: QueryConfig): Unit = {
    val endRowNum = tsReader.ceilingIndex(tsVector, endTime)
=======
  final def addChunks(tsCol: Int, valueCol: Int, info: ChunkSetInfo,
                startTime: Long, endTime: Long, queryConfig: QueryConfig): Unit = {
    val timestampVector = info.vectorPtr(tsCol)
    val tsReader = bv.LongBinaryVector(timestampVector)
    // Just in case timestamp vectors are a bit longer than others.
    val endRowNum = Math.min(tsReader.ceilingIndex(timestampVector, endTime), info.numRows - 1)
>>>>>>> dfb6599a

    // update timestamp only if
    //   1) endRowNum >= 0 (timestamp within chunk)
    //   2) timestamp is within stale window; AND
    //   3) timestamp is greater than current timestamp (for multiple chunk scenarios)
    if (endRowNum >= 0) {
      val ts = tsReader(tsVector, endRowNum)
      if ((endTime - ts) <= queryConfig.staleSampleAfterMs && ts > timestamp)
        updateValue(ts, valueVector, valueReader, endRowNum)
    }
  }

  def updateValue(ts: Long, valVector: BinaryVectorPtr, valReader: VectorDataReader, endRowNum: Int): Unit
}

// LastSample functions with double value, based on TransientRow
abstract class LastSampleChunkedFuncDblVal(var value: Double = Double.NaN)
extends LastSampleChunkedFunction[TransientRow] {
  override final def reset(): Unit = { timestamp = -1L; value = Double.NaN }
  final def apply(endTimestamp: Long, sampleToEmit: TransientRow): Unit = {
    sampleToEmit.setValues(endTimestamp, value)
  }
}

// LastSample function for Histogram columns
class LastSampleChunkedFunctionH(var value: bv.Histogram = bv.Histogram.empty)
extends LastSampleChunkedFunction[TransientHistRow] {
  override final def reset(): Unit = { timestamp = -1L; value = bv.Histogram.empty }
  final def apply(endTimestamp: Long, sampleToEmit: TransientHistRow): Unit = {
    sampleToEmit.setValues(endTimestamp, value)
  }
  final def updateValue(ts: Long, valVector: BinaryVectorPtr, valReader: VectorDataReader, endRowNum: Int): Unit = {
    timestamp = ts
    value = valReader.asHistReader(endRowNum)
  }
}

class LastSampleChunkedFunctionD extends LastSampleChunkedFuncDblVal() {
  final def updateValue(ts: Long, valVector: BinaryVectorPtr, valReader: VectorDataReader, endRowNum: Int): Unit = {
    val dblReader = valReader.asDoubleReader
    val doubleVal = dblReader(valVector, endRowNum)
    // If the last value is NaN, that may be Prometheus end of time series marker.
    // In that case try to get the sample before last.
    // If endRowNum==0, we are at beginning of chunk, and if the window included the last chunk, then
    // the call to addChunks to the last chunk would have gotten the last sample value anyways.
    if (java.lang.Double.isNaN(doubleVal)) {
      if (endRowNum > 0) {
        timestamp = ts
        value = dblReader(valVector, endRowNum - 1)
      }
    } else {
      timestamp = ts
      value = doubleVal
    }
  }
}

class LastSampleChunkedFunctionL extends LastSampleChunkedFuncDblVal() {
  final def updateValue(ts: Long, valVector: BinaryVectorPtr, valReader: VectorDataReader, endRowNum: Int): Unit = {
    val longReader = valReader.asLongReader
    timestamp = ts
    value = longReader(valVector, endRowNum).toDouble
  }
}<|MERGE_RESOLUTION|>--- conflicted
+++ resolved
@@ -1,6 +1,7 @@
 package filodb.query.exec.rangefn
 
 import filodb.core.metadata.Column.ColumnType
+import filodb.core.store.ChunkSetInfo
 import filodb.memory.format.{vectors => bv, BinaryVector, VectorDataReader}
 import filodb.memory.format.BinaryVector.BinaryVectorPtr
 import filodb.query.{QueryConfig, RangeFunctionId}
@@ -99,7 +100,7 @@
    */
   def addChunks(tsVector: BinaryVectorPtr, tsReader: bv.LongVectorDataReader,
                 valueVector: BinaryVectorPtr, valueReader: VectorDataReader,
-                startTime: Long, endTime: Long, queryConfig: QueryConfig): Unit
+                startTime: Long, endTime: Long, info: ChunkSetInfo, queryConfig: QueryConfig): Unit
 
   /**
    * Return the computed result in the sampleToEmit
@@ -114,17 +115,14 @@
 trait ChunkedDoubleRangeFunction extends ChunkedRangeFunction[TransientRow] {
   final def addChunks(tsVector: BinaryVectorPtr, tsReader: bv.LongVectorDataReader,
                       valueVector: BinaryVectorPtr, valueReader: VectorDataReader,
-                      startTime: Long, endTime: Long, queryConfig: QueryConfig): Unit = {
+                      startTime: Long, endTime: Long, info: ChunkSetInfo, queryConfig: QueryConfig): Unit = {
     // TODO: abstract this pattern of start/end row # out. Probably when cursors are implemented
     // First row >= startTime, so we can just drop bit 31 (dont care if it matches exactly)
     val startRowNum = tsReader.binarySearch(tsVector, startTime) & 0x7fffffff
     val endRowNum = tsReader.ceilingIndex(tsVector, endTime)
 
-<<<<<<< HEAD
-    addTimeDoubleChunks(valueVector, valueReader.asDoubleReader, startRowNum, endRowNum)
-=======
-    addTimeDoubleChunks(doubleVector, dblReader, startRowNum, Math.min(endRowNum, info.numRows - 1))
->>>>>>> dfb6599a
+    addTimeDoubleChunks(valueVector, valueReader.asDoubleReader,
+                        startRowNum, Math.min(endRowNum, info.numRows - 1))
   }
 
   /**
@@ -141,17 +139,14 @@
 trait ChunkedLongRangeFunction extends ChunkedRangeFunction[TransientRow] {
   final def addChunks(tsVector: BinaryVectorPtr, tsReader: bv.LongVectorDataReader,
                       valueVector: BinaryVectorPtr, valueReader: VectorDataReader,
-                      startTime: Long, endTime: Long, queryConfig: QueryConfig): Unit = {
+                      startTime: Long, endTime: Long, info: ChunkSetInfo, queryConfig: QueryConfig): Unit = {
     // TODO: abstract this pattern of start/end row # out. Probably when cursors are implemented
     // First row >= startTime, so we can just drop bit 31 (dont care if it matches exactly)
     val startRowNum = tsReader.binarySearch(tsVector, startTime) & 0x7fffffff
     val endRowNum = tsReader.ceilingIndex(tsVector, endTime)
 
-<<<<<<< HEAD
-    addTimeLongChunks(valueVector, valueReader.asLongReader, startRowNum, endRowNum)
-=======
-    addTimeLongChunks(longVector, longReader, startRowNum, Math.min(endRowNum, info.numRows - 1))
->>>>>>> dfb6599a
+    addTimeLongChunks(valueVector, valueReader.asLongReader,
+                      startRowNum, Math.min(endRowNum, info.numRows - 1))
   }
 
   /**
@@ -285,19 +280,11 @@
 abstract class LastSampleChunkedFunction[R <: MutableRowReader](var timestamp: Long = -1L)
 extends ChunkedRangeFunction[R] {
   // Add each chunk and update timestamp and value such that latest sample wins
-<<<<<<< HEAD
   final def addChunks(tsVector: BinaryVectorPtr, tsReader: bv.LongVectorDataReader,
                       valueVector: BinaryVectorPtr, valueReader: VectorDataReader,
-                      startTime: Long, endTime: Long, queryConfig: QueryConfig): Unit = {
-    val endRowNum = tsReader.ceilingIndex(tsVector, endTime)
-=======
-  final def addChunks(tsCol: Int, valueCol: Int, info: ChunkSetInfo,
-                startTime: Long, endTime: Long, queryConfig: QueryConfig): Unit = {
-    val timestampVector = info.vectorPtr(tsCol)
-    val tsReader = bv.LongBinaryVector(timestampVector)
+                      startTime: Long, endTime: Long, info: ChunkSetInfo, queryConfig: QueryConfig): Unit = {
     // Just in case timestamp vectors are a bit longer than others.
-    val endRowNum = Math.min(tsReader.ceilingIndex(timestampVector, endTime), info.numRows - 1)
->>>>>>> dfb6599a
+    val endRowNum = Math.min(tsReader.ceilingIndex(tsVector, endTime), info.numRows - 1)
 
     // update timestamp only if
     //   1) endRowNum >= 0 (timestamp within chunk)
