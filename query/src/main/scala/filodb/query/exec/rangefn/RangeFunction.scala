package filodb.query.exec.rangefn

import filodb.core.metadata.Column.ColumnType
import filodb.core.store.ChunkSetInfo
import filodb.memory.format.{vectors => bv, BinaryVector}
import filodb.query.{QueryConfig, RangeFunctionId}
import filodb.query.exec._
import filodb.query.RangeFunctionId._

/**
  * Container for samples within a window of samples
  * over which a range function can be applied
  */
trait Window {
  def apply(i: Int): TransientRow
  def size: Int
  def head: TransientRow
  def last: TransientRow
}

/**
  * All Range Vector Functions are implementation of this trait.
  * There are multiple choices for function implementation:
  * 1. Use the `addToWindow` and `removeFromWindow` events to evaluate the next value to emit.
  *    This may result in O(n) complexity for emitting the entire range vector.
  * 2. Use the entire window content in `apply` to emit the next value. Depending on whether the
  *    entire window is examined, this may result in O(n) or O(n-squared) for the entire range vector.
  * 3. Use the addChunks() API of the ChunkedRangeFunction subtrait for more efficient proessing of windows
  *    in chunks of rows (rather than one at a time)
  */
trait RangeFunction {
  /**
    * Needs last sample prior to window start
    */
  def needsLastSample: Boolean = false

  /**
    * Values added to window will be converted to monotonically increasing. Mark
    * as true only if the function will always operate on counters.
    */
  def needsCounterCorrection: Boolean = false

  /**
    * Called when a sample is added to the sliding window
    */
  def addedToWindow(row: TransientRow, window: Window): Unit

  /**
    * Called when a sample is removed from sliding window
    */
  def removedFromWindow(row: TransientRow, window: Window): Unit

  /**
    * Called when wrapping iterator needs to emit a sample using the window.
    *
    * Samples in the window are samples reported in the requested window length.
    * Window also includes the last sample outside the window if it was reported
    * for the time within stale sample period
    *
    * Timestamp of samples in window is always <= the timestamp param of this function.
    *
    * @param startTimestamp start timestamp of the time window
    * @param endTimestamp timestamp to use in emitted sample. It is also the endTimestamp for the window
    * @param window samples contained in the window
    * @param sampleToEmit To keep control on reader creation the method must set
    *                  the value to emit in this param object that comes from a reader pool
    */
  def apply(startTimestamp: Long,
            endTimestamp: Long,
            window: Window,
            sampleToEmit: TransientRow,
            queryConfig: QueryConfig): Unit
}

/**
 * Improved RangeFunction API with direct chunk access for faster columnar/bulk operations
 */
trait ChunkedRangeFunction extends RangeFunction {
  def addedToWindow(row: TransientRow, window: Window): Unit = {}

  def removedFromWindow(row: TransientRow, window: Window): Unit = {}

  def apply(startTimestamp: Long, endTimestamp: Long, window: Window,
            sampleToEmit: TransientRow,
            queryConfig: QueryConfig): Unit = {}

  /**
   * Resets the state
   */
  def reset(): Unit = {}

  /**
   * Called by the ChunkedWindowIterator to add multiple rows at a time to the range function for efficiency.
   * The idea is to call chunk-based methods such as sum and binarySearch.
   * @param tsCol ColumnID for timestamp column
   * @param valueCol ColumnID for value column
   * @param info ChunkSetInfo with information for specific chunks
   * @param startTime starting timestamp in millis since Epoch for time window
   */
  def addChunks(tsCol: Int, valueCol: Int, info: ChunkSetInfo,
                startTime: Long, endTime: Long, queryConfig: QueryConfig): Unit

  /**
   * Return the computed result in the sampleToEmit
   */
  def apply(endTimestamp: Long, sampleToEmit: TransientRow): Unit
}

/**
 * Standard ChunkedRangeFunction implementation extracting the start and ending row numbers from the timestamp
 * and returning the double value vector and reader with the row numbers
 */
trait ChunkedDoubleRangeFunction extends ChunkedRangeFunction {
  def addChunks(tsCol: Int, valueCol: Int, info: ChunkSetInfo,
                startTime: Long, endTime: Long, queryConfig: QueryConfig): Unit = {
    val timestampVector = info.vectorPtr(tsCol)
    val tsReader = bv.LongBinaryVector(timestampVector)
    val doubleVector = info.vectorPtr(valueCol)
    val dblReader = bv.DoubleVector(doubleVector)

    // TODO: abstract this pattern of start/end row # out. Probably when cursors are implemented
    // First row >= startTime, so we can just drop bit 31 (dont care if it matches exactly)
    val startRowNum = tsReader.binarySearch(timestampVector, startTime) & 0x7fffffff
    val endRowNum = tsReader.ceilingIndex(timestampVector, endTime)
<<<<<<< HEAD
    // At least one sample is present
    if (startRowNum <= endRowNum) {
      addTimeDoubleChunks(doubleVector, dblReader, startRowNum, Math.min(endRowNum, info.numRows - 1))
    }
=======

    addTimeDoubleChunks(doubleVector, dblReader, startRowNum, Math.min(endRowNum, info.numRows - 1))
>>>>>>> dfb6599a
  }

  /**
   * Add a Double BinaryVector in the range (startRowNum, endRowNum) to the range computation
   * @param startRowNum the row number for timestamp greater than or equal to startTime
   * @param endRowNum the row number with the timestamp <= endTime
   */
  def addTimeDoubleChunks(doubleVect: BinaryVector.BinaryVectorPtr,
                          doubleReader: bv.DoubleVectorDataReader,
                          startRowNum: Int,
                          endRowNum: Int): Unit
}

trait ChunkedLongRangeFunction extends ChunkedRangeFunction {
  def addChunks(tsCol: Int, valueCol: Int, info: ChunkSetInfo,
                startTime: Long, endTime: Long, queryConfig: QueryConfig): Unit = {
    val timestampVector = info.vectorPtr(tsCol)
    val tsReader = bv.LongBinaryVector(timestampVector)
    val longVector = info.vectorPtr(valueCol)
    val longReader = bv.LongBinaryVector(longVector)

    // TODO: abstract this pattern of start/end row # out. Probably when cursors are implemented
    // First row >= startTime, so we can just drop bit 31 (dont care if it matches exactly)
    val startRowNum = tsReader.binarySearch(timestampVector, startTime) & 0x7fffffff
    val endRowNum = tsReader.ceilingIndex(timestampVector, endTime)

<<<<<<< HEAD
    if (startRowNum <= endRowNum) {
      addTimeLongChunks(longVector, longReader, startRowNum, Math.min(endRowNum, info.numRows - 1))
    }
=======
    addTimeLongChunks(longVector, longReader, startRowNum, Math.min(endRowNum, info.numRows - 1))
>>>>>>> dfb6599a
  }

  /**
   * Add a Long BinaryVector in the range (startRowNum, endRowNum) to the range computation
   * @param startRowNum the row number for timestamp greater than or equal to startTime
   * @param endRowNum the row number with the timestamp <= endTime
   */
  def addTimeLongChunks(longVect: BinaryVector.BinaryVectorPtr,
                        longReader: bv.LongVectorDataReader,
                        startRowNum: Int,
                        endRowNum: Int): Unit
}

object RangeFunction {
  type RangeFunctionGenerator = () => RangeFunction

  /**
   * Returns a (probably new) instance of RangeFunction given the func ID and column type
   */
  def apply(func: Option[RangeFunctionId],
            columnType: ColumnType,
            funcParams: Seq[Any] = Nil,
            useChunked: Boolean): RangeFunction =
    generatorFor(func, columnType, funcParams, useChunked)()

  /**
   * Given a function type and column type, returns a RangeFunctionGenerator
   */
  def generatorFor(func: Option[RangeFunctionId],
                   columnType: ColumnType,
                   funcParams: Seq[Any] = Nil,
                   useChunked: Boolean = true): RangeFunctionGenerator =
    if (useChunked) columnType match {
      case ColumnType.DoubleColumn => doubleChunkedFunction(func, funcParams)
      case ColumnType.LongColumn   => longChunkedFunction(func, funcParams)
      case ColumnType.TimestampColumn => longChunkedFunction(func, funcParams)
      case other: ColumnType       => throw new IllegalArgumentException(s"Column type $other not supported")
    } else {
      iteratingFunction(func, funcParams)
    }

  /**
   * Returns a function to generate a ChunkedRangeFunction for Long columns
   */
  def longChunkedFunction(func: Option[RangeFunctionId],
                          funcParams: Seq[Any] = Nil): RangeFunctionGenerator = func match {
    case None                 => () => new LastSampleChunkedFunctionL
    case Some(CountOverTime)  => () => new CountOverTimeChunkedFunction()
    case Some(SumOverTime)    => () => new SumOverTimeChunkedFunctionL
    case Some(AvgOverTime)    => () => new AvgOverTimeChunkedFunctionL
    case Some(MinOverTime)    => () => new MinOverTimeChunkedFunctionL
    case Some(MaxOverTime)    => () => new MaxOverTimeChunkedFunctionL
    case Some(StdDevOverTime) => () => new StdDevOverTimeChunkedFunctionL
    case Some(StdVarOverTime) => () => new StdVarOverTimeChunkedFunctionL
    case _                    => iteratingFunction(func, funcParams)
  }

  /**
   * Returns a function to generate a ChunkedRangeFunction for Double columns
   */
  def doubleChunkedFunction(func: Option[RangeFunctionId],
                            funcParams: Seq[Any] = Nil): RangeFunctionGenerator = func match {
    case None                 => () => new LastSampleChunkedFunctionD
    case Some(CountOverTime)  => () => new CountOverTimeChunkedFunctionD()
    case Some(SumOverTime)    => () => new SumOverTimeChunkedFunctionD
    case Some(AvgOverTime)    => () => new AvgOverTimeChunkedFunctionD
    case Some(MinOverTime)    => () => new MinOverTimeChunkedFunctionD
    case Some(MaxOverTime)    => () => new MaxOverTimeChunkedFunctionD
    case Some(StdDevOverTime) => () => new StdDevOverTimeChunkedFunctionD
    case Some(StdVarOverTime) => () => new StdVarOverTimeChunkedFunctionD
    case _                    => iteratingFunction(func, funcParams)
  }

  /**
   * Returns a function to generate the RangeFunction for SlidingWindowIterator.
   * Note that these functions are Double-based, so a converting iterator eg LongToDoubleIterator may be needed.
   */
  def iteratingFunction(func: Option[RangeFunctionId],
                        funcParams: Seq[Any] = Nil): RangeFunctionGenerator = func match {
    // when no window function is asked, use last sample for instant
    case None                   => () => LastSampleFunction
    case Some(Rate)             => () => RateFunction
    case Some(Increase)         => () => IncreaseFunction
    case Some(Delta)            => () => DeltaFunction
    case Some(Resets)           => () => ResetsFunction
    case Some(Irate)            => () => IRateFunction
    case Some(Idelta)           => () => IDeltaFunction
    case Some(Deriv)            => () => DerivFunction
    case Some(MaxOverTime)      => () => new MinMaxOverTimeFunction(Ordering[Double])
    case Some(MinOverTime)      => () => new MinMaxOverTimeFunction(Ordering[Double].reverse)
    case Some(CountOverTime)    => () => new CountOverTimeFunction()
    case Some(SumOverTime)      => () => new SumOverTimeFunction()
    case Some(AvgOverTime)      => () => new AvgOverTimeFunction()
    case Some(StdDevOverTime)   => () => new StdDevOverTimeFunction()
    case Some(StdVarOverTime)   => () => new StdVarOverTimeFunction()
    case _                      => ???
  }
}

object LastSampleFunction extends RangeFunction {
  override def needsLastSample: Boolean = true
  def addedToWindow(row: TransientRow, window: Window): Unit = {}
  def removedFromWindow(row: TransientRow, window: Window): Unit = {}
  def apply(startTimestamp: Long,
            endTimestamp: Long,
            window: Window,
            sampleToEmit: TransientRow,
            queryConfig: QueryConfig): Unit = {
    if (window.size > 1)
      throw new IllegalStateException(s"Window had more than 1 sample. Possible out of order samples. Window: $window")
    if (window.size == 0 || (endTimestamp - window.head.getLong(0)) > queryConfig.staleSampleAfterMs) {
      sampleToEmit.setValues(endTimestamp, Double.NaN)
    } else {
      sampleToEmit.setValues(endTimestamp, window.head.getDouble(1))
    }
  }
}

/**
 * Directly obtain the last sample from chunks for much much faster performance compared to above
 * TODO: one day we should expose higher level means of returning the actual Long value instead of converting to Double
 */
abstract class LastSampleChunkedFunction(var timestamp: Long = -1L,
                                         var value: Double = Double.NaN) extends ChunkedRangeFunction {
  override final def reset(): Unit = { timestamp = -1L; value = Double.NaN }
  final def apply(endTimestamp: Long, sampleToEmit: TransientRow): Unit = {
    sampleToEmit.setValues(endTimestamp, value)
  }
  // Add each chunk and update timestamp and value such that latest sample wins
  final def addChunks(tsCol: Int, valueCol: Int, info: ChunkSetInfo,
                startTime: Long, endTime: Long, queryConfig: QueryConfig): Unit = {
    val timestampVector = info.vectorPtr(tsCol)
    val tsReader = bv.LongBinaryVector(timestampVector)
    // Just in case timestamp vectors are a bit longer than others.
    val endRowNum = Math.min(tsReader.ceilingIndex(timestampVector, endTime), info.numRows - 1)

    // update timestamp only if
    //   1) endRowNum >= 0 (timestamp within chunk)
    //   2) timestamp is within stale window; AND
    //   3) timestamp is greater than current timestamp (for multiple chunk scenarios)
    if (endRowNum >= 0) {
      val ts = tsReader(timestampVector, endRowNum)
      if ((endTime - ts) <= queryConfig.staleSampleAfterMs && ts > timestamp)
        updateValue(ts, info.vectorPtr(valueCol), endRowNum)
    }
  }

  def updateValue(ts: Long, dataVector: BinaryVector.BinaryVectorPtr, endRowNum: Int): Unit
}

class LastSampleChunkedFunctionD extends LastSampleChunkedFunction() {
  final def updateValue(ts: Long, dataVector: BinaryVector.BinaryVectorPtr, endRowNum: Int): Unit = {
    val dblReader = bv.DoubleVector(dataVector)
    val doubleVal = dblReader(dataVector, endRowNum)
    // If the last value is NaN, that may be Prometheus end of time series marker.
    // In that case try to get the sample before last.
    // If endRowNum==0, we are at beginning of chunk, and if the window included the last chunk, then
    // the call to addChunks to the last chunk would have gotten the last sample value anyways.
    if (java.lang.Double.isNaN(doubleVal)) {
      if (endRowNum > 0) {
        timestamp = ts
        value = dblReader(dataVector, endRowNum - 1)
      }
    } else {
      timestamp = ts
      value = doubleVal
    }
  }
}

class LastSampleChunkedFunctionL extends LastSampleChunkedFunction() {
  final def updateValue(ts: Long, dataVector: BinaryVector.BinaryVectorPtr, endRowNum: Int): Unit = {
    val longReader = bv.LongBinaryVector(dataVector)
    timestamp = ts
    value = longReader(dataVector, endRowNum).toDouble
  }
}<|MERGE_RESOLUTION|>--- conflicted
+++ resolved
@@ -122,15 +122,11 @@
     // First row >= startTime, so we can just drop bit 31 (dont care if it matches exactly)
     val startRowNum = tsReader.binarySearch(timestampVector, startTime) & 0x7fffffff
     val endRowNum = tsReader.ceilingIndex(timestampVector, endTime)
-<<<<<<< HEAD
+
     // At least one sample is present
     if (startRowNum <= endRowNum) {
       addTimeDoubleChunks(doubleVector, dblReader, startRowNum, Math.min(endRowNum, info.numRows - 1))
     }
-=======
-
-    addTimeDoubleChunks(doubleVector, dblReader, startRowNum, Math.min(endRowNum, info.numRows - 1))
->>>>>>> dfb6599a
   }
 
   /**
@@ -157,13 +153,9 @@
     val startRowNum = tsReader.binarySearch(timestampVector, startTime) & 0x7fffffff
     val endRowNum = tsReader.ceilingIndex(timestampVector, endTime)
 
-<<<<<<< HEAD
     if (startRowNum <= endRowNum) {
       addTimeLongChunks(longVector, longReader, startRowNum, Math.min(endRowNum, info.numRows - 1))
     }
-=======
-    addTimeLongChunks(longVector, longReader, startRowNum, Math.min(endRowNum, info.numRows - 1))
->>>>>>> dfb6599a
   }
 
   /**
