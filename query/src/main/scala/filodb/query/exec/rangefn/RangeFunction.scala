package filodb.query.exec.rangefn

import filodb.core.metadata.Column.ColumnType
import filodb.core.metadata.Schema
import filodb.core.query.{MutableRowReader, ResultSchema, TransientHistMaxRow, TransientHistRow, TransientRow}
import filodb.core.store.ChunkSetInfoReader
import filodb.memory.format.{vectors => bv, _}
import filodb.memory.format.BinaryVector.BinaryVectorPtr
import filodb.query.QueryConfig
import filodb.query.exec._

/**
  * Container for samples within a window of samples
  * over which a range function can be applied
  */
trait Window {
  def apply(i: Int): TransientRow
  def size: Int
  def head: TransientRow
  def last: TransientRow
}

// Just a marker trait for all RangeFunction implementations, sliding and chunked
sealed trait BaseRangeFunction {
  def asSliding: RangeFunction = this.asInstanceOf[RangeFunction]
  def asChunkedD: ChunkedRangeFunction[TransientRow] = this.asInstanceOf[ChunkedRangeFunction[TransientRow]]
  def asChunkedH: ChunkedRangeFunction[TransientHistRow] = this.asInstanceOf[ChunkedRangeFunction[TransientHistRow]]
}

/**
  * Double-based Range Vector Functions that work with the SlidingWindowIterator.
  * There are multiple choices for function implementation:
  * 1. Use the `addToWindow` and `removeFromWindow` events to evaluate the next value to emit.
  *    This may result in O(n) complexity for emitting the entire range vector.
  * 2. Use the entire window content in `apply` to emit the next value. Depending on whether the
  *    entire window is examined, this may result in O(n) or O(n-squared) for the entire range vector.
  */
trait RangeFunction extends BaseRangeFunction {
  /**
    * Needs last sample prior to window start
    */
  def needsLastSample: Boolean = false

  /**
    * Values added to window will be converted to monotonically increasing. Mark
    * as true only if the function will always operate on counters.
    */
  def needsCounterCorrection: Boolean = false

  /**
    * Called when a sample is added to the sliding window
    */
  def addedToWindow(row: TransientRow, window: Window): Unit

  /**
    * Called when a sample is removed from sliding window
    */
  def removedFromWindow(row: TransientRow, window: Window): Unit

  /**
    * Called when wrapping iterator needs to emit a sample using the window.
    *
    * Samples in the window are samples reported in the requested window length.
    * Window also includes the last sample outside the window if it was reported
    * for the time within stale sample period
    *
    * Timestamp of samples in window is always <= the timestamp param of this function.
    *
    * @param startTimestamp start timestamp of the time window
    * @param endTimestamp timestamp to use in emitted sample. It is also the endTimestamp for the window
    * @param window samples contained in the window
    * @param sampleToEmit To keep control on reader creation the method must set
    *                  the value to emit in this param object that comes from a reader pool
    */
  def apply(startTimestamp: Long,
            endTimestamp: Long,
            window: Window,
            sampleToEmit: TransientRow,
            queryConfig: QueryConfig): Unit
}

/**
 * Improved RangeFunction API with direct chunk access for faster columnar/bulk operations.
 * It also allows for different MutableRows to be plugged in for different types.
 */
trait ChunkedRangeFunction[R <: MutableRowReader] extends BaseRangeFunction {
  /**
   * Resets the state
   */
  def reset(): Unit = {}

  /**
   * Called by the ChunkedWindowIterator to add multiple rows at a time to the range function for efficiency.
   * The idea is to call chunk-based methods such as sum and binarySearch.
   * @param tsVector raw pointer to the timestamp BinaryVector
   * @param tsReader a LongVectorDataReader for parsing the tsVector
   * @param valueVector a raw pointer to the value BinaryVector
   * @param valueReader a VectorDataReader for the value BinaryVector. Method must cast to appropriate type.
   * @param startTime starting timestamp in millis since Epoch for time window, inclusive
   * @param endTime ending timestamp in millis since Epoch for time window, inclusive
   */
  // scalastyle:off parameter.number
  def addChunks(tsVectorAcc: MemoryReader, tsVector: BinaryVectorPtr, tsReader: bv.LongVectorDataReader,
                valueVectorAcc: MemoryReader, valueVector: BinaryVectorPtr, valueReader: VectorDataReader,
                startTime: Long, endTime: Long, info: ChunkSetInfoReader, queryConfig: QueryConfig): Unit

  /**
   * Return the computed result in sampleToEmit for the given window.
   */
  def apply(windowStart: Long, windowEnd: Long, sampleToEmit: R): Unit =
    apply(windowEnd, sampleToEmit)

  /**
   * Return the computed result in the sampleToEmit
   * @param endTimestamp the ending timestamp of the current window
   */
  def apply(endTimestamp: Long, sampleToEmit: R): Unit
}

/**
 * A ChunkedRangeFunction for Prom-style counters dealing with resets/corrections.
 * The algorithm relies on logic in the chunks to detect corrections, and carries over correction
 * values from chunk to chunk for correctness.  Data is assumed to be ordered.
 * For more details see [doc/query_engine.md]
 */
trait CounterChunkedRangeFunction[R <: MutableRowReader] extends ChunkedRangeFunction[R] {
  var correctionMeta: CorrectionMeta = NoCorrection

  // reset is called before first chunk.  Reset correction metadata
  override def reset(): Unit = { correctionMeta = NoCorrection }

  // scalastyle:off parameter.number
  def addChunks(tsVectorAcc: MemoryReader, tsVector: BinaryVectorPtr, tsReader: bv.LongVectorDataReader,
                valueVectorAcc: MemoryReader, valueVector: BinaryVectorPtr, valueReader: VectorDataReader,
                startTime: Long, endTime: Long, info: ChunkSetInfoReader, queryConfig: QueryConfig): Unit = {
    val ccReader = valueReader.asInstanceOf[CounterVectorReader]
    val startRowNum = tsReader.binarySearch(tsVectorAcc, tsVector, startTime) & 0x7fffffff
    val endRowNum = Math.min(tsReader.ceilingIndex(tsVectorAcc, tsVector, endTime), info.numRows - 1)

    // For each chunk:
    // Check if any dropoff from end of last chunk to beg of this chunk (unless it's the first chunk)
    // Compute the carryover (ie adjusted correction amount)
    correctionMeta = ccReader.detectDropAndCorrection(valueVectorAcc, valueVector, correctionMeta)

    // At least one sample is present
    if (startRowNum <= endRowNum) {
      addTimeChunks(valueVectorAcc, valueVector, ccReader, startRowNum, endRowNum,
                    tsReader(tsVectorAcc, tsVector, startRowNum), tsReader(tsVectorAcc, tsVector, endRowNum))
    }

    // Add any corrections from this chunk, pass on lastValue also to next chunk computation
    correctionMeta = ccReader.updateCorrection(valueVectorAcc, valueVector, correctionMeta)
  }

  /**
   * Implements the logic for processing chunked data given row numbers and times for the
   * start and end.
   */
  def addTimeChunks(acc: MemoryReader, vector: BinaryVectorPtr, reader: CounterVectorReader,
                    startRowNum: Int, endRowNum: Int,
                    startTime: Long, endTime: Long): Unit
}

/**
 * A trait for RangeFunctions that operate on both a start time and an end time.  Will find the start and end
 * row numbers for the chunk.
 */
trait TimeRangeFunction[R <: MutableRowReader] extends ChunkedRangeFunction[R] {
  // scalastyle:off parameter.number
  def addChunks(tsVectorAcc: MemoryReader, tsVector: BinaryVectorPtr, tsReader: bv.LongVectorDataReader,
                valueVectorAcc: MemoryReader, valueVector: BinaryVectorPtr, valueReader: VectorDataReader,
                startTime: Long, endTime: Long, info: ChunkSetInfoReader, queryConfig: QueryConfig): Unit = {
    // TODO: abstract this pattern of start/end row # out. Probably when cursors are implemented
    // First row >= startTime, so we can just drop bit 31 (dont care if it matches exactly)
    val startRowNum = tsReader.binarySearch(tsVectorAcc, tsVector, startTime) & 0x7fffffff
    val endRowNum = Math.min(tsReader.ceilingIndex(tsVectorAcc, tsVector, endTime), info.numRows - 1)

    // At least one sample is present
    if (startRowNum <= endRowNum)
      addTimeChunks(valueVectorAcc, valueVector, valueReader, startRowNum, endRowNum)
  }

  def addTimeChunks(vectAcc: MemoryReader,
                    vectPtr: BinaryVector.BinaryVectorPtr,
                    reader: VectorDataReader,
                    startRowNum: Int,
                    endRowNum: Int): Unit
}

/**
 * Standard ChunkedRangeFunction implementation extracting the start and ending row numbers from the timestamp
 * and returning the double value vector and reader with the row numbers
 */
trait ChunkedDoubleRangeFunction extends TimeRangeFunction[TransientRow] {
  final def addTimeChunks(vectAcc: MemoryReader,
                          vectPtr: BinaryVector.BinaryVectorPtr,
                          reader: VectorDataReader,
                          startRowNum: Int,
                          endRowNum: Int): Unit =
    addTimeDoubleChunks(vectAcc, vectPtr, reader.asDoubleReader, startRowNum, endRowNum)

  /**
   * Add a Double BinaryVector in the range (startRowNum, endRowNum) to the range computation
   * @param startRowNum the row number for timestamp greater than or equal to startTime
   * @param endRowNum the row number with the timestamp <= endTime
   */
  def addTimeDoubleChunks(doubleVectAcc: MemoryReader,
                          doubleVect: BinaryVector.BinaryVectorPtr,
                          doubleReader: bv.DoubleVectorDataReader,
                          startRowNum: Int,
                          endRowNum: Int): Unit
}

trait ChunkedLongRangeFunction extends TimeRangeFunction[TransientRow] {
  final def addTimeChunks(vectAcc: MemoryReader,
                          vectPtr: BinaryVector.BinaryVectorPtr,
                          reader: VectorDataReader,
                          startRowNum: Int,
                          endRowNum: Int): Unit =
    addTimeLongChunks(vectAcc, vectPtr, reader.asLongReader, startRowNum, endRowNum)

  /**
   * Add a Long BinaryVector in the range (startRowNum, endRowNum) to the range computation
   * @param startRowNum the row number for timestamp greater than or equal to startTime
   * @param endRowNum the row number with the timestamp <= endTime
   */
  def addTimeLongChunks(longVectAcc: MemoryReader,
                        longVect: BinaryVector.BinaryVectorPtr,
                        longReader: bv.LongVectorDataReader,
                        startRowNum: Int,
                        endRowNum: Int): Unit
}

object RangeFunction {
  type RangeFunctionGenerator = () => BaseRangeFunction

  import InternalRangeFunction._

  def downsampleColsFromRangeFunction(schema: Schema, f: Option[InternalRangeFunction]): Seq[String] = {
    f match {
      case None                   => Seq("avg")
      case Some(CountOverTime)    => Seq("count")
      case Some(Changes)          => Seq("avg")
      case Some(Delta)            => Seq("avg")
      case Some(Idelta)           => Seq("avg")
      case Some(Deriv)            => Seq("avg")
      case Some(HoltWinters)      => Seq("avg")
      case Some(PredictLinear)    => Seq("avg")
      case Some(SumOverTime)      => Seq("sum")
      case Some(AvgOverTime)      => Seq("sum", "count")
      case Some(AvgWithSumAndCountOverTime) => Seq("sum", "count")
      case Some(StdDevOverTime)   => Seq("avg")
      case Some(StdVarOverTime)   => Seq("avg")
      case Some(QuantileOverTime) => Seq("avg")
      case Some(MinOverTime)      => Seq("min")
      case Some(MaxOverTime)      => Seq("max")
      case other                  => Seq(schema.data.valueColName)
    }
  }

  // Convert range function for downsample schema
  def downsampleRangeFunction(f: Option[InternalRangeFunction]): Option[InternalRangeFunction] =
    f match {
      case Some(CountOverTime)    => Some(SumOverTime)
      case Some(AvgOverTime)      => Some(AvgWithSumAndCountOverTime)
      case other                  => other
    }

  /**
   * Returns a (probably new) instance of RangeFunction given the func ID and column type
   */
  def apply(schema: ResultSchema,
            func: Option[InternalRangeFunction],
            columnType: ColumnType,
            config: QueryConfig,
            funcParams: Seq[FuncArgs] = Nil,
            useChunked: Boolean): BaseRangeFunction =
    generatorFor(schema, func, columnType, config, funcParams, useChunked)()

  /**
   * Given a function type and column type, returns a RangeFunctionGenerator
   */
  def generatorFor(schema: ResultSchema,
                   func: Option[InternalRangeFunction],
                   columnType: ColumnType,
                   config: QueryConfig,
                   funcParams: Seq[FuncArgs] = Nil,
                   useChunked: Boolean = true): RangeFunctionGenerator = {
    if (useChunked) columnType match {
      case ColumnType.DoubleColumn => doubleChunkedFunction(schema, func, config, funcParams)
      case ColumnType.LongColumn => longChunkedFunction(schema, func, funcParams)
      case ColumnType.TimestampColumn => longChunkedFunction(schema, func, funcParams)
      case ColumnType.HistogramColumn => histChunkedFunction(schema, func, funcParams)
      case other: ColumnType => throw new IllegalArgumentException(s"Column type $other not supported")
    } else {
      iteratingFunction(func, funcParams)
    }
  }

  /**
   * Returns a function to generate a ChunkedRangeFunction for Long columns
   */
  def longChunkedFunction(schema: ResultSchema,
                          func: Option[InternalRangeFunction],
                          funcParams: Seq[FuncArgs] = Nil): RangeFunctionGenerator = {
    func match {
      case None                   => () => new LastSampleChunkedFunctionL
      case Some(CountOverTime)    => () => new CountOverTimeChunkedFunction()
      case Some(SumOverTime)      => () => new SumOverTimeChunkedFunctionL
      case Some(AvgWithSumAndCountOverTime) => require(schema.columns(2).name == "count")
                                   () => new AvgWithSumAndCountOverTimeFuncL(schema.colIDs(2))
      case Some(AvgOverTime)      => () => new AvgOverTimeChunkedFunctionL
      case Some(MinOverTime)      => () => new MinOverTimeChunkedFunctionL
      case Some(MaxOverTime)      => () => new MaxOverTimeChunkedFunctionL
      case Some(StdDevOverTime)   => () => new StdDevOverTimeChunkedFunctionL
      case Some(StdVarOverTime)   => () => new StdVarOverTimeChunkedFunctionL
      case Some(Changes)          => () => new ChangesChunkedFunctionL
      case Some(QuantileOverTime) => () => new QuantileOverTimeChunkedFunctionL(funcParams)
      case Some(PredictLinear)    => () => new PredictLinearChunkedFunctionL(funcParams)
      case _                      => iteratingFunction(func, funcParams)
    }
  }

  /**
   * Returns a function to generate a ChunkedRangeFunction for Double columns
   */
  // scalastyle:off cyclomatic.complexity
  def doubleChunkedFunction(schema: ResultSchema,
                            func: Option[InternalRangeFunction],
                            config: QueryConfig,
                            funcParams: Seq[FuncArgs] = Nil): RangeFunctionGenerator = {
    func match {
      case None                   => () => new LastSampleChunkedFunctionD
      case Some(Rate)     if config.has("faster-rate") => () => new ChunkedRateFunction
      case Some(Increase) if config.has("faster-rate") => () => new ChunkedIncreaseFunction
      case Some(Delta)    if config.has("faster-rate") => () => new ChunkedDeltaFunction
      case Some(CountOverTime)    => () => new CountOverTimeChunkedFunctionD()
      case Some(SumOverTime)      => () => new SumOverTimeChunkedFunctionD
      case Some(AvgWithSumAndCountOverTime) => require(schema.columns(2).name == "count")
                                   () => new AvgWithSumAndCountOverTimeFuncD(schema.colIDs(2))
      case Some(AvgOverTime)      => () => new AvgOverTimeChunkedFunctionD
      case Some(MinOverTime)      => () => new MinOverTimeChunkedFunctionD
      case Some(MaxOverTime)      => () => new MaxOverTimeChunkedFunctionD
      case Some(StdDevOverTime)   => () => new StdDevOverTimeChunkedFunctionD
      case Some(StdVarOverTime)   => () => new StdVarOverTimeChunkedFunctionD
      case Some(Changes)          => () => new ChangesChunkedFunctionD()
      case Some(QuantileOverTime) => () => new QuantileOverTimeChunkedFunctionD(funcParams)
      case Some(HoltWinters)      => () => new HoltWintersChunkedFunctionD(funcParams)
<<<<<<< HEAD
      case Some(Timestamp)        => () => new TimestampChunkedFunction()
=======
      case Some(ZScore)           => () => new ZScoreChunkedFunctionD()
>>>>>>> 1583c367
      case Some(PredictLinear)    => () => new PredictLinearChunkedFunctionD(funcParams)
      case _                      => iteratingFunction(func, funcParams)
    }
  }
  // scalastyle:on cyclomatic.complexity

  def histMaxRangeFunction(f: Option[InternalRangeFunction]): Option[InternalRangeFunction] =
    f match {
      case None                   => Some(LastSampleHistMax)
      case Some(SumOverTime)      => Some(SumAndMaxOverTime)
      case other                  => other
    }

  def histChunkedFunction(schema: ResultSchema,
                          func: Option[InternalRangeFunction],
                          funcParams: Seq[FuncArgs] = Nil): RangeFunctionGenerator = func match {
    case None                 => () => new LastSampleChunkedFunctionH
    case Some(LastSampleHistMax) => require(schema.columns(2).name == "max")
                                 () => new LastSampleChunkedFunctionHMax(schema.colIDs(2))
    case Some(SumAndMaxOverTime) => require(schema.columns(2).name == "max")
                                 () => new SumAndMaxOverTimeFuncHD(schema.colIDs(2))
    case Some(SumOverTime)    => () => new SumOverTimeChunkedFunctionH
    case Some(Rate)           => () => new HistRateFunction
    case Some(Increase)       => () => new HistIncreaseFunction
    case _                    => ???
  }

  /**
   * Returns a function to generate the RangeFunction for SlidingWindowIterator.
   * Note that these functions are Double-based, so a converting iterator eg LongToDoubleIterator may be needed.
   */
  def iteratingFunction(func: Option[InternalRangeFunction],
                        funcParams: Seq[Any] = Nil): RangeFunctionGenerator = func match {
    // when no window function is asked, use last sample for instant
    case None                   => () => LastSampleFunction
    case Some(Rate)             => () => RateFunction
    case Some(Increase)         => () => IncreaseFunction
    case Some(Delta)            => () => DeltaFunction
    case Some(Resets)           => () => new ResetsFunction()
    case Some(Irate)            => () => IRateFunction
    case Some(Idelta)           => () => IDeltaFunction
    case Some(Deriv)            => () => DerivFunction
    case Some(MaxOverTime)      => () => new MinMaxOverTimeFunction(Ordering[Double])
    case Some(MinOverTime)      => () => new MinMaxOverTimeFunction(Ordering[Double].reverse)
    case Some(CountOverTime)    => () => new CountOverTimeFunction()
    case Some(SumOverTime)      => () => new SumOverTimeFunction()
    case Some(AvgOverTime)      => () => new AvgOverTimeFunction()
    case Some(StdDevOverTime)   => () => new StdDevOverTimeFunction()
    case Some(StdVarOverTime)   => () => new StdVarOverTimeFunction()
    case _                      => ???
  }
}

object LastSampleFunction extends RangeFunction {
  override def needsLastSample: Boolean = true
  def addedToWindow(row: TransientRow, window: Window): Unit = {}
  def removedFromWindow(row: TransientRow, window: Window): Unit = {}
  def apply(startTimestamp: Long,
            endTimestamp: Long,
            window: Window,
            sampleToEmit: TransientRow,
            queryConfig: QueryConfig): Unit = {
    if (window.size > 1)
      throw new IllegalStateException(s"Window had more than 1 sample. Possible out of order samples. Window: $window")
    if (window.size == 0 || (endTimestamp - window.head.getLong(0)) > queryConfig.staleSampleAfterMs) {
      sampleToEmit.setValues(endTimestamp, Double.NaN)
    } else {
      sampleToEmit.setValues(endTimestamp, window.head.getDouble(1))
    }
  }
}

/**
 * Directly obtain the last sample from chunks for much much faster performance compared to above
 * TODO: one day we should expose higher level means of returning the actual Long value instead of converting to Double
 */
abstract class LastSampleChunkedFunction[R <: MutableRowReader](var timestamp: Long = -1L)
extends ChunkedRangeFunction[R] {
  // Add each chunk and update timestamp and value such that latest sample wins
  // scalastyle:off parameter.number
  def addChunks(tsVectorAcc: MemoryReader, tsVector: BinaryVectorPtr, tsReader: bv.LongVectorDataReader,
                valueVectorAcc: MemoryReader, valueVector: BinaryVectorPtr, valueReader: VectorDataReader,
                startTime: Long, endTime: Long, info: ChunkSetInfoReader, queryConfig: QueryConfig): Unit = {
    // Just in case timestamp vectors are a bit longer than others.
    val endRowNum = Math.min(tsReader.ceilingIndex(tsVectorAcc, tsVector, endTime), info.numRows - 1)

    // update timestamp only if
    //   1) endRowNum >= 0 (timestamp within chunk)
    //   2) timestamp is within stale window; AND
    //   3) timestamp is greater than current timestamp (for multiple chunk scenarios)
    if (endRowNum >= 0) {
      val ts = tsReader(tsVectorAcc, tsVector, endRowNum)
      if ((endTime - ts) <= queryConfig.staleSampleAfterMs && ts > timestamp)
        updateValue(ts, valueVectorAcc, valueVector, valueReader, endRowNum)
    }
  }

  def updateValue(ts: Long, valAcc: MemoryReader, valVector: BinaryVectorPtr,
                  valReader: VectorDataReader, endRowNum: Int): Unit
}

// LastSample functions with double value, based on TransientRow
abstract class LastSampleChunkedFuncDblVal(var value: Double = Double.NaN)
extends LastSampleChunkedFunction[TransientRow] {
  override final def reset(): Unit = { timestamp = -1L; value = Double.NaN }
  final def apply(endTimestamp: Long, sampleToEmit: TransientRow): Unit = {
    sampleToEmit.setValues(endTimestamp, value)
  }
}

// LastSample function for Histogram columns
class LastSampleChunkedFunctionH(var value: bv.HistogramWithBuckets = bv.Histogram.empty)
extends LastSampleChunkedFunction[TransientHistRow] {
  override final def reset(): Unit = { timestamp = -1L; value = bv.Histogram.empty }
  final def apply(endTimestamp: Long, sampleToEmit: TransientHistRow): Unit = {
    sampleToEmit.setValues(endTimestamp, value)
  }
  def updateValue(ts: Long, valAcc: MemoryReader, valVector: BinaryVectorPtr,
                  valReader: VectorDataReader, endRowNum: Int): Unit = {
    timestamp = ts
    value = valReader.asHistReader(endRowNum)
  }
}

class LastSampleChunkedFunctionHMax(maxColID: Int,
                                    var timestamp: Long = -1L,
                                    var value: bv.HistogramWithBuckets = bv.Histogram.empty,
                                    var max: Double = Double.NaN) extends ChunkedRangeFunction[TransientHistMaxRow] {
  override final def reset(): Unit = { timestamp = -1L; value = bv.Histogram.empty; max = Double.NaN }
  final def apply(endTimestamp: Long, sampleToEmit: TransientHistMaxRow): Unit = {
    sampleToEmit.setValues(endTimestamp, value)
    sampleToEmit.setDouble(2, max)
  }

  // Add each chunk and update timestamp and value such that latest sample wins
  // scalastyle:off parameter.number
  def addChunks(tsVectorAcc: MemoryReader, tsVector: BinaryVectorPtr, tsReader: bv.LongVectorDataReader,
                valueVectorAcc: MemoryReader, valueVector: BinaryVectorPtr, valueReader: VectorDataReader,
                startTime: Long, endTime: Long, info: ChunkSetInfoReader, queryConfig: QueryConfig): Unit = {
    // Just in case timestamp vectors are a bit longer than others.
    val endRowNum = Math.min(tsReader.ceilingIndex(tsVectorAcc, tsVector, endTime), info.numRows - 1)

    // update timestamp only if
    //   1) endRowNum >= 0 (timestamp within chunk)
    //   2) timestamp is within stale window; AND
    //   3) timestamp is greater than current timestamp (for multiple chunk scenarios)
    if (endRowNum >= 0) {
      val ts = tsReader(tsVectorAcc, tsVector, endRowNum)
      if ((endTime - ts) <= queryConfig.staleSampleAfterMs && ts > timestamp) {
        val maxvectAcc = info.vectorAccessor(maxColID)
        val maxVectOff = info.vectorAddress(maxColID)
        timestamp = ts
        value = valueReader.asHistReader(endRowNum)
        max = bv.DoubleVector(maxvectAcc, maxVectOff)(maxvectAcc, maxVectOff, endRowNum)
      }
    }
  }
}

class LastSampleChunkedFunctionD extends LastSampleChunkedFuncDblVal() {
  def updateValue(ts: Long, valAcc: MemoryReader, valVector: BinaryVectorPtr,
                  valReader: VectorDataReader, endRowNum: Int): Unit = {
    val dblReader = valReader.asDoubleReader
    val doubleVal = dblReader(valAcc, valVector, endRowNum)
    // If the last value is NaN, that may be Prometheus end of time series marker.
    // In that case try to get the sample before last.
    // If endRowNum==0, we are at beginning of chunk, and if the window included the last chunk, then
    // the call to addChunks to the last chunk would have gotten the last sample value anyways.
    if (java.lang.Double.isNaN(doubleVal)) {
      if (endRowNum > 0) {
        timestamp = ts
        value = dblReader(valAcc, valVector, endRowNum - 1)
      }
    } else {
      timestamp = ts
      value = doubleVal
    }
  }
}

class LastSampleChunkedFunctionL extends LastSampleChunkedFuncDblVal() {
  def updateValue(ts: Long, valAcc: MemoryReader, valVector: BinaryVectorPtr,
                  valReader: VectorDataReader, endRowNum: Int): Unit = {
    val longReader = valReader.asLongReader
    timestamp = ts
    value = longReader(valAcc, valVector, endRowNum).toDouble
  }
}

<<<<<<< HEAD
class TimestampChunkedFunction (var value: Double = Double.NaN) extends ChunkedRangeFunction[TransientRow] {
  def addChunks(tsVectorAcc: MemoryReader, tsVector: BinaryVectorPtr, tsReader: bv.LongVectorDataReader,
                valueVectorAcc: MemoryReader, valueVector: BinaryVectorPtr, valueReader: VectorDataReader,
                startTime: Long, endTime: Long, info: ChunkSetInfoReader, queryConfig: QueryConfig): Unit = {
    val endRowNum = Math.min(tsReader.ceilingIndex(tsVectorAcc, tsVector, endTime), info.numRows - 1)

    if (endRowNum >= 0) {
      val ts = tsReader(tsVectorAcc, tsVector, endRowNum)
      value = (ts.toDouble / 1000f)
    }
  }

  override final def reset(): Unit = { value = Double.NaN }
  final def apply(endTimestamp: Long, sampleToEmit: TransientRow): Unit = {
    sampleToEmit.setValues(endTimestamp, value)
  }

=======
class LastSampleChunkedFunctionWithNanD extends LastSampleChunkedFuncDblVal() {
  def updateValue(ts: Long, valAcc: MemoryReader, valVector: BinaryVectorPtr,
                  valReader: VectorDataReader, endRowNum: Int): Unit = {
    val dblReader = valReader.asDoubleReader
    val doubleVal = dblReader(valAcc, valVector, endRowNum)
    // If the last value is NaN, that may be Prometheus end of time series marker.
    // In that case try to get the sample before last.
    // If endRowNum==0, we are at beginning of chunk, and if the window included the last chunk, then
    // the call to addChunks to the last chunk would have gotten the last sample value anyways.
    timestamp = ts
    value = doubleVal
  }
>>>>>>> 1583c367
}<|MERGE_RESOLUTION|>--- conflicted
+++ resolved
@@ -346,11 +346,8 @@
       case Some(Changes)          => () => new ChangesChunkedFunctionD()
       case Some(QuantileOverTime) => () => new QuantileOverTimeChunkedFunctionD(funcParams)
       case Some(HoltWinters)      => () => new HoltWintersChunkedFunctionD(funcParams)
-<<<<<<< HEAD
       case Some(Timestamp)        => () => new TimestampChunkedFunction()
-=======
       case Some(ZScore)           => () => new ZScoreChunkedFunctionD()
->>>>>>> 1583c367
       case Some(PredictLinear)    => () => new PredictLinearChunkedFunctionD(funcParams)
       case _                      => iteratingFunction(func, funcParams)
     }
@@ -540,7 +537,6 @@
   }
 }
 
-<<<<<<< HEAD
 class TimestampChunkedFunction (var value: Double = Double.NaN) extends ChunkedRangeFunction[TransientRow] {
   def addChunks(tsVectorAcc: MemoryReader, tsVector: BinaryVectorPtr, tsReader: bv.LongVectorDataReader,
                 valueVectorAcc: MemoryReader, valueVector: BinaryVectorPtr, valueReader: VectorDataReader,
@@ -549,16 +545,18 @@
 
     if (endRowNum >= 0) {
       val ts = tsReader(tsVectorAcc, tsVector, endRowNum)
+      // Timestamp value should be in seconds
       value = (ts.toDouble / 1000f)
     }
   }
 
   override final def reset(): Unit = { value = Double.NaN }
+
   final def apply(endTimestamp: Long, sampleToEmit: TransientRow): Unit = {
     sampleToEmit.setValues(endTimestamp, value)
   }
-
-=======
+}
+
 class LastSampleChunkedFunctionWithNanD extends LastSampleChunkedFuncDblVal() {
   def updateValue(ts: Long, valAcc: MemoryReader, valVector: BinaryVectorPtr,
                   valReader: VectorDataReader, endRowNum: Int): Unit = {
@@ -571,5 +569,4 @@
     timestamp = ts
     value = doubleVal
   }
->>>>>>> 1583c367
 }