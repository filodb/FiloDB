package filodb.query.exec.rangefn

import filodb.core.metadata.Column.ColumnType
import filodb.core.store.ChunkSetInfo
import filodb.memory.format.{vectors => bv, BinaryVector, VectorDataReader}
import filodb.memory.format.BinaryVector.BinaryVectorPtr
import filodb.query.{QueryConfig, RangeFunctionId}
import filodb.query.exec._
import filodb.query.RangeFunctionId._

/**
  * Container for samples within a window of samples
  * over which a range function can be applied
  */
trait Window {
  def apply(i: Int): TransientRow
  def size: Int
  def head: TransientRow
  def last: TransientRow
}

// Just a marker trait for all RangeFunction implementations, sliding and chunked
sealed trait BaseRangeFunction {
  def asSliding: RangeFunction = this.asInstanceOf[RangeFunction]
  def asChunkedD: ChunkedRangeFunction[TransientRow] = this.asInstanceOf[ChunkedRangeFunction[TransientRow]]
  def asChunkedH: ChunkedRangeFunction[TransientHistRow] = this.asInstanceOf[ChunkedRangeFunction[TransientHistRow]]
}

/**
  * Double-based Range Vector Functions that work with the SlidingWindowIterator.
  * There are multiple choices for function implementation:
  * 1. Use the `addToWindow` and `removeFromWindow` events to evaluate the next value to emit.
  *    This may result in O(n) complexity for emitting the entire range vector.
  * 2. Use the entire window content in `apply` to emit the next value. Depending on whether the
  *    entire window is examined, this may result in O(n) or O(n-squared) for the entire range vector.
  */
trait RangeFunction extends BaseRangeFunction {
  /**
    * Needs last sample prior to window start
    */
  def needsLastSample: Boolean = false

  /**
    * Values added to window will be converted to monotonically increasing. Mark
    * as true only if the function will always operate on counters.
    */
  def needsCounterCorrection: Boolean = false

  /**
    * Called when a sample is added to the sliding window
    */
  def addedToWindow(row: TransientRow, window: Window): Unit

  /**
    * Called when a sample is removed from sliding window
    */
  def removedFromWindow(row: TransientRow, window: Window): Unit

  /**
    * Called when wrapping iterator needs to emit a sample using the window.
    *
    * Samples in the window are samples reported in the requested window length.
    * Window also includes the last sample outside the window if it was reported
    * for the time within stale sample period
    *
    * Timestamp of samples in window is always <= the timestamp param of this function.
    *
    * @param startTimestamp start timestamp of the time window
    * @param endTimestamp timestamp to use in emitted sample. It is also the endTimestamp for the window
    * @param window samples contained in the window
    * @param sampleToEmit To keep control on reader creation the method must set
    *                  the value to emit in this param object that comes from a reader pool
    */
  def apply(startTimestamp: Long,
            endTimestamp: Long,
            window: Window,
            sampleToEmit: TransientRow,
            queryConfig: QueryConfig): Unit
}

/**
 * Improved RangeFunction API with direct chunk access for faster columnar/bulk operations.
 * It also allows for different MutableRows to be plugged in for different types.
 */
trait ChunkedRangeFunction[R <: MutableRowReader] extends BaseRangeFunction {
  /**
   * Resets the state
   */
  def reset(): Unit = {}

  /**
   * Called by the ChunkedWindowIterator to add multiple rows at a time to the range function for efficiency.
   * The idea is to call chunk-based methods such as sum and binarySearch.
   * @param tsVector raw pointer to the timestamp BinaryVector
   * @param tsReader a LongVectorDataReader for parsing the tsVector
   * @param valueVector a raw pointer to the value BinaryVector
   * @param valueReader a VectorDataReader for the value BinaryVector. Method must cast to appropriate type.
   * @param startTime starting timestamp in millis since Epoch for time window, inclusive
   * @param endTime ending timestamp in millis since Epoch for time window, inclusive
   */
  def addChunks(tsVector: BinaryVectorPtr, tsReader: bv.LongVectorDataReader,
                valueVector: BinaryVectorPtr, valueReader: VectorDataReader,
                startTime: Long, endTime: Long, info: ChunkSetInfo, queryConfig: QueryConfig): Unit

  /**
   * Return the computed result in the sampleToEmit
   */
  def apply(endTimestamp: Long, sampleToEmit: R): Unit
}

/**
 * Standard ChunkedRangeFunction implementation extracting the start and ending row numbers from the timestamp
 * and returning the double value vector and reader with the row numbers
 */
trait ChunkedDoubleRangeFunction extends ChunkedRangeFunction[TransientRow] {
  final def addChunks(tsVector: BinaryVectorPtr, tsReader: bv.LongVectorDataReader,
                      valueVector: BinaryVectorPtr, valueReader: VectorDataReader,
                      startTime: Long, endTime: Long, info: ChunkSetInfo, queryConfig: QueryConfig): Unit = {
    // TODO: abstract this pattern of start/end row # out. Probably when cursors are implemented
    // First row >= startTime, so we can just drop bit 31 (dont care if it matches exactly)
    val startRowNum = tsReader.binarySearch(tsVector, startTime) & 0x7fffffff
    val endRowNum = tsReader.ceilingIndex(tsVector, endTime)

<<<<<<< HEAD
    addTimeDoubleChunks(valueVector, valueReader.asDoubleReader,
                        startRowNum, Math.min(endRowNum, info.numRows - 1))
=======
    // At least one sample is present
    if (startRowNum <= endRowNum) {
      addTimeDoubleChunks(doubleVector, dblReader, startRowNum, Math.min(endRowNum, info.numRows - 1))
    }
>>>>>>> 2abb512f
  }

  /**
   * Add a Double BinaryVector in the range (startRowNum, endRowNum) to the range computation
   * @param startRowNum the row number for timestamp greater than or equal to startTime
   * @param endRowNum the row number with the timestamp <= endTime
   */
  def addTimeDoubleChunks(doubleVect: BinaryVector.BinaryVectorPtr,
                          doubleReader: bv.DoubleVectorDataReader,
                          startRowNum: Int,
                          endRowNum: Int): Unit
}

trait ChunkedLongRangeFunction extends ChunkedRangeFunction[TransientRow] {
  final def addChunks(tsVector: BinaryVectorPtr, tsReader: bv.LongVectorDataReader,
                      valueVector: BinaryVectorPtr, valueReader: VectorDataReader,
                      startTime: Long, endTime: Long, info: ChunkSetInfo, queryConfig: QueryConfig): Unit = {
    // TODO: abstract this pattern of start/end row # out. Probably when cursors are implemented
    // First row >= startTime, so we can just drop bit 31 (dont care if it matches exactly)
    val startRowNum = tsReader.binarySearch(tsVector, startTime) & 0x7fffffff
    val endRowNum = tsReader.ceilingIndex(tsVector, endTime)

<<<<<<< HEAD
    addTimeLongChunks(valueVector, valueReader.asLongReader,
                      startRowNum, Math.min(endRowNum, info.numRows - 1))
=======
    if (startRowNum <= endRowNum) {
      addTimeLongChunks(longVector, longReader, startRowNum, Math.min(endRowNum, info.numRows - 1))
    }
>>>>>>> 2abb512f
  }

  /**
   * Add a Long BinaryVector in the range (startRowNum, endRowNum) to the range computation
   * @param startRowNum the row number for timestamp greater than or equal to startTime
   * @param endRowNum the row number with the timestamp <= endTime
   */
  def addTimeLongChunks(longVect: BinaryVector.BinaryVectorPtr,
                        longReader: bv.LongVectorDataReader,
                        startRowNum: Int,
                        endRowNum: Int): Unit
}

object RangeFunction {
  type RangeFunctionGenerator = () => BaseRangeFunction

  /**
   * Returns a (probably new) instance of RangeFunction given the func ID and column type
   */
  def apply(func: Option[RangeFunctionId],
            columnType: ColumnType,
            funcParams: Seq[Any] = Nil,
            useChunked: Boolean): BaseRangeFunction =
    generatorFor(func, columnType, funcParams, useChunked)()

  /**
   * Given a function type and column type, returns a RangeFunctionGenerator
   */
  def generatorFor(func: Option[RangeFunctionId],
                   columnType: ColumnType,
                   funcParams: Seq[Any] = Nil,
                   useChunked: Boolean = true): RangeFunctionGenerator =
    if (useChunked) columnType match {
      case ColumnType.DoubleColumn => doubleChunkedFunction(func, funcParams)
      case ColumnType.LongColumn   => longChunkedFunction(func, funcParams)
      case ColumnType.TimestampColumn => longChunkedFunction(func, funcParams)
      case ColumnType.HistogramColumn => histChunkedFunction(func, funcParams)
      case other: ColumnType       => throw new IllegalArgumentException(s"Column type $other not supported")
    } else {
      iteratingFunction(func, funcParams)
    }

  /**
   * Returns a function to generate a ChunkedRangeFunction for Long columns
   */
  def longChunkedFunction(func: Option[RangeFunctionId],
                          funcParams: Seq[Any] = Nil): RangeFunctionGenerator = func match {
    case None                 => () => new LastSampleChunkedFunctionL
    case Some(CountOverTime)  => () => new CountOverTimeChunkedFunction()
    case Some(SumOverTime)    => () => new SumOverTimeChunkedFunctionL
    case Some(AvgOverTime)    => () => new AvgOverTimeChunkedFunctionL
    case Some(MinOverTime)    => () => new MinOverTimeChunkedFunctionL
    case Some(MaxOverTime)    => () => new MaxOverTimeChunkedFunctionL
    case Some(StdDevOverTime) => () => new StdDevOverTimeChunkedFunctionL
    case Some(StdVarOverTime) => () => new StdVarOverTimeChunkedFunctionL
    case _                    => iteratingFunction(func, funcParams)
  }

  /**
   * Returns a function to generate a ChunkedRangeFunction for Double columns
   */
  def doubleChunkedFunction(func: Option[RangeFunctionId],
                            funcParams: Seq[Any] = Nil): RangeFunctionGenerator = func match {
    case None                 => () => new LastSampleChunkedFunctionD
    case Some(CountOverTime)  => () => new CountOverTimeChunkedFunctionD()
    case Some(SumOverTime)    => () => new SumOverTimeChunkedFunctionD
    case Some(AvgOverTime)    => () => new AvgOverTimeChunkedFunctionD
    case Some(MinOverTime)    => () => new MinOverTimeChunkedFunctionD
    case Some(MaxOverTime)    => () => new MaxOverTimeChunkedFunctionD
    case Some(StdDevOverTime) => () => new StdDevOverTimeChunkedFunctionD
    case Some(StdVarOverTime) => () => new StdVarOverTimeChunkedFunctionD
    case _                    => iteratingFunction(func, funcParams)
  }

  def histChunkedFunction(func: Option[RangeFunctionId],
                          funcParams: Seq[Any] = Nil): RangeFunctionGenerator = func match {
    case None                 => () => new LastSampleChunkedFunctionH
    case Some(SumOverTime)    => () => new SumOverTimeChunkedFunctionH
    case _                    => ???
  }

  /**
   * Returns a function to generate the RangeFunction for SlidingWindowIterator.
   * Note that these functions are Double-based, so a converting iterator eg LongToDoubleIterator may be needed.
   */
  def iteratingFunction(func: Option[RangeFunctionId],
                        funcParams: Seq[Any] = Nil): RangeFunctionGenerator = func match {
    // when no window function is asked, use last sample for instant
    case None                   => () => LastSampleFunction
    case Some(Rate)             => () => RateFunction
    case Some(Increase)         => () => IncreaseFunction
    case Some(Delta)            => () => DeltaFunction
    case Some(Resets)           => () => ResetsFunction
    case Some(Irate)            => () => IRateFunction
    case Some(Idelta)           => () => IDeltaFunction
    case Some(Deriv)            => () => DerivFunction
    case Some(MaxOverTime)      => () => new MinMaxOverTimeFunction(Ordering[Double])
    case Some(MinOverTime)      => () => new MinMaxOverTimeFunction(Ordering[Double].reverse)
    case Some(CountOverTime)    => () => new CountOverTimeFunction()
    case Some(SumOverTime)      => () => new SumOverTimeFunction()
    case Some(AvgOverTime)      => () => new AvgOverTimeFunction()
    case Some(StdDevOverTime)   => () => new StdDevOverTimeFunction()
    case Some(StdVarOverTime)   => () => new StdVarOverTimeFunction()
    case _                      => ???
  }
}

object LastSampleFunction extends RangeFunction {
  override def needsLastSample: Boolean = true
  def addedToWindow(row: TransientRow, window: Window): Unit = {}
  def removedFromWindow(row: TransientRow, window: Window): Unit = {}
  def apply(startTimestamp: Long,
            endTimestamp: Long,
            window: Window,
            sampleToEmit: TransientRow,
            queryConfig: QueryConfig): Unit = {
    if (window.size > 1)
      throw new IllegalStateException(s"Window had more than 1 sample. Possible out of order samples. Window: $window")
    if (window.size == 0 || (endTimestamp - window.head.getLong(0)) > queryConfig.staleSampleAfterMs) {
      sampleToEmit.setValues(endTimestamp, Double.NaN)
    } else {
      sampleToEmit.setValues(endTimestamp, window.head.getDouble(1))
    }
  }
}

/**
 * Directly obtain the last sample from chunks for much much faster performance compared to above
 * TODO: one day we should expose higher level means of returning the actual Long value instead of converting to Double
 */
abstract class LastSampleChunkedFunction[R <: MutableRowReader](var timestamp: Long = -1L)
extends ChunkedRangeFunction[R] {
  // Add each chunk and update timestamp and value such that latest sample wins
  final def addChunks(tsVector: BinaryVectorPtr, tsReader: bv.LongVectorDataReader,
                      valueVector: BinaryVectorPtr, valueReader: VectorDataReader,
                      startTime: Long, endTime: Long, info: ChunkSetInfo, queryConfig: QueryConfig): Unit = {
    // Just in case timestamp vectors are a bit longer than others.
    val endRowNum = Math.min(tsReader.ceilingIndex(tsVector, endTime), info.numRows - 1)

    // update timestamp only if
    //   1) endRowNum >= 0 (timestamp within chunk)
    //   2) timestamp is within stale window; AND
    //   3) timestamp is greater than current timestamp (for multiple chunk scenarios)
    if (endRowNum >= 0) {
      val ts = tsReader(tsVector, endRowNum)
      if ((endTime - ts) <= queryConfig.staleSampleAfterMs && ts > timestamp)
        updateValue(ts, valueVector, valueReader, endRowNum)
    }
  }

  def updateValue(ts: Long, valVector: BinaryVectorPtr, valReader: VectorDataReader, endRowNum: Int): Unit
}

// LastSample functions with double value, based on TransientRow
abstract class LastSampleChunkedFuncDblVal(var value: Double = Double.NaN)
extends LastSampleChunkedFunction[TransientRow] {
  override final def reset(): Unit = { timestamp = -1L; value = Double.NaN }
  final def apply(endTimestamp: Long, sampleToEmit: TransientRow): Unit = {
    sampleToEmit.setValues(endTimestamp, value)
  }
}

// LastSample function for Histogram columns
class LastSampleChunkedFunctionH(var value: bv.Histogram = bv.Histogram.empty)
extends LastSampleChunkedFunction[TransientHistRow] {
  override final def reset(): Unit = { timestamp = -1L; value = bv.Histogram.empty }
  final def apply(endTimestamp: Long, sampleToEmit: TransientHistRow): Unit = {
    sampleToEmit.setValues(endTimestamp, value)
  }
  final def updateValue(ts: Long, valVector: BinaryVectorPtr, valReader: VectorDataReader, endRowNum: Int): Unit = {
    timestamp = ts
    value = valReader.asHistReader(endRowNum)
  }
}

class LastSampleChunkedFunctionD extends LastSampleChunkedFuncDblVal() {
  final def updateValue(ts: Long, valVector: BinaryVectorPtr, valReader: VectorDataReader, endRowNum: Int): Unit = {
    val dblReader = valReader.asDoubleReader
    val doubleVal = dblReader(valVector, endRowNum)
    // If the last value is NaN, that may be Prometheus end of time series marker.
    // In that case try to get the sample before last.
    // If endRowNum==0, we are at beginning of chunk, and if the window included the last chunk, then
    // the call to addChunks to the last chunk would have gotten the last sample value anyways.
    if (java.lang.Double.isNaN(doubleVal)) {
      if (endRowNum > 0) {
        timestamp = ts
        value = dblReader(valVector, endRowNum - 1)
      }
    } else {
      timestamp = ts
      value = doubleVal
    }
  }
}

class LastSampleChunkedFunctionL extends LastSampleChunkedFuncDblVal() {
  final def updateValue(ts: Long, valVector: BinaryVectorPtr, valReader: VectorDataReader, endRowNum: Int): Unit = {
    val longReader = valReader.asLongReader
    timestamp = ts
    value = longReader(valVector, endRowNum).toDouble
  }
}<|MERGE_RESOLUTION|>--- conflicted
+++ resolved
@@ -121,15 +121,11 @@
     val startRowNum = tsReader.binarySearch(tsVector, startTime) & 0x7fffffff
     val endRowNum = tsReader.ceilingIndex(tsVector, endTime)
 
-<<<<<<< HEAD
-    addTimeDoubleChunks(valueVector, valueReader.asDoubleReader,
-                        startRowNum, Math.min(endRowNum, info.numRows - 1))
-=======
     // At least one sample is present
     if (startRowNum <= endRowNum) {
-      addTimeDoubleChunks(doubleVector, dblReader, startRowNum, Math.min(endRowNum, info.numRows - 1))
-    }
->>>>>>> 2abb512f
+      addTimeDoubleChunks(valueVector, valueReader.asDoubleReader,
+                          startRowNum, Math.min(endRowNum, info.numRows - 1))
+    }
   }
 
   /**
@@ -152,14 +148,10 @@
     val startRowNum = tsReader.binarySearch(tsVector, startTime) & 0x7fffffff
     val endRowNum = tsReader.ceilingIndex(tsVector, endTime)
 
-<<<<<<< HEAD
-    addTimeLongChunks(valueVector, valueReader.asLongReader,
-                      startRowNum, Math.min(endRowNum, info.numRows - 1))
-=======
     if (startRowNum <= endRowNum) {
-      addTimeLongChunks(longVector, longReader, startRowNum, Math.min(endRowNum, info.numRows - 1))
-    }
->>>>>>> 2abb512f
+      addTimeLongChunks(valueVector, valueReader.asLongReader,
+                        startRowNum, Math.min(endRowNum, info.numRows - 1))
+    }
   }
 
   /**
