package filodb.query.exec.aggregator

import scala.collection.mutable

import kamon.Kamon

import filodb.core.binaryrecord2.RecordBuilder
import filodb.core.memstore.FiloSchedulers
import filodb.core.memstore.FiloSchedulers.QuerySchedName
import filodb.core.metadata.Column.ColumnType
import filodb.core.query._
import filodb.memory.data.ChunkMap
import filodb.memory.format.{RowReader, UnsafeUtils}
import filodb.memory.format.ZeroCopyUTF8String._

/**
  * Map: Every sample is mapped to frequency map with value as key and 1 as initial frequency
  * ReduceMappedRow: Same as ReduceAggregate
  * ReduceAggregate: Accumulator maintains a map for values and their frequencies. Reduction happens
  *                  by deserializing items blob into map and aggregating with frequencies of map of accumulator
  * Present: Each key from map is placed into distinct RangeVectors. RangeVectorKey is formed by appending the key/value
  *          to existing labelValues.
  *
  */
class CountValuesRowAggregator(label: String, limit: Int = 1000) extends RowAggregator {

  var serializedMap = new Array[Byte](500)
  val rowMap = debox.Map[Double, Int]()
  class CountValuesHolder(var timestamp: Long = 0L) extends AggregateHolder {
    val frequencyMap = debox.Map[Double, Int]()
    val row = new CountValuesTransientRow
    def toRowReader: MutableRowReader = {
      val size = frequencyMap.size * CountValuesSerDeser.sampleSize
      if (serializedMap.length < size) serializedMap = new Array[Byte](size) // Create bigger array
      CountValuesSerDeser.serialize(frequencyMap, serializedMap)
      row.setLong(0, timestamp)
      row.setBlob(1, serializedMap, UnsafeUtils.arayOffset, size)
      row
    }

    def resetToZero(): Unit = {
      frequencyMap.clear()
    }

    def addValue(value: Double, count: Int): Unit = {
      if (!value.isNaN) {
        if (frequencyMap.contains(value)) frequencyMap(value) = frequencyMap.get(value).get + count
        else frequencyMap(value) = count
        if (frequencyMap.size > limit)
          throw new UnsupportedOperationException("CountValues has no of unique values greater than 1000." +
            "Reduce number of unique values by using topk, comparison operator etc")
      }
    }
  }

  type AggHolderType = CountValuesHolder
  def zero: CountValuesHolder = new CountValuesHolder()

  def newRowToMapInto: MutableRowReader = new CountValuesTransientRow

  def map(rvk: RangeVectorKey, item: RowReader, mapInto: MutableRowReader): RowReader = {
    mapInto.setLong(0, item.getLong(0))
    rowMap.clear()
    rowMap(item.getDouble(1)) = 1
    CountValuesSerDeser.serialize(rowMap, serializedMap)
    mapInto.setBlob(1, serializedMap, UnsafeUtils.arayOffset, rowMap.size * CountValuesSerDeser.sampleSize)
    mapInto
  }

  def reduceAggregate(acc: CountValuesHolder, aggRes: RowReader): CountValuesHolder = {
    acc.timestamp = aggRes.getLong(0)

    // No need to create map when there is only one value
    if (CountValuesSerDeser.hasOneSample(aggRes.getBlobNumBytes(1))) {
      acc.addValue(CountValuesSerDeser.getValueForOneSample(aggRes.getBlobBase(1),
        aggRes.getBlobOffset(1)), CountValuesSerDeser.getCountForOneSample(
        aggRes.getBlobBase(1), aggRes.getBlobOffset(1)) )
    } else {
      val aggMap = CountValuesSerDeser.deserialize(aggRes.getBlobBase(1),
        aggRes.getBlobNumBytes(1), aggRes.getBlobOffset(1))
      aggMap.keysSet.foreach(x => acc.addValue(x, aggMap.get(x).get))
    }
    acc
  }

  def present(aggRangeVector: RangeVector, limit: Int): Seq[RangeVector] = {
    val colSchema = Seq(ColumnInfo("timestamp", ColumnType.TimestampColumn),
      ColumnInfo("value", ColumnType.DoubleColumn))
    val recSchema = SerializedRangeVector.toSchema(colSchema)
    val resRvs = mutable.Map[RangeVectorKey, RecordBuilder]()
<<<<<<< HEAD
    val span = Kamon.spanBuilder(s"execplan-scan-latency-TopBottomK").start()
=======
    val span = Kamon.spanBuilder(s"execplan-scan-latency-CountValues").start()
>>>>>>> 73a28879
    try {
      FiloSchedulers.assertThreadName(QuerySchedName)
      // aggRangeVector.rows.take below triggers the ChunkInfoIterator which requires lock/release
      ChunkMap.validateNoSharedLocks()
      aggRangeVector.rows.take(limit).foreach { row =>
        val rowMap = CountValuesSerDeser.deserialize(row.getBlobBase(1),
          row.getBlobNumBytes(1), row.getBlobOffset(1))
        rowMap.foreach { (k, v) =>
          val rvk = CustomRangeVectorKey(aggRangeVector.key.labelValues +
            (label.utf8 -> k.toString.utf8))
          val builder = resRvs.getOrElseUpdate(rvk, SerializedRangeVector.newBuilder())
          builder.startNewRecord(recSchema)
          builder.addLong(row.getLong(0))
          builder.addDouble(v)
          builder.endRecord()
        }
      }
    }
    finally {
      aggRangeVector.rows.close()
      ChunkMap.releaseAllSharedLocks()
    }
    span.finish()
    resRvs.map { case (key, builder) =>
      val numRows = builder.allContainers.map(_.countRecords()).sum
      new SerializedRangeVector(key, numRows, builder.allContainers, recSchema, 0)
    }.toSeq
  }

  def reductionSchema(source: ResultSchema): ResultSchema = {
    val cols = new Array[ColumnInfo](2)
    cols(0) = source.columns(0)
    cols(1) = ColumnInfo("map", ColumnType.StringColumn)
    ResultSchema(cols, 1)
  }

  def presentationSchema(reductionSchema: ResultSchema): ResultSchema = {
    ResultSchema(Array(reductionSchema.columns.head, ColumnInfo("value", ColumnType.DoubleColumn)), 1)
  }
}
<|MERGE_RESOLUTION|>--- conflicted
+++ resolved
@@ -88,11 +88,7 @@
       ColumnInfo("value", ColumnType.DoubleColumn))
     val recSchema = SerializedRangeVector.toSchema(colSchema)
     val resRvs = mutable.Map[RangeVectorKey, RecordBuilder]()
-<<<<<<< HEAD
-    val span = Kamon.spanBuilder(s"execplan-scan-latency-TopBottomK").start()
-=======
     val span = Kamon.spanBuilder(s"execplan-scan-latency-CountValues").start()
->>>>>>> 73a28879
     try {
       FiloSchedulers.assertThreadName(QuerySchedName)
       // aggRangeVector.rows.take below triggers the ChunkInfoIterator which requires lock/release
