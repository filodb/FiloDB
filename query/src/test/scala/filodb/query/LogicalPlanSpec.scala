--- conflicted
+++ resolved
@@ -5,6 +5,7 @@
 import filodb.query.BinaryOperator.DIV
 import filodb.query.Cardinality.OneToOne
 import filodb.query.RangeFunctionId.SumOverTime
+
 import org.scalatest.{FunSpec, Matchers}
 
 class LogicalPlanSpec extends FunSpec with Matchers {
@@ -264,20 +265,19 @@
     }
   }
 
-<<<<<<< HEAD
   it("should update logicalPlan filter") {
-
     val currFilter = ColumnFilter("instance", EqualsRegex("Inst*"))
     val rawSeries = RawSeries(IntervalSelector(1000, 3000), Seq(ColumnFilter("_name_", Equals("MetricName")),
       currFilter), Seq("_name_", "instance"), Some(300000), None)
     val periodicSeriesWithWindowing = PeriodicSeriesWithWindowing(rawSeries, 1000, 500, 5000, 100, SumOverTime)
     val updatedFilter = ColumnFilter("instance", Equals("Inst1"))
     val res = periodicSeriesWithWindowing.updateFilter( "instance", Equals("Inst1"))
-    res.asInstanceOf[RawSeries].filters.contains(updatedFilter) shouldEqual(true)
-    res.asInstanceOf[RawSeries].filters.contains(currFilter) shouldEqual(false)
-  }
-
-=======
+    res.asInstanceOf[PeriodicSeriesWithWindowing].series.asInstanceOf[RawSeries].filters.
+      contains(updatedFilter) shouldEqual(true)
+    res.asInstanceOf[PeriodicSeriesWithWindowing].series.asInstanceOf[RawSeries].filters.
+      contains(currFilter) shouldEqual(false)
+  }
+
   it("should have equal hashcode for identical ColumnFilterGroup") {
     val rawSeries1 = RawSeries(IntervalSelector(1000, 3000), Seq(ColumnFilter("name", Equals("MetricName")),
       ColumnFilter("instance", NotEquals("Inst-0"))), Seq("name", "instance"), Some(300000), None)
@@ -293,5 +293,4 @@
     res2(0).size.shouldEqual(2)
     res1.hashCode() shouldEqual res2.hashCode()
   }
->>>>>>> 8c0f7e5a
 }