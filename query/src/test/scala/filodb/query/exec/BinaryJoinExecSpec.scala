--- conflicted
+++ resolved
@@ -155,11 +155,7 @@
       new Array[ExecPlan](1), // empty since we test compose, not execute or doExecute
       BinaryOperator.ADD,
       Cardinality.OneToOne,
-<<<<<<< HEAD
-      Nil,  Seq("tag1"), Nil)
-=======
       Nil, Seq("tag1"), Nil, "__name__")
->>>>>>> 0142fb12
 
     // scalastyle:off
     val lhs = QueryResult("someId", null, samplesLhs.map(rv => SerializedRangeVector(rv, schema)))
