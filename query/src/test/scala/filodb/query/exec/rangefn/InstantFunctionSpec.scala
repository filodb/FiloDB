--- conflicted
+++ resolved
@@ -157,17 +157,6 @@
     applyFunctionAndAssertResult(samples, expected10, InstantFunctionId.Round, Seq(10))
   }
 
-<<<<<<< HEAD
-  it ("should handle unknown functions") {
-    // sort_desc
-    the[UnsupportedOperationException] thrownBy {
-      val miscellaneousVectorFnMapper = exec.MiscellaneousFunctionMapper(MiscellaneousFunctionId.SortDesc)
-      miscellaneousVectorFnMapper(Observable.fromIterable(sampleBase), queryConfig, 1000, resultSchema)
-    } should have message "SortDesc not supported."
-  }
-
-=======
->>>>>>> 8d30c4f2
   it ("should validate invalid function params") {
     // clamp_max
     the[IllegalArgumentException] thrownBy {
