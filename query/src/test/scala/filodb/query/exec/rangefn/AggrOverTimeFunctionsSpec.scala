package filodb.query.exec.rangefn

import scala.util.Random

import com.typesafe.config.ConfigFactory
import org.scalatest.{BeforeAndAfterAll, FunSpec, Matchers}

import filodb.core.memstore.{TimeSeriesPartition, TimeSeriesPartitionSpec, WriteBufferPool}
import filodb.core.query.RawDataRangeVector
import filodb.core.store.AllChunkScan
import filodb.core.{MachineMetricsData => MMD, MetricsTestData, TestData}
import filodb.memory._
import filodb.memory.format.{vectors => bv, TupleRowReader}
import filodb.query.QueryConfig
import filodb.query.exec._

/**
 * A common trait for windowing query tests which uses real chunks and real RawDataRangeVectors
 */
trait RawDataWindowingSpec extends FunSpec with Matchers with BeforeAndAfterAll {
  import MetricsTestData._

  private val blockStore = new PageAlignedBlockManager(100 * 1024 * 1024,
    new MemoryStats(Map("test"-> "test")), null, 16)
  protected val ingestBlockHolder = new BlockMemFactory(blockStore, None, timeseriesSchema.data.blockMetaSize, true)
  val storeConf = TestData.storeConf.copy(maxChunksSize = 200)
<<<<<<< HEAD
  protected val tsBufferPool = new WriteBufferPool(TestData.nativeMem, timeseriesSchema.data, storeConf)

  protected val ingestBlockHolder2 = new BlockMemFactory(blockStore, None, downsampleSchema.data.blockMetaSize, true)
  protected val tsBufferPool2 = new WriteBufferPool(TestData.nativeMem, downsampleSchema.data, storeConf)
=======
  protected val ingestBlockHolder = new BlockMemFactory(blockStore, None, timeseriesDataset.blockMetaSize,
                                      MMD.dummyContext, true)
  protected val tsBufferPool = new WriteBufferPool(TestData.nativeMem, timeseriesDataset, storeConf)

  protected val ingestBlockHolder2 = new BlockMemFactory(blockStore, None, downsampleDataset.blockMetaSize,
                                      MMD.dummyContext, true)
  protected val tsBufferPool2 = new WriteBufferPool(TestData.nativeMem, downsampleDataset, storeConf)
>>>>>>> 2bbe084d

  override def afterAll(): Unit = {
    blockStore.releaseBlocks()
  }

  def sumSquares(nn: Seq[Double]): Double = nn.map(n => n*n).sum.toDouble
  def avg(nn: Seq[Double]): Double = nn.sum.toDouble / nn.length
  def stdVar(nn: Seq[Double]): Double = sumSquares(nn)/nn.length - avg(nn)*avg(nn)

  val defaultStartTS = 100000L
  val pubFreq = 10000L

  val config = ConfigFactory.load("application_test.conf").getConfig("filodb")
  val queryConfig = new QueryConfig(config.getConfig("query"))

  // windowSize and step are in number of elements of the data
  def numWindows(data: Seq[Any], windowSize: Int, step: Int): Int = data.sliding(windowSize, step).length

  // Creates a RawDataRangeVector using Prometheus time-value schema and a given chunk size etc.
  def timeValueRV(tuples: Seq[(Long, Double)]): RawDataRangeVector = {
    val part = TimeSeriesPartitionSpec.makePart(0, timeseriesDataset, bufferPool = tsBufferPool)
    val readers = tuples.map { case (ts, d) => TupleRowReader((Some(ts), Some(d))) }
    readers.foreach { row => part.ingest(0, row, ingestBlockHolder) }
    // Now flush and ingest the rest to ensure two separate chunks
    part.switchBuffers(ingestBlockHolder, encode = true)
    // part.encodeAndReleaseBuffers(ingestBlockHolder)
    RawDataRangeVector(null, part, AllChunkScan, Array(0, 1))
  }

  def timeValueRvDownsample(tuples: Seq[(Long, Double, Double, Double, Double, Double)],
                            colIds: Array[Int]): RawDataRangeVector = {
    val part = TimeSeriesPartitionSpec.makePart(0, downsampleDataset, bufferPool = tsBufferPool2)
    val readers = tuples.map { case (ts, d1, d2, d3, d4, d5) =>
      TupleRowReader((Some(ts), Some(d1), Some(d2), Some(d3), Some(d4), Some(d5)))
    }
    readers.foreach { row => part.ingest(0, row, ingestBlockHolder2) }
    // Now flush and ingest the rest to ensure two separate chunks
    part.switchBuffers(ingestBlockHolder2, encode = true)
    // part.encodeAndReleaseBuffers(ingestBlockHolder)
    RawDataRangeVector(null, part, AllChunkScan, colIds)
  }

  def timeValueRV(data: Seq[Double], startTS: Long = defaultStartTS): RawDataRangeVector = {
    val tuples = data.zipWithIndex.map { case (d, t) => (startTS + t * pubFreq, d) }
    timeValueRV(tuples)
  }

  // Adds more Time-Value tuples to a RawRangeVector as a new chunk
  def addChunkToRV(rv: RawDataRangeVector, tuples: Seq[(Long, Double)]): Unit = {
    val part = rv.partition.asInstanceOf[TimeSeriesPartition]
    val startingNumChunks = part.numChunks
    val readers = tuples.map { case (ts, d) => TupleRowReader((Some(ts), Some(d))) }
    readers.foreach { row => part.ingest(0, row, ingestBlockHolder) }
    part.switchBuffers(ingestBlockHolder, encode = true)
    part.numChunks shouldEqual (startingNumChunks + 1)
  }

  // Call this only after calling histogramRV
  def emptyAggHist: bv.MutableHistogram = bv.MutableHistogram.empty(MMD.histBucketScheme)

  // Designed explicitly to work with linearHistSeries records and histDataset from MachineMetricsData
  def histogramRV(numSamples: Int = 100, numBuckets: Int = 8): (Stream[Seq[Any]], RawDataRangeVector) =
    MMD.histogramRV(defaultStartTS, pubFreq, numSamples, numBuckets)

  def chunkedWindowIt(data: Seq[Double],
                      rv: RawDataRangeVector,
                      func: ChunkedRangeFunction[TransientRow],
                      windowSize: Int,
                      step: Int): ChunkedWindowIteratorD = {
    val windowTime = (windowSize.toLong - 1) * pubFreq
    val windowStartTS = defaultStartTS + windowTime
    val stepTimeMillis = step.toLong * pubFreq
    val windowEndTS = windowStartTS + (numWindows(data, windowSize, step) - 1) * stepTimeMillis
    new ChunkedWindowIteratorD(rv, windowStartTS, stepTimeMillis, windowEndTS, windowTime, func, queryConfig)
  }

  def chunkedWindowItHist[R <: TransientHistRow](data: Seq[Seq[Any]],
                          rv: RawDataRangeVector,
                          func: ChunkedRangeFunction[R],
                          windowSize: Int,
                          step: Int,
                          row: R): ChunkedWindowIteratorH = {
    val windowTime = (windowSize.toLong - 1) * pubFreq
    val windowStartTS = defaultStartTS + windowTime
    val stepTimeMillis = step.toLong * pubFreq
    val windowEndTS = windowStartTS + (numWindows(data, windowSize, step) - 1) * stepTimeMillis
    new ChunkedWindowIteratorH(rv, windowStartTS, stepTimeMillis, windowEndTS, windowTime,
                               func.asInstanceOf[ChunkedRangeFunction[TransientHistRow]], queryConfig, row)
  }

  def chunkedWindowItHist(data: Seq[Seq[Any]],
                          rv: RawDataRangeVector,
                          func: ChunkedRangeFunction[TransientHistRow],
                          windowSize: Int,
                          step: Int): ChunkedWindowIteratorH =
    chunkedWindowItHist(data, rv, func, windowSize, step, new TransientHistRow())

  def slidingWindowIt(data: Seq[Double],
                      rv: RawDataRangeVector,
                      func: RangeFunction,
                      windowSize: Int,
                      step: Int): SlidingWindowIterator = {
    val windowTime = (windowSize.toLong - 1) * pubFreq
    val windowStartTS = defaultStartTS + windowTime
    val stepTimeMillis = step.toLong * pubFreq
    val windowEndTS = windowStartTS + (numWindows(data, windowSize, step) - 1) * stepTimeMillis
    new SlidingWindowIterator(rv.rows, windowStartTS, stepTimeMillis, windowEndTS, windowTime, func, queryConfig)
  }
}

class AggrOverTimeFunctionsSpec extends RawDataWindowingSpec {
  val rand = new Random()

  // TODO: replace manual loops with ScalaCheck/properties checker
  val numIterations = 10

  it("should correctly aggregate sum_over_time using both chunked and sliding iterators") {
    val data = (1 to 240).map(_.toDouble)
    val rv = timeValueRV(data)
    (0 until numIterations).foreach { x =>
      val windowSize = rand.nextInt(100) + 10
      val step = rand.nextInt(75) + 5
      info(s"  iteration $x  windowSize=$windowSize step=$step")

      val slidingIt = slidingWindowIt(data, rv, new SumOverTimeFunction(), windowSize, step)
      val aggregated = slidingIt.map(_.getDouble(1)).toBuffer
      // drop first sample because of exclusive start
      aggregated shouldEqual data.sliding(windowSize, step).map(_.drop(1).sum).toBuffer

      val chunkedIt = chunkedWindowIt(data, rv, new SumOverTimeChunkedFunctionD(), windowSize, step)
      val aggregated2 = chunkedIt.map(_.getDouble(1)).toBuffer
      aggregated2 shouldEqual data.sliding(windowSize, step).map(_.drop(1).sum).toBuffer
    }
  }

  it("should correctly aggregate sum_over_time for histogram RVs") {
    val (data, rv) = histogramRV(numSamples = 150)
    (0 until numIterations).foreach { x =>
      val windowSize = rand.nextInt(50) + 10
      val step = rand.nextInt(50) + 5
      info(s"  iteration $x  windowSize=$windowSize step=$step")

      val chunkedIt = chunkedWindowItHist(data, rv, new SumOverTimeChunkedFunctionH(), windowSize, step)
      chunkedIt.zip(data.sliding(windowSize, step).map(_.drop(1))).foreach { case (aggRow, rawDataWindow) =>
        val aggHist = aggRow.getHistogram(1)
        val sumRawHist = rawDataWindow.map(_(3).asInstanceOf[bv.MutableHistogram])
                                      .foldLeft(emptyAggHist) { case (agg, h) => agg.add(h); agg }
        aggHist shouldEqual sumRawHist
      }
    }
  }

  // Goal of this is to verify aggregation functionality for diff time windows.
  // See PeriodicSampleMapperSpec for verifying integration of histograms with max
  it("should aggregate both max and hist for sum_over_time when max in schema") {
    val (data, rv) = MMD.histMaxRV(defaultStartTS, pubFreq, 150, 8)
    (0 until numIterations).foreach { x =>
      val windowSize = rand.nextInt(50) + 10
      val step = rand.nextInt(50) + 5
      info(s"  iteration $x  windowSize=$windowSize step=$step")

      val row = new TransientHistMaxRow()
      val chunkedIt = chunkedWindowItHist(data, rv, new SumAndMaxOverTimeFuncHD(3), windowSize, step, row)
      chunkedIt.zip(data.sliding(windowSize, step).map(_.drop(1))).foreach { case (aggRow, rawDataWindow) =>
        val aggHist = aggRow.getHistogram(1)
        val sumRawHist = rawDataWindow.map(_(4).asInstanceOf[bv.MutableHistogram])
                                      .foldLeft(emptyAggHist) { case (agg, h) => agg.add(h); agg }
        aggHist shouldEqual sumRawHist

        val maxMax = rawDataWindow.map(_(3).asInstanceOf[Double])
                                  .foldLeft(0.0) { case (agg, m) => Math.max(agg, m) }
        aggRow.getDouble(2) shouldEqual maxMax
      }
    }
  }

  it("should correctly aggregate min_over_time / max_over_time using both chunked and sliding iterators") {
    val data = (1 to 240).map(_.toDouble)
    val chunkSize = 40
    val rv = timeValueRV(data)
    (0 until numIterations).foreach { x =>
      val windowSize = rand.nextInt(100) + 10
      val step = rand.nextInt(75) + 5
      info(s"  iteration $x  windowSize=$windowSize step=$step")

      val minSlidingIt = slidingWindowIt(data, rv, new MinMaxOverTimeFunction(Ordering[Double].reverse), windowSize, step)
      val aggregated = minSlidingIt.map(_.getDouble(1)).toBuffer
      // drop first sample because of exclusive start
      aggregated shouldEqual data.sliding(windowSize, step).map(_.drop(1).min).toBuffer

      val minChunkedIt = chunkedWindowIt(data, rv, new MinOverTimeChunkedFunctionD(), windowSize, step)
      val aggregated2 = minChunkedIt.map(_.getDouble(1)).toBuffer
      aggregated2 shouldEqual data.sliding(windowSize, step).map(_.drop(1).min).toBuffer

      val maxSlidingIt = slidingWindowIt(data, rv, new MinMaxOverTimeFunction(Ordering[Double]), windowSize, step)
      val aggregated3 = maxSlidingIt.map(_.getDouble(1)).toBuffer
      // drop first sample because of exclusive start
      aggregated3 shouldEqual data.sliding(windowSize, step).map(_.drop(1).max).toBuffer

      val maxChunkedIt = chunkedWindowIt(data, rv, new MaxOverTimeChunkedFunctionD(), windowSize, step)
      val aggregated4 = maxChunkedIt.map(_.getDouble(1)).toBuffer
      aggregated4 shouldEqual data.sliding(windowSize, step).map(_.drop(1).max).toBuffer
    }
  }

  it("should aggregate count_over_time and avg_over_time using both chunked and sliding iterators") {
    val data = (1 to 500).map(_.toDouble)
    val chunkSize = 40
    val rv = timeValueRV(data)

    (0 until numIterations).foreach { x =>
      val windowSize = rand.nextInt(100) + 10
      val step = rand.nextInt(50) + 5
      info(s"  iteration $x  windowSize=$windowSize step=$step")

      val countSliding = slidingWindowIt(data, rv, new CountOverTimeFunction(), windowSize, step)
      val aggregated1 = countSliding.map(_.getDouble(1)).toBuffer
      aggregated1 shouldEqual data.sliding(windowSize, step).map(_.length - 1).toBuffer

      val countChunked = chunkedWindowIt(data, rv, new CountOverTimeChunkedFunction(), windowSize, step)
      val aggregated2 = countChunked.map(_.getDouble(1)).toBuffer
      aggregated2 shouldEqual data.sliding(windowSize, step).map(_.length - 1).toBuffer

      val avgSliding = slidingWindowIt(data, rv, new AvgOverTimeFunction(), windowSize, step)
      val aggregated3 = avgSliding.map(_.getDouble(1)).toBuffer
      aggregated3 shouldEqual data.sliding(windowSize, step).map(a => avg(a drop 1)).toBuffer

      val avgChunked = chunkedWindowIt(data, rv, new AvgOverTimeChunkedFunctionD(), windowSize, step)
      val aggregated4 = avgChunked.map(_.getDouble(1)).toBuffer
      aggregated4 shouldEqual data.sliding(windowSize, step).map(a => avg(a drop 1)).toBuffer
    }
  }

  it("should aggregate var_over_time and stddev_over_time using both chunked and sliding iterators") {
    val data = (1 to 500).map(_.toDouble)
    val chunkSize = 40
    val rv = timeValueRV(data)

    (0 until numIterations).foreach { x =>
      val windowSize = rand.nextInt(100) + 10
      val step = rand.nextInt(50) + 5
      info(s"  iteration $x  windowSize=$windowSize step=$step")

      val varSlidingIt = slidingWindowIt(data, rv, new StdVarOverTimeFunction(), windowSize, step)
      val aggregated2 = varSlidingIt.map(_.getDouble(1)).toBuffer
      aggregated2 shouldEqual data.sliding(windowSize, step).map(a => stdVar(a drop 1)).toBuffer

      val stdDevSlidingIt = slidingWindowIt(data, rv, new StdDevOverTimeFunction(), windowSize, step)
      val aggregated3 = stdDevSlidingIt.map(_.getDouble(1)).toBuffer
      aggregated3 shouldEqual data.sliding(windowSize, step).map(d => Math.sqrt(stdVar(d drop 1))).toBuffer

      val varFunc = new StdVarOverTimeChunkedFunctionD()
      val windowIt4 = chunkedWindowIt(data, rv, varFunc, windowSize, step)
      val aggregated4 = windowIt4.map(_.getDouble(1)).toBuffer
      aggregated4 shouldEqual data.sliding(windowSize, step).map(a => stdVar(a drop 1)).toBuffer

      val devFunc = new StdDevOverTimeChunkedFunctionD()
      val windowIt5 = chunkedWindowIt(data, rv, devFunc, windowSize, step)
      val aggregated5 = windowIt5.map(_.getDouble(1)).toBuffer
      aggregated5 shouldEqual data.sliding(windowSize, step).map(d => Math.sqrt(stdVar(d drop 1))).toBuffer
    }
  }

}<|MERGE_RESOLUTION|>--- conflicted
+++ resolved
@@ -22,22 +22,14 @@
 
   private val blockStore = new PageAlignedBlockManager(100 * 1024 * 1024,
     new MemoryStats(Map("test"-> "test")), null, 16)
-  protected val ingestBlockHolder = new BlockMemFactory(blockStore, None, timeseriesSchema.data.blockMetaSize, true)
   val storeConf = TestData.storeConf.copy(maxChunksSize = 200)
-<<<<<<< HEAD
+  protected val ingestBlockHolder = new BlockMemFactory(blockStore, None, timeseriesSchema.data.blockMetaSize,
+                                      MMD.dummyContext, true)
   protected val tsBufferPool = new WriteBufferPool(TestData.nativeMem, timeseriesSchema.data, storeConf)
 
-  protected val ingestBlockHolder2 = new BlockMemFactory(blockStore, None, downsampleSchema.data.blockMetaSize, true)
+  protected val ingestBlockHolder2 = new BlockMemFactory(blockStore, None, downsampleSchema.data.blockMetaSize,
+                                      MMD.dummyContext, true)
   protected val tsBufferPool2 = new WriteBufferPool(TestData.nativeMem, downsampleSchema.data, storeConf)
-=======
-  protected val ingestBlockHolder = new BlockMemFactory(blockStore, None, timeseriesDataset.blockMetaSize,
-                                      MMD.dummyContext, true)
-  protected val tsBufferPool = new WriteBufferPool(TestData.nativeMem, timeseriesDataset, storeConf)
-
-  protected val ingestBlockHolder2 = new BlockMemFactory(blockStore, None, downsampleDataset.blockMetaSize,
-                                      MMD.dummyContext, true)
-  protected val tsBufferPool2 = new WriteBufferPool(TestData.nativeMem, downsampleDataset, storeConf)
->>>>>>> 2bbe084d
 
   override def afterAll(): Unit = {
     blockStore.releaseBlocks()
