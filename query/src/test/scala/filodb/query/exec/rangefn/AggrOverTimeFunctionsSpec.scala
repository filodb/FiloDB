--- conflicted
+++ resolved
@@ -337,15 +337,11 @@
       val aggregatedUneven = chunkedItUnevenSample.map(_.getDouble(1)).toBuffer
       aggregatedUneven(0) shouldEqual unevenSampleDataResponses(i) +- 0.0000000001
     }
-<<<<<<< HEAD
-
     val emptyData = Seq()
     var rv = timeValueRV(emptyData)
     val chunkedItTwoSample = new ChunkedWindowIteratorD(rv, 110000, 120000, 150000, 30000,
       new QuantileOverTimeChunkedFunctionD(Seq(0.5)), queryConfig)
     val aggregated2 = chunkedItTwoSample.map(_.getDouble(1)).toBuffer
     aggregated2(0)  isNaN
-=======
->>>>>>> b9100d85
   }
 }