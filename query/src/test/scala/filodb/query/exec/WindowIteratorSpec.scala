package filodb.query.exec

import filodb.core.MetricsTestData
import filodb.core.metadata.Column.ColumnType
import filodb.core.query.ResultSchema
<<<<<<< HEAD
import filodb.query.RangeFunctionId
=======
>>>>>>> 692a4ac9
import filodb.query.exec.rangefn.{RangeFunction, RawDataWindowingSpec}

/**
 * Tests both the SlidingWindowIterator and the ChunkedWindowIterator
 */
class WindowIteratorSpec extends RawDataWindowingSpec {

  val counterSamples = Seq(
                    1538416054000L->207545926d,
                    1538416059000L->207596377d,
                    1538416064000L->207598713d,
                    1538416069000L->207659389d,
                    1538416074000L->207662375d,
                    1538416079000L->207664711d,
                    1538416084000L->207725387d,
                    1538416089000L->207728373d,
                    1538416094000L->207730709d,
                    1538416099000L->207743920d,
                    1538416104000L->207794371d,
                    1538416109000L->207796707d,
                    1538416114000L->207809918d,
                    1538416119000L->207860369d,
                    1538416124000L->207862705d,
                    1538416129000L->207923381d,
                    1538416134000L->207926367d,
                    1538416139000L->207928703d,
                    1538416144000L->207989379d,
                    1538416149000L->207992365d,
                    1538416154000L->207994701d,
                    1538416159000L->208007912d,
                    1538416164000L->208058363d,
                    1538416169000L->208060699d,
                    1538416174000L->208121375d,
                    1538416179000L->208124361d,
                    1538416184000L->208126697d,
                    1538416189000L->208187373d,
                    1538416194000L->208190359d,
                    1538416199000L->208192695d,
                    1538416204000L->208253371d,
                    1538416209000L->208256357d,
                    1538416214000L->208258693d,
                    1538416219000L->208319369d,
                    1538416224000L->208322355d,
                    1538416229000L->208324691d,
                    1538416234000L->208385367d,
                    1538416239000L->208388353d,
                    1538416244000L->208390689d,
                    1538416259000L->208456687d,
                    1538416249000L->208451365d, // out of order, should be dropped
                    1538416254000L->208454351d, // out of order, should be dropped
                    1538416264000L->208469898d,
                    1538416269000L->208520349d,
                    1538416274000L->208522685d,
                    1538416279000L->208583361d,
                    1538416284000L->208586347d,
                    1538416289000L->208588683d,
                    1538416294000L->208601894d,
                    1538416299000L->208652345d,
                    1538416304000L->208654681d,
                    1538416309000L->208715357d,
                    1538416314000L->208718343d,
                    1538416319000L->208720679d,
                    1538416324000L->208781355d,
                    1538416329000L->208784341d,
                    1538416334000L->208786677d,
                    1538416344000L->208850339d,
                    1538416339000L->208847353d,  // out of order, should be dropped
                    1538416349000L->208852675d,
                    1538416354000L->208913351d,
                    1538416359000L->208916337d,
                    1538416364000L->208918673d,
                    1538416369000L->208931884d,
                    1538416374000L->208982335d,
                    1538416379000L->208984671d,
                    1538416384000L->209045347d,
                    1538416389000L->209048333d,
                    1538416394000L->209050669d,
                    1538416399000L->209111345d,
                    1538416404000L->209114331d,
                    1538416409000L->209116667d,
                    1538416414000L->209177343d,
                    1538416419000L->209180329d,
                    1538416424000L->209182665d,
                    1538416429000L->209243341d,
                    1538416434000L->209246327d,
                    1538416439000L->209248663d,
                    1538416444000L->209261874d,
                    1538416449000L->209312325d,
                    1538416454000L->209314661d,
                    1538416459000L->209375337d,
                    1538416464000L->209378323d,
                    1538416469000L->209380659d,
                    1538416474000L->209441335d,
                    1538416479000L->209444321d,
                    1538416484000L->209446657d,
                    1538416489000L->209507333d,
                    1538416494000L->209510319d,
                    1538416499000L->209512655d,
                    1538416504000L->209573331d,
                    1538416509000L->209576317d,
                    1538416514000L->209578653d,
                    1538416519000L->209639329d,
                    1538416524000L->209642315d,
                    1538416529000L->209644651d,
                    1538416534000L->209705327d,
                    1538416539000L->209708313d,
                    1538416544000L->209710649d,
                    1538416549000L->209771325d,
                    1538416554000L->209774311d,
                    1538416559000L->209776647d,
                    1538416564000L->209837323d,
                    1538416569000L->209840309d,
                    1538416574000L->209842645d,
                    1538416579000L->209903321d,
                    1538416584000L->209906307d,
                    1538416589000L->209908643d,
                    1538416594000L->209969319d,
                    1538416599000L->209972305d,
                    1538416604000L->209974641d,
                    1538416609000L->210035317d,
                    1538416614000L->210038303d,
                    1538416619000L->210040639d,
                    1538416624000L->210101315d,
                    1538416629000L->210104301d,
                    1538416634000L->210106637d,
                    1538416639000L->210167313d,
                    1538416644000L->210170299d,
                    1538416649000L->210172635d)

  val tsResSchema = ResultSchema(MetricsTestData.timeseriesSchema.dataInfos, 1, colIDs = Seq(0, 1))

  it ("should ignore out of order samples for RateFunction") {
    val rawRows = counterSamples.map(s => new TransientRow(s._1, s._2))
    val slidingWinIterator = new SlidingWindowIterator(rawRows.iterator,
           1538416154000L, 20000, 1538416649000L, 20000,
<<<<<<< HEAD
      RangeFunction(tsResSchema, Some(RangeFunctionId.Rate),
=======
      RangeFunction(tsResSchema, Some(InternalRangeFunction.Rate),
>>>>>>> 692a4ac9
          ColumnType.DoubleColumn, queryConfig, useChunked = false).asSliding, queryConfig)
    slidingWinIterator.foreach{ v =>
      // if out of order samples are not removed, counter correction causes rate to spike up to very high value
      v.value should be < 10000d
    }
  }

  it ("should drop out of order samples with LastSampleFunction") {

    val samples = Seq(
      100L->645926d,
      153L->696377d,
      270L->759389d,
      250L->698713d, // out of order, should be dropped
      280L->762375d,
      360L->764711d,
      690L->798373d,
      430L->765387d, // out of order, should be dropped
      700L->830709d
    )
    val rawRows = samples.map(s => new TransientRow(s._1, s._2))
    val start = 50L
    val end = 1000L
    val step = 5
    val slidingWinIterator = new SlidingWindowIterator(rawRows.iterator, start, step,
      end, 0, RangeFunction(tsResSchema,
        None, ColumnType.DoubleColumn, queryConfig, useChunked = false).asSliding, queryConfig)
    val result = slidingWinIterator.map(v => (v.timestamp, v.value)).toSeq
    result.map(_._1) shouldEqual (start to end).by(step)
    result.foreach{ v =>
      v._2 should not equal 698713d
      v._2 should not equal 765387d
    }
  }

  it("should calculate SumOverTime correctly even after time series stops. " +
    "It should exclude values at curWindowStart") {

    val samples = Seq(
      100000L->1d,
      153000L->2d,
      250000L->3d, // should not be part of window 240000 to 350000
      270000L->4d,
      280000L->5d,
      360000L->6d,
      430000L->7d,
      690000L->8d,
      700000L->9d,
      710000L->Double.NaN // NOTE: Prom end of time series marker
    )
    val rv = timeValueRV(samples)

    val windowResults = Seq(
      150000->1.0,
      250000->5.0,
      350000->9.0,
      450000->13.0,
      750000->17.0
    )
    val slidingWinIterator = new SlidingWindowIterator(rv.rows, 50000L, 100000, 1100000L, 100000,
      RangeFunction(tsResSchema,
<<<<<<< HEAD
                    Some(RangeFunctionId.SumOverTime), ColumnType.DoubleColumn, queryConfig,
=======
                    Some(InternalRangeFunction.SumOverTime), ColumnType.DoubleColumn, queryConfig,
>>>>>>> 692a4ac9
                    useChunked = false).asSliding, queryConfig)
    // NOTE: dum_over_time sliding iterator does not handle the NaN at the end correctly!
    // slidingWinIterator.map(r => (r.getLong(0), r.getDouble(1))).toList shouldEqual windowResults
    slidingWinIterator.map(r => (r.getLong(0), r.getDouble(1))).filter(!_._2.isNaN).toList shouldEqual windowResults

    val chunkedIt = new ChunkedWindowIteratorD(rv, 50000L, 100000, 1100000L, 100000,
      RangeFunction(tsResSchema,
<<<<<<< HEAD
                    Some(RangeFunctionId.SumOverTime), ColumnType.DoubleColumn, queryConfig,
=======
                    Some(InternalRangeFunction.SumOverTime), ColumnType.DoubleColumn, queryConfig,
>>>>>>> 692a4ac9
                    useChunked = true).asChunkedD, queryConfig)
    chunkedIt.map(r => (r.getLong(0), r.getDouble(1))).filter(!_._2.isNaN).toList shouldEqual windowResults
  }

  it("should calculate the rate of given samples matching the prometheus rate function") {
    val samples = Seq(
      1548191486000L -> 84d,
      1548191496000L -> 152d,
      1548191506000L -> 195d,
      1548191516000L -> 222d,
      1548191526000L -> 245d,
      1548191536000L -> 251d,
      1548191546000L -> 329d,
      1548191556000L -> 374d,
      1548191566000L -> 431d
    )
    val windowResults = Seq(
      1548191496000L -> 0.34,
      1548191511000L -> 0.555,
      1548191526000L -> 0.60375,
      1548191541000L -> 0.668,
      1548191556000L -> 1.0357142857142858
    )
    val rawRows = samples.map(s => new TransientRow(s._1, s._2))
    val slidingWinIterator = new SlidingWindowIterator(rawRows.iterator, 1548191496000L, 15000, 1548191796000L, 300000,
      RangeFunction(tsResSchema,
<<<<<<< HEAD
                    Some(RangeFunctionId.Rate), ColumnType.DoubleColumn, queryConfig,
=======
                    Some(InternalRangeFunction.Rate), ColumnType.DoubleColumn, queryConfig,
>>>>>>> 692a4ac9
                    useChunked = false).asSliding, queryConfig)
    slidingWinIterator.foreach { v =>
      windowResults.find(a => a._1 == v.timestamp).foreach(b => v.value shouldEqual b._2 +- 0.0000000001)
    }

    val rv = timeValueRV(samples)
    val chunkedIt = new ChunkedWindowIteratorD(rv, 1548191496000L, 15000, 1548191796000L, 300000,
      RangeFunction(tsResSchema,
<<<<<<< HEAD
        Some(RangeFunctionId.Rate), ColumnType.DoubleColumn, queryConfig, useChunked = true).asChunkedD, queryConfig)
=======
        Some(InternalRangeFunction.Rate), ColumnType.DoubleColumn, queryConfig, useChunked = true).asChunkedD, queryConfig)
>>>>>>> 692a4ac9
    chunkedIt.foreach { v =>
      windowResults.find(a => a._1 == v.timestamp).foreach(b => v.value shouldEqual b._2 +- 0.0000000001)
    }

  }

  it ("should calculate lastSample when ingested samples are more than 5 minutes apart") {
    val samples = Seq(
      1540832354000L->1d,
      1540835954000L->2d,
      1540839554000L->3d,
      1540843154000L->4d,
      1540846754000L->237d,
      1540850354000L->330d
    )
    val rv = timeValueRV(samples)

    val windowResults = Seq(
      1540846755000L->237,
      1540846770000L->237,
      1540846785000L->237,
      1540846800000L->237,
      1540846815000L->237,
      1540846830000L->237,
      1540846845000L->237,
      1540846860000L->237,
      1540846875000L->237,
      1540846890000L->237,
      1540846905000L->237,
      1540846920000L->237,
      1540846935000L->237,
      1540846950000L->237,
      1540846965000L->237,
      1540846980000L->237,
      1540846995000L->237,
      1540847010000L->237,
      1540847025000L->237,
      1540847040000L->237, // note that value 237 becomes stale at this point. No samples with 237 anymore.
      1540850355000L->330,
      1540850370000L->330,
      1540850385000L->330,
      1540850400000L->330,
      1540850415000L->330,
      1540850430000L->330,
      1540850445000L->330,
      1540850460000L->330,
      1540850475000L->330,
      1540850490000L->330,
      1540850505000L->330,
      1540850520000L->330,
      1540850535000L->330,
      1540850550000L->330,
      1540850565000L->330,
      1540850580000L->330,
      1540850595000L->330,
      1540850610000L->330,
      1540850625000L->330,
      1540850640000L->330) // 330 becomes stale now.

    val slidingWinIterator = new SlidingWindowIterator(rv.rows, 1540845090000L,
                               15000, 1540855905000L, 0,
                               RangeFunction(tsResSchema,
                                 None, ColumnType.DoubleColumn, queryConfig, useChunked = false).asSliding,
                               queryConfig)
    slidingWinIterator.map(r => (r.getLong(0), r.getDouble(1))).toList.filter(!_._2.isNaN) shouldEqual windowResults

    val chunkedWinIt = new ChunkedWindowIteratorD(rv, 1540845090000L,
                         15000, 1540855905000L, queryConfig.staleSampleAfterMs,
                         RangeFunction(tsResSchema,
                           None, ColumnType.DoubleColumn, queryConfig, useChunked = true).asChunkedD, queryConfig)
    chunkedWinIt.map(r => (r.getLong(0), r.getDouble(1))).toList.filter(!_._2.isNaN) shouldEqual windowResults
  }

  it("should not return NaN if value is present at time - staleSampleAfterMs") {
    val samples = Seq(
      100000L -> 100d,
      153000L -> 160d,
      200000L -> 200d
    )
    val windowResults = Seq(
      100000L -> 100d,
      200000L -> 200d,
      300000L -> 200d,
      400000L -> 200d,
      500000L -> 200d
    )
    val rv = timeValueRV(samples)

    val slidingWinIterator = new SlidingWindowIterator(rv.rows, 100000L,
      100000, 600000L, 0,
      RangeFunction(tsResSchema,
        None, ColumnType.DoubleColumn, queryConfig, useChunked = false).asSliding,
      queryConfig)
    slidingWinIterator.map(r => (r.getLong(0), r.getDouble(1))).toList.filter(!_._2.isNaN) shouldEqual windowResults

    // ChunkedWindowIterator requires window to be staleSampleAfterMs + 1 when window of SlidingWindowIterator is 0
    val chunkedWinIt = new ChunkedWindowIteratorD(rv, 100000L,
      100000, 600000L, queryConfig.staleSampleAfterMs + 1,
      RangeFunction(tsResSchema,
        None, ColumnType.DoubleColumn, queryConfig, useChunked = true).asChunkedD, queryConfig)
    chunkedWinIt.map(r => (r.getLong(0), r.getDouble(1))).toList.filter(!_._2.isNaN) shouldEqual windowResults
  }

  it("should calculate AvgOverTime correctly even for windows with no values") {

    val samples = Seq(
      100000L -> 1d,
      153000L -> 2d,
      250000L -> 3d,
      270000L -> 4d,
      280000L -> 5d,
      360000L -> 6d,
      430000L -> 7d,
      690000L -> 8d,
      700000L -> 9d,
      710000L -> Double.NaN // NOTE: Prom end of time series marker
    )
    val rv = timeValueRV(samples)

    val windowResults = Seq(
      150000 -> 1.0,
      250000 -> 2.5,
      350000 -> 4.5,
      450000 -> 6.5
    )

    val slidingWinIterator = new SlidingWindowIterator(rv.rows, 50000L, 100000, 700000L, 100000,
      RangeFunction(tsResSchema,
<<<<<<< HEAD
                    Some(RangeFunctionId.AvgOverTime), ColumnType.DoubleColumn, queryConfig,
=======
                    Some(InternalRangeFunction.AvgOverTime), ColumnType.DoubleColumn, queryConfig,
>>>>>>> 692a4ac9
                    useChunked = false).asSliding, queryConfig)
    slidingWinIterator.map(r => (r.getLong(0), r.getDouble(1))).filter(!_._2.isNaN).toList shouldEqual windowResults

    val chunkedIt = new ChunkedWindowIteratorD(rv, 50000L, 100000, 700000L, 100000,
      RangeFunction(tsResSchema,
<<<<<<< HEAD
                    Some(RangeFunctionId.AvgOverTime), ColumnType.DoubleColumn, queryConfig,
=======
                    Some(InternalRangeFunction.AvgOverTime), ColumnType.DoubleColumn, queryConfig,
>>>>>>> 692a4ac9
                    useChunked = true).asChunkedD, queryConfig)
    chunkedIt.map(r => (r.getLong(0), r.getDouble(1))).filter(!_._2.isNaN).toList shouldEqual windowResults
  }

  it("should calculate CountOverTime correctly even for windows with no values") {
    val samples = Seq(
      100000L -> 1d,
      153000L -> 2d,
      250000L -> 3d,
      270000L -> 4d,
      280000L -> 5d,
      360000L -> 6d,
      430000L -> 7d,
      690000L -> 8d,
      700000L -> 9d,
      710000L -> Double.NaN
    )
    val rv = timeValueRV(samples)

    val windowResults = Seq(
      150000 -> 1.0,
      250000 -> 2.0,
      350000 -> 2.0,
      450000 -> 2.0
    )

    val slidingWinIterator = new SlidingWindowIterator(rv.rows, 50000L, 100000, 700000L, 100000,
      RangeFunction(tsResSchema,
<<<<<<< HEAD
                    Some(RangeFunctionId.CountOverTime), ColumnType.DoubleColumn, queryConfig,
=======
                    Some(InternalRangeFunction.CountOverTime), ColumnType.DoubleColumn, queryConfig,
>>>>>>> 692a4ac9
                    useChunked = false).asSliding, queryConfig)
    slidingWinIterator.map(r => (r.getLong(0), r.getDouble(1))).filter(!_._2.isNaN).toList shouldEqual windowResults


    val chunkedIt = new ChunkedWindowIteratorD(rv, 50000L, 100000, 700000L, 100000,
      RangeFunction(tsResSchema,
<<<<<<< HEAD
                    Some(RangeFunctionId.CountOverTime), ColumnType.DoubleColumn, queryConfig,
=======
                    Some(InternalRangeFunction.CountOverTime), ColumnType.DoubleColumn, queryConfig,
>>>>>>> 692a4ac9
                    useChunked = true).asChunkedD, queryConfig)
    chunkedIt.map(r => (r.getLong(0), r.getDouble(1))).filter(!_._2.isNaN).toList shouldEqual windowResults
  }


  it("should calculate query results from downsampled data") {
    // schema stuff: this is important
    val dsColNames = RangeFunction.downsampleColsFromRangeFunction(MetricsTestData.downsampleSchema,
<<<<<<< HEAD
                                                                   Some(RangeFunctionId.AvgOverTime))
=======
                                                                   Some(InternalRangeFunction.AvgOverTime))
>>>>>>> 692a4ac9
    val dsColIDs = Seq(0) ++ MetricsTestData.downsampleSchema.colIDs(dsColNames: _*).get
    val dsColInfos = MetricsTestData.downsampleSchema.infosFromIDs(dsColIDs)
    val dsResSchema = ResultSchema(dsColInfos, 1, colIDs=dsColIDs)

    // min, max, sum, count, avg
    val samples = Seq(
      (100000L, 2d, 5d, 20d, 5d, 2.8d),
      (153000L, 1d, 6d, 18d, 3d, 1.4d),
      (250000L, 3d, 7d, 21d, 5d, 5d),
      (270000L, 2d, 10d, 22d, 4d, 6d),
      (280000L, 1.5d, 2d, 10d, 6d, 1.75d),
      (360000L, 0.6d, 7d, 23d, 7d, 2d),
      (430000L, 7d, 10d, 60d, 5d, 8d),
      (690000L, 1.8d, 5d, 25d, 7d, 3d),
      (700000L, 4.9d, 12d, 80d, 10d, 10d),
      (710000L, 0.1d, 3d, 10d, 10d, 1d)
    )
    val rvAvg = timeValueRvDownsample(samples, dsColIDs.toArray)

    val avgWindowResults = Seq(
      150000 -> 4.0,
      250000 -> 4.875,
      350000 -> 3.2,
      450000 -> 6.916666666666667,
      750000 -> 4.2592592592592595
    )
<<<<<<< HEAD
    val rangeFunc = RangeFunction.downsampleRangeFunction(Some(RangeFunctionId.AvgOverTime))
=======
    val rangeFunc = RangeFunction.downsampleRangeFunction(Some(InternalRangeFunction.AvgOverTime))
>>>>>>> 692a4ac9
    val chunkedItAvg = new ChunkedWindowIteratorD(rvAvg, 50000L, 100000, 750000L, 100000,
      RangeFunction(dsResSchema, rangeFunc,
        ColumnType.DoubleColumn, queryConfig,
        useChunked = true).asChunkedD, queryConfig)
    chunkedItAvg.map(r => (r.getLong(0), r.getDouble(1))).filter(!_._2.isNaN).toList shouldEqual avgWindowResults

    val rvCnt = timeValueRvDownsample(samples, Array(0, 4))

    val countWindowResults = Seq(
      150000 -> 5.0,
      250000 -> 8.0,
      350000 -> 10.0,
      450000 -> 12.0,
      750000 -> 27.0
    )
<<<<<<< HEAD
    val cntFunc = RangeFunction.downsampleRangeFunction(Some(RangeFunctionId.CountOverTime))
=======
    val cntFunc = RangeFunction.downsampleRangeFunction(Some(InternalRangeFunction.CountOverTime))
>>>>>>> 692a4ac9
    val chunkedItCnt = new ChunkedWindowIteratorD(rvCnt, 50000L, 100000, 750000L, 100000,
      RangeFunction(dsResSchema, cntFunc,
        ColumnType.DoubleColumn, queryConfig, useChunked = true).asChunkedD, queryConfig)
    chunkedItCnt.map(r => (r.getLong(0), r.getDouble(1))).filter(!_._2.isNaN).toList shouldEqual countWindowResults
  }

  it("should calculate MinOverTime correctly even for windows with no values") {
    val samples = Seq(
      100000L -> 1d,
      153000L -> 2d,
      250000L -> 3d,
      270000L -> 4d,
      280000L -> 5d,
      360000L -> 6d,
      430000L -> 7d,
      690000L -> 8d,
      700000L -> 9d,
      710000L -> Double.NaN
    )
    val rv = timeValueRV(samples)

    val windowResults = Seq(
      150000 -> 1.0,
      250000 -> 2.0,
      350000 -> 4.0,
      450000 -> 6.0
    )

    val slidingWinIterator = new SlidingWindowIterator(rv.rows, 50000L, 100000, 700000L, 100000,
      RangeFunction(tsResSchema,
<<<<<<< HEAD
                    Some(RangeFunctionId.MinOverTime), ColumnType.DoubleColumn, queryConfig,
=======
                    Some(InternalRangeFunction.MinOverTime), ColumnType.DoubleColumn, queryConfig,
>>>>>>> 692a4ac9
                    useChunked = false).asSliding, queryConfig)
    slidingWinIterator.map(r => (r.getLong(0), r.getDouble(1))).filter(!_._2.isNaN).toList shouldEqual windowResults

    val chunkedIt = new ChunkedWindowIteratorD(rv, 50000L, 100000, 700000L, 100000,
      RangeFunction(tsResSchema,
<<<<<<< HEAD
                    Some(RangeFunctionId.MinOverTime), ColumnType.DoubleColumn, queryConfig,
=======
                    Some(InternalRangeFunction.MinOverTime), ColumnType.DoubleColumn, queryConfig,
>>>>>>> 692a4ac9
                    useChunked = true).asChunkedD, queryConfig)
    chunkedIt.map(r => (r.getLong(0), r.getDouble(1))).filter(!_._2.isNaN).toList shouldEqual windowResults

  }

  it("should calculate MaxOverTime correctly even for windows with no values") {
    val samples = Seq(
      100000L -> 1d,
      153000L -> 2d,
      250000L -> 3d,
      270000L -> 4d,
      280000L -> 5d,
      360000L -> 6d,
      430000L -> 7d,
      690000L -> 8d,
      700000L -> 9d,
      710000L -> Double.NaN
    )
    val rv = timeValueRV(samples)

    val windowResults = Seq(
      150000 -> 1.0,
      250000 -> 3.0,
      350000 -> 5.0,
      450000 -> 7.0
    )

    val slidingWinIterator = new SlidingWindowIterator(rv.rows, 50000L, 100000, 700000L, 100000,
      RangeFunction(tsResSchema,
<<<<<<< HEAD
                    Some(RangeFunctionId.MaxOverTime), ColumnType.DoubleColumn, queryConfig,
=======
                    Some(InternalRangeFunction.MaxOverTime), ColumnType.DoubleColumn, queryConfig,
>>>>>>> 692a4ac9
                    useChunked = false).asSliding, queryConfig)
    slidingWinIterator.map(r => (r.getLong(0), r.getDouble(1))).filter(!_._2.isNaN).toList shouldEqual windowResults

    val chunkedIt = new ChunkedWindowIteratorD(rv, 50000L, 100000, 700000L, 100000,
      RangeFunction(tsResSchema,
<<<<<<< HEAD
                    Some(RangeFunctionId.MaxOverTime), ColumnType.DoubleColumn, queryConfig,
=======
                    Some(InternalRangeFunction.MaxOverTime), ColumnType.DoubleColumn, queryConfig,
>>>>>>> 692a4ac9
                    useChunked = true).asChunkedD, queryConfig)
    chunkedIt.map(r => (r.getLong(0), r.getDouble(1))).filter(!_._2.isNaN).toList shouldEqual windowResults
  }
}<|MERGE_RESOLUTION|>--- conflicted
+++ resolved
@@ -3,10 +3,6 @@
 import filodb.core.MetricsTestData
 import filodb.core.metadata.Column.ColumnType
 import filodb.core.query.ResultSchema
-<<<<<<< HEAD
-import filodb.query.RangeFunctionId
-=======
->>>>>>> 692a4ac9
 import filodb.query.exec.rangefn.{RangeFunction, RawDataWindowingSpec}
 
 /**
@@ -142,11 +138,7 @@
     val rawRows = counterSamples.map(s => new TransientRow(s._1, s._2))
     val slidingWinIterator = new SlidingWindowIterator(rawRows.iterator,
            1538416154000L, 20000, 1538416649000L, 20000,
-<<<<<<< HEAD
-      RangeFunction(tsResSchema, Some(RangeFunctionId.Rate),
-=======
       RangeFunction(tsResSchema, Some(InternalRangeFunction.Rate),
->>>>>>> 692a4ac9
           ColumnType.DoubleColumn, queryConfig, useChunked = false).asSliding, queryConfig)
     slidingWinIterator.foreach{ v =>
       // if out of order samples are not removed, counter correction causes rate to spike up to very high value
@@ -208,11 +200,7 @@
     )
     val slidingWinIterator = new SlidingWindowIterator(rv.rows, 50000L, 100000, 1100000L, 100000,
       RangeFunction(tsResSchema,
-<<<<<<< HEAD
-                    Some(RangeFunctionId.SumOverTime), ColumnType.DoubleColumn, queryConfig,
-=======
                     Some(InternalRangeFunction.SumOverTime), ColumnType.DoubleColumn, queryConfig,
->>>>>>> 692a4ac9
                     useChunked = false).asSliding, queryConfig)
     // NOTE: dum_over_time sliding iterator does not handle the NaN at the end correctly!
     // slidingWinIterator.map(r => (r.getLong(0), r.getDouble(1))).toList shouldEqual windowResults
@@ -220,11 +208,7 @@
 
     val chunkedIt = new ChunkedWindowIteratorD(rv, 50000L, 100000, 1100000L, 100000,
       RangeFunction(tsResSchema,
-<<<<<<< HEAD
-                    Some(RangeFunctionId.SumOverTime), ColumnType.DoubleColumn, queryConfig,
-=======
                     Some(InternalRangeFunction.SumOverTime), ColumnType.DoubleColumn, queryConfig,
->>>>>>> 692a4ac9
                     useChunked = true).asChunkedD, queryConfig)
     chunkedIt.map(r => (r.getLong(0), r.getDouble(1))).filter(!_._2.isNaN).toList shouldEqual windowResults
   }
@@ -251,11 +235,7 @@
     val rawRows = samples.map(s => new TransientRow(s._1, s._2))
     val slidingWinIterator = new SlidingWindowIterator(rawRows.iterator, 1548191496000L, 15000, 1548191796000L, 300000,
       RangeFunction(tsResSchema,
-<<<<<<< HEAD
-                    Some(RangeFunctionId.Rate), ColumnType.DoubleColumn, queryConfig,
-=======
                     Some(InternalRangeFunction.Rate), ColumnType.DoubleColumn, queryConfig,
->>>>>>> 692a4ac9
                     useChunked = false).asSliding, queryConfig)
     slidingWinIterator.foreach { v =>
       windowResults.find(a => a._1 == v.timestamp).foreach(b => v.value shouldEqual b._2 +- 0.0000000001)
@@ -264,11 +244,7 @@
     val rv = timeValueRV(samples)
     val chunkedIt = new ChunkedWindowIteratorD(rv, 1548191496000L, 15000, 1548191796000L, 300000,
       RangeFunction(tsResSchema,
-<<<<<<< HEAD
-        Some(RangeFunctionId.Rate), ColumnType.DoubleColumn, queryConfig, useChunked = true).asChunkedD, queryConfig)
-=======
         Some(InternalRangeFunction.Rate), ColumnType.DoubleColumn, queryConfig, useChunked = true).asChunkedD, queryConfig)
->>>>>>> 692a4ac9
     chunkedIt.foreach { v =>
       windowResults.find(a => a._1 == v.timestamp).foreach(b => v.value shouldEqual b._2 +- 0.0000000001)
     }
@@ -397,21 +373,13 @@
 
     val slidingWinIterator = new SlidingWindowIterator(rv.rows, 50000L, 100000, 700000L, 100000,
       RangeFunction(tsResSchema,
-<<<<<<< HEAD
-                    Some(RangeFunctionId.AvgOverTime), ColumnType.DoubleColumn, queryConfig,
-=======
                     Some(InternalRangeFunction.AvgOverTime), ColumnType.DoubleColumn, queryConfig,
->>>>>>> 692a4ac9
                     useChunked = false).asSliding, queryConfig)
     slidingWinIterator.map(r => (r.getLong(0), r.getDouble(1))).filter(!_._2.isNaN).toList shouldEqual windowResults
 
     val chunkedIt = new ChunkedWindowIteratorD(rv, 50000L, 100000, 700000L, 100000,
       RangeFunction(tsResSchema,
-<<<<<<< HEAD
-                    Some(RangeFunctionId.AvgOverTime), ColumnType.DoubleColumn, queryConfig,
-=======
                     Some(InternalRangeFunction.AvgOverTime), ColumnType.DoubleColumn, queryConfig,
->>>>>>> 692a4ac9
                     useChunked = true).asChunkedD, queryConfig)
     chunkedIt.map(r => (r.getLong(0), r.getDouble(1))).filter(!_._2.isNaN).toList shouldEqual windowResults
   }
@@ -440,22 +408,14 @@
 
     val slidingWinIterator = new SlidingWindowIterator(rv.rows, 50000L, 100000, 700000L, 100000,
       RangeFunction(tsResSchema,
-<<<<<<< HEAD
-                    Some(RangeFunctionId.CountOverTime), ColumnType.DoubleColumn, queryConfig,
-=======
                     Some(InternalRangeFunction.CountOverTime), ColumnType.DoubleColumn, queryConfig,
->>>>>>> 692a4ac9
                     useChunked = false).asSliding, queryConfig)
     slidingWinIterator.map(r => (r.getLong(0), r.getDouble(1))).filter(!_._2.isNaN).toList shouldEqual windowResults
 
 
     val chunkedIt = new ChunkedWindowIteratorD(rv, 50000L, 100000, 700000L, 100000,
       RangeFunction(tsResSchema,
-<<<<<<< HEAD
-                    Some(RangeFunctionId.CountOverTime), ColumnType.DoubleColumn, queryConfig,
-=======
                     Some(InternalRangeFunction.CountOverTime), ColumnType.DoubleColumn, queryConfig,
->>>>>>> 692a4ac9
                     useChunked = true).asChunkedD, queryConfig)
     chunkedIt.map(r => (r.getLong(0), r.getDouble(1))).filter(!_._2.isNaN).toList shouldEqual windowResults
   }
@@ -464,11 +424,7 @@
   it("should calculate query results from downsampled data") {
     // schema stuff: this is important
     val dsColNames = RangeFunction.downsampleColsFromRangeFunction(MetricsTestData.downsampleSchema,
-<<<<<<< HEAD
-                                                                   Some(RangeFunctionId.AvgOverTime))
-=======
                                                                    Some(InternalRangeFunction.AvgOverTime))
->>>>>>> 692a4ac9
     val dsColIDs = Seq(0) ++ MetricsTestData.downsampleSchema.colIDs(dsColNames: _*).get
     val dsColInfos = MetricsTestData.downsampleSchema.infosFromIDs(dsColIDs)
     val dsResSchema = ResultSchema(dsColInfos, 1, colIDs=dsColIDs)
@@ -495,11 +451,7 @@
       450000 -> 6.916666666666667,
       750000 -> 4.2592592592592595
     )
-<<<<<<< HEAD
-    val rangeFunc = RangeFunction.downsampleRangeFunction(Some(RangeFunctionId.AvgOverTime))
-=======
     val rangeFunc = RangeFunction.downsampleRangeFunction(Some(InternalRangeFunction.AvgOverTime))
->>>>>>> 692a4ac9
     val chunkedItAvg = new ChunkedWindowIteratorD(rvAvg, 50000L, 100000, 750000L, 100000,
       RangeFunction(dsResSchema, rangeFunc,
         ColumnType.DoubleColumn, queryConfig,
@@ -515,11 +467,7 @@
       450000 -> 12.0,
       750000 -> 27.0
     )
-<<<<<<< HEAD
-    val cntFunc = RangeFunction.downsampleRangeFunction(Some(RangeFunctionId.CountOverTime))
-=======
     val cntFunc = RangeFunction.downsampleRangeFunction(Some(InternalRangeFunction.CountOverTime))
->>>>>>> 692a4ac9
     val chunkedItCnt = new ChunkedWindowIteratorD(rvCnt, 50000L, 100000, 750000L, 100000,
       RangeFunction(dsResSchema, cntFunc,
         ColumnType.DoubleColumn, queryConfig, useChunked = true).asChunkedD, queryConfig)
@@ -550,21 +498,13 @@
 
     val slidingWinIterator = new SlidingWindowIterator(rv.rows, 50000L, 100000, 700000L, 100000,
       RangeFunction(tsResSchema,
-<<<<<<< HEAD
-                    Some(RangeFunctionId.MinOverTime), ColumnType.DoubleColumn, queryConfig,
-=======
                     Some(InternalRangeFunction.MinOverTime), ColumnType.DoubleColumn, queryConfig,
->>>>>>> 692a4ac9
                     useChunked = false).asSliding, queryConfig)
     slidingWinIterator.map(r => (r.getLong(0), r.getDouble(1))).filter(!_._2.isNaN).toList shouldEqual windowResults
 
     val chunkedIt = new ChunkedWindowIteratorD(rv, 50000L, 100000, 700000L, 100000,
       RangeFunction(tsResSchema,
-<<<<<<< HEAD
-                    Some(RangeFunctionId.MinOverTime), ColumnType.DoubleColumn, queryConfig,
-=======
                     Some(InternalRangeFunction.MinOverTime), ColumnType.DoubleColumn, queryConfig,
->>>>>>> 692a4ac9
                     useChunked = true).asChunkedD, queryConfig)
     chunkedIt.map(r => (r.getLong(0), r.getDouble(1))).filter(!_._2.isNaN).toList shouldEqual windowResults
 
@@ -594,21 +534,13 @@
 
     val slidingWinIterator = new SlidingWindowIterator(rv.rows, 50000L, 100000, 700000L, 100000,
       RangeFunction(tsResSchema,
-<<<<<<< HEAD
-                    Some(RangeFunctionId.MaxOverTime), ColumnType.DoubleColumn, queryConfig,
-=======
                     Some(InternalRangeFunction.MaxOverTime), ColumnType.DoubleColumn, queryConfig,
->>>>>>> 692a4ac9
                     useChunked = false).asSliding, queryConfig)
     slidingWinIterator.map(r => (r.getLong(0), r.getDouble(1))).filter(!_._2.isNaN).toList shouldEqual windowResults
 
     val chunkedIt = new ChunkedWindowIteratorD(rv, 50000L, 100000, 700000L, 100000,
       RangeFunction(tsResSchema,
-<<<<<<< HEAD
-                    Some(RangeFunctionId.MaxOverTime), ColumnType.DoubleColumn, queryConfig,
-=======
                     Some(InternalRangeFunction.MaxOverTime), ColumnType.DoubleColumn, queryConfig,
->>>>>>> 692a4ac9
                     useChunked = true).asChunkedD, queryConfig)
     chunkedIt.map(r => (r.getLong(0), r.getDouble(1))).filter(!_._2.isNaN).toList shouldEqual windowResults
   }
